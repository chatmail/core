--- conflicted
+++ resolved
@@ -3,11 +3,7 @@
 version = "1.159.5"
 edition = "2021"
 license = "MPL-2.0"
-<<<<<<< HEAD
-rust-version = "1.83"
-=======
 rust-version = "1.85"
->>>>>>> 89df9536
 repository = "https://github.com/chatmail/core"
 
 [profile.dev]
