--- conflicted
+++ resolved
@@ -15,11 +15,8 @@
 use crate::stock::StockMessage;
 use crate::types::*;
 use crate::x::*;
-<<<<<<< HEAD
 use std::path::Path;
-=======
 use phf::phf_map;
->>>>>>> 3d080d27
 use std::ptr;
 
 /* * the structure behind dc_msg_t */
