--- conflicted
+++ resolved
@@ -10,14 +10,10 @@
 use itertools::Itertools;
 use rand::{thread_rng, Rng};
 
-<<<<<<< HEAD
-=======
 use async_smtp::smtp::response::Category;
 use async_smtp::smtp::response::Code;
 use async_smtp::smtp::response::Detail;
-use async_std::task;
-
->>>>>>> 3ee81cbe
+
 use crate::blob::BlobObject;
 use crate::chat::{self, ChatId};
 use crate::config::Config;
@@ -176,66 +172,43 @@
     }
 
     /// Deletes the job from the database.
-<<<<<<< HEAD
     async fn delete(&self, context: &Context) -> bool {
-        context
-            .sql
-            .execute("DELETE FROM jobs WHERE id=?;", paramsv![self.job_id as i32])
-            .await
-            .is_ok()
-=======
-    fn delete(&self, context: &Context) -> bool {
         if self.job_id != 0 {
             context
                 .sql
-                .execute("DELETE FROM jobs WHERE id=?;", params![self.job_id as i32])
+                .execute("DELETE FROM jobs WHERE id=?;", paramsv![self.job_id as i32])
+                .await
                 .is_ok()
         } else {
             // Already deleted.
             true
         }
->>>>>>> 3ee81cbe
     }
 
     /// Saves the job to the database, creating a new entry if necessary.
     ///
-<<<<<<< HEAD
-    /// To add a new job, use [job_add].
-    async fn update(&self, context: &Context) -> bool {
-        context
-            .sql
-            .execute(
-                "UPDATE jobs SET desired_timestamp=?, tries=?, param=? WHERE id=?;",
+    /// The Job is consumed by this method.
+    async fn save(self, context: &Context) -> bool {
+        let thread: Thread = self.action.into();
+
+        if self.job_id != 0 {
+            context
+                .sql
+                .execute(
+                    "UPDATE jobs SET desired_timestamp=?, tries=?, param=? WHERE id=?;",
+                    paramsv![
+                        self.desired_timestamp,
+                        self.tries as i64,
+                        self.param.to_string(),
+                        self.job_id as i32,
+                    ],
+                )
+                .await
+                .is_ok()
+        } else {
+            context.sql.execute(
+                "INSERT INTO jobs (added_timestamp, thread, action, foreign_id, param, desired_timestamp) VALUES (?,?,?,?,?,?);",
                 paramsv![
-=======
-    /// The Job is consumed by this method.
-    fn save(self, context: &Context) -> bool {
-        let thread: Thread = self.action.into();
-
-        if self.job_id != 0 {
-            sql::execute(
-                context,
-                &context.sql,
-                "UPDATE jobs SET desired_timestamp=?, tries=?, param=? WHERE id=?;",
-                params![
->>>>>>> 3ee81cbe
-                    self.desired_timestamp,
-                    self.tries as i64,
-                    self.param.to_string(),
-                    self.job_id as i32,
-                ],
-            )
-<<<<<<< HEAD
-            .await
-            .is_ok()
-=======
-            .is_ok()
-        } else {
-            sql::execute(
-                context,
-                &context.sql,
-                "INSERT INTO jobs (added_timestamp, thread, action, foreign_id, param, desired_timestamp) VALUES (?,?,?,?,?,?);",
-                params![
                     self.added_timestamp,
                     thread,
                     self.action,
@@ -243,9 +216,8 @@
                     self.param.to_string(),
                     self.desired_timestamp
                 ]
-            ).is_ok()
-        }
->>>>>>> 3ee81cbe
+            ).await.is_ok()
+        }
     }
 
     async fn smtp_send<F, Fut>(
@@ -291,12 +263,17 @@
                             _ => {
                                 // If we do not retry, add an info message to the chat
                                 // Error 5.7.1 should definitely go here: Yandex sends 5.7.1 with a link when it thinks that the email is SPAM.
-                                match Message::load_from_db(context, MsgId::new(self.foreign_id)) {
-                                    Ok(message) => chat::add_info_msg(
-                                        context,
-                                        message.chat_id,
-                                        err.to_string(),
-                                    ),
+                                match Message::load_from_db(context, MsgId::new(self.foreign_id))
+                                    .await
+                                {
+                                    Ok(message) => {
+                                        chat::add_info_msg(
+                                            context,
+                                            message.chat_id,
+                                            err.to_string(),
+                                        )
+                                        .await
+                                    }
                                     Err(e) => warn!(
                                         context,
                                         "couldn't load chat_id to inform user about SMTP error: {}",
@@ -827,7 +804,6 @@
     Ok(())
 }
 
-<<<<<<< HEAD
 #[derive(Debug)]
 pub enum Connection<'a> {
     Inbox(&'a mut Imap),
@@ -866,28 +842,34 @@
                 Params::new(),
                 0,
             )
-            .await
-        }
-=======
-fn load_imap_deletion_msgid(context: &Context) -> sql::Result<Option<MsgId>> {
-    if let Some(delete_server_after) = context.get_config_delete_server_after() {
+            .await;
+        }
+    }
+
+    Ok(())
+}
+
+async fn load_imap_deletion_msgid(context: &Context) -> sql::Result<Option<MsgId>> {
+    if let Some(delete_server_after) = context.get_config_delete_server_after().await {
         let threshold_timestamp = time() - delete_server_after;
 
-        context.sql.query_row_optional(
-            "SELECT id FROM msgs \
+        context
+            .sql
+            .query_row_optional(
+                "SELECT id FROM msgs \
              WHERE timestamp < ? \
              AND server_uid != 0",
-            params![threshold_timestamp],
-            |row| row.get::<_, MsgId>(0),
-        )
+                paramsv![threshold_timestamp],
+                |row| row.get::<_, MsgId>(0),
+            )
+            .await
     } else {
         Ok(None)
->>>>>>> 3ee81cbe
-    }
-}
-
-fn load_imap_deletion_job(context: &Context) -> sql::Result<Option<Job>> {
-    let res = if let Some(msg_id) = load_imap_deletion_msgid(context)? {
+    }
+}
+
+async fn load_imap_deletion_job(context: &Context) -> sql::Result<Option<Job>> {
+    let res = if let Some(msg_id) = load_imap_deletion_msgid(context).await? {
         Some(Job::new(
             Action::DeleteMsgOnImap,
             msg_id.to_u32(),
@@ -900,7 +882,6 @@
     Ok(res)
 }
 
-<<<<<<< HEAD
 impl<'a> fmt::Display for Connection<'a> {
     fn fmt(&self, f: &mut fmt::Formatter<'_>) -> fmt::Result {
         match self {
@@ -908,17 +889,6 @@
             Connection::Smtp(_) => write!(f, "Smtp"),
         }
     }
-=======
-pub fn perform_inbox_jobs(context: &Context) {
-    info!(context, "dc_perform_inbox_jobs starting.",);
-
-    let probe_imap_network = *context.probe_imap_network.clone().read().unwrap();
-    *context.probe_imap_network.write().unwrap() = false;
-    *context.perform_inbox_jobs_needed.write().unwrap() = false;
-
-    job_perform(context, Thread::Imap, probe_imap_network);
-    info!(context, "dc_perform_inbox_jobs ended.",);
->>>>>>> 3ee81cbe
 }
 
 impl<'a> Connection<'a> {
@@ -937,45 +907,8 @@
     }
 }
 
-<<<<<<< HEAD
 pub(crate) async fn perform_job(context: &Context, mut connection: Connection<'_>, mut job: Job) {
     info!(context, "{}-job {} started...", &connection, &job);
-=======
-fn job_perform(context: &Context, thread: Thread, probe_network: bool) {
-    let mut jobs_loaded = 0;
-
-    while let Some(mut job) = load_next_job(context, thread, probe_network) {
-        jobs_loaded += 1;
-        if thread == Thread::Imap && jobs_loaded > 20 {
-            // Let the fetch run, but return back to the job afterwards.
-            info!(context, "postponing {}-job {} to run fetch...", thread, job);
-            *context.perform_inbox_jobs_needed.write().unwrap() = true;
-            break;
-        }
-
-        info!(context, "{}-job {} started...", thread, job);
-
-        // some configuration jobs are "exclusive":
-        // - they are always executed in the imap-thread and the smtp-thread is suspended during execution
-        // - they may change the database handle; we do not keep old pointers therefore
-        // - they can be re-executed one time AT_ONCE, but they are not saved in the database for later execution
-        if Action::ConfigureImap == job.action || Action::ImexImap == job.action {
-            job_kill_action(context, job.action);
-            context
-                .sentbox_thread
-                .clone()
-                .read()
-                .unwrap()
-                .suspend(context);
-            context
-                .mvbox_thread
-                .clone()
-                .read()
-                .unwrap()
-                .suspend(context);
-            suspend_smtp_thread(context, true);
-        }
->>>>>>> 3ee81cbe
 
     let try_res = match perform_job_action(context, &mut job, &mut connection, 0).await {
         Status::RetryNow => perform_job_action(context, &mut job, &mut connection, 1).await,
@@ -986,7 +919,6 @@
         Status::RetryNow | Status::RetryLater => {
             let tries = job.tries + 1;
 
-<<<<<<< HEAD
             if tries < JOB_RETRIES {
                 info!(
                     context,
@@ -995,7 +927,6 @@
                 job.tries = tries;
                 let time_offset = get_backoff_time_offset(tries);
                 job.desired_timestamp = time() + time_offset;
-                job.update(context).await;
                 info!(
                     context,
                     "{}-job #{} not succeeded on try #{}, retry in {} seconds.",
@@ -1004,6 +935,7 @@
                     tries,
                     time_offset
                 );
+                job.save(context).await;
             } else {
                 info!(
                     context,
@@ -1013,63 +945,6 @@
                     JOB_RETRIES
                 );
                 job.delete(context).await;
-=======
-        match try_res {
-            Status::RetryNow | Status::RetryLater => {
-                let tries = job.tries + 1;
-
-                if tries < JOB_RETRIES {
-                    info!(
-                        context,
-                        "{} thread increases job {} tries to {}", thread, job, tries
-                    );
-                    job.tries = tries;
-                    let time_offset = get_backoff_time_offset(tries);
-                    job.desired_timestamp = time() + time_offset;
-                    info!(
-                        context,
-                        "{}-job #{} not succeeded on try #{}, retry in {} seconds.",
-                        thread,
-                        job.job_id as u32,
-                        tries,
-                        time_offset
-                    );
-                    job.save(context);
-                    if thread == Thread::Smtp && tries < JOB_RETRIES - 1 {
-                        context
-                            .smtp_state
-                            .clone()
-                            .0
-                            .lock()
-                            .unwrap()
-                            .perform_jobs_needed = PerformJobsNeeded::AvoidDos;
-                    }
-                } else {
-                    info!(
-                        context,
-                        "{} thread removes job {} as it exhausted {} retries",
-                        thread,
-                        job,
-                        JOB_RETRIES
-                    );
-                    if job.action == Action::SendMsgToSmtp {
-                        message::set_msg_failed(
-                            context,
-                            MsgId::new(job.foreign_id),
-                            job.pending_error.as_ref(),
-                        );
-                    }
-                    job.delete(context);
-                }
-                if !probe_network {
-                    continue;
-                }
-                // on dc_maybe_network() we stop trying here;
-                // these jobs are already tried once.
-                // otherwise, we just continue with the next job
-                // to give other jobs a chance being tried at least once.
-                break;
->>>>>>> 3ee81cbe
             }
         }
         Status::Finished(res) => {
@@ -1103,7 +978,6 @@
 
     let try_res = match job.action {
         Action::Unknown => Status::Finished(Err(format_err!("Unknown job id found"))),
-<<<<<<< HEAD
         Action::SendMsgToSmtp => job.send_msg_to_smtp(context, connection.smtp()).await,
         Action::SendMdn => job.send_mdn(context, connection.smtp()).await,
         Action::MaybeSendLocations => location::job_maybe_send_locations(context, job).await,
@@ -1115,25 +989,6 @@
         Action::DeleteMsgOnImap => job.delete_msg_on_imap(context, connection.inbox()).await,
         Action::MarkseenMsgOnImap => job.markseen_msg_on_imap(context, connection.inbox()).await,
         Action::MoveMsg => job.move_msg(context, connection.inbox()).await,
-=======
-        Action::SendMsgToSmtp => job.SendMsgToSmtp(context),
-        Action::EmptyServer => job.EmptyServer(context),
-        Action::OldDeleteMsgOnImap => job.DeleteMsgOnImap(context),
-        Action::DeleteMsgOnImap => job.DeleteMsgOnImap(context),
-        Action::MarkseenMsgOnImap => job.MarkseenMsgOnImap(context),
-        Action::MoveMsg => job.MoveMsg(context),
-        Action::SendMdn => job.SendMdn(context),
-        Action::ConfigureImap => JobConfigureImap(context),
-        Action::ImexImap => match JobImexImap(context, &job) {
-            Ok(()) => Status::Finished(Ok(())),
-            Err(err) => {
-                error!(context, "Import/export failed: {}", err);
-                Status::Finished(Err(err))
-            }
-        },
-        Action::MaybeSendLocations => location::JobMaybeSendLocations(context, &job),
-        Action::MaybeSendLocationsEnded => location::JobMaybeSendLocationsEnded(context, &mut job),
->>>>>>> 3ee81cbe
         Action::Housekeeping => {
             sql::housekeeping(context).await;
             Status::Finished(Ok(()))
@@ -1202,10 +1057,12 @@
         return;
     }
 
+    let param_str = param.to_string();
     let job = Job::new(action, foreign_id as u32, param, delay_seconds);
-    job.save(context);
-
-<<<<<<< HEAD
+    job.save(context).await;
+    let timestamp = time();
+    let thread: Thread = action.into();
+
     context.sql.execute(
         "INSERT INTO jobs (added_timestamp, thread, action, foreign_id, param, desired_timestamp) VALUES (?,?,?,?,?,?);",
         paramsv![
@@ -1213,34 +1070,28 @@
             thread,
             action,
             foreign_id,
-            param.to_string(),
+            param_str,
             (timestamp + delay_seconds as i64)
         ]
     ).await.ok();
 
-    match action {
-        Action::Unknown => unreachable!(),
-        Action::Housekeeping
-        | Action::EmptyServer
-        | Action::OldDeleteMsgOnImap
-        | Action::DeleteMsgOnImap
-        | Action::MarkseenMsgOnImap
-        | Action::MoveMsg => {
-            context.interrupt_inbox().await;
-        }
-        Action::MaybeSendLocations
-        | Action::MaybeSendLocationsEnded
-        | Action::SendMdn
-        | Action::SendMsgToSmtp => {
-            context.interrupt_smtp().await;
-=======
     if delay_seconds == 0 {
-        let thread: Thread = action.into();
-        match thread {
-            Thread::Imap => interrupt_inbox_idle(context),
-            Thread::Smtp => interrupt_smtp_idle(context),
-            Thread::Unknown => {}
->>>>>>> 3ee81cbe
+        match action {
+            Action::Unknown => unreachable!(),
+            Action::Housekeeping
+            | Action::EmptyServer
+            | Action::OldDeleteMsgOnImap
+            | Action::DeleteMsgOnImap
+            | Action::MarkseenMsgOnImap
+            | Action::MoveMsg => {
+                context.interrupt_inbox().await;
+            }
+            Action::MaybeSendLocations
+            | Action::MaybeSendLocationsEnded
+            | Action::SendMdn
+            | Action::SendMsgToSmtp => {
+                context.interrupt_smtp().await;
+            }
         }
     }
 }
@@ -1308,28 +1159,25 @@
                 Ok(None)
             },
         )
-<<<<<<< HEAD
         .await
-        .unwrap_or_default()
-=======
         .unwrap_or_default();
 
     if thread == Thread::Imap {
         if let Some(job) = job {
             if job.action < Action::DeleteMsgOnImap {
                 load_imap_deletion_job(context)
+                    .await
                     .unwrap_or_default()
                     .or(Some(job))
             } else {
                 Some(job)
             }
         } else {
-            load_imap_deletion_job(context).unwrap_or_default()
+            load_imap_deletion_job(context).await.unwrap_or_default()
         }
     } else {
         job
     }
->>>>>>> 3ee81cbe
 }
 
 #[cfg(test)]
