use anyhow::Result;

use crate::config::Config;
use crate::constants::ShowEmails;
use crate::context::Context;
use crate::dc_tools::EmailAddress;
use crate::imap;
use crate::provider::get_provider_by_domain;
use crate::sql::Sql;

const DBVERSION: i32 = 68;
const VERSION_CFG: &str = "dbversion";
const TABLES: &str = include_str!("./tables.sql");

pub async fn run(context: &Context, sql: &Sql) -> Result<(bool, bool, bool, bool)> {
    let mut recalc_fingerprints = false;
    let mut exists_before_update = false;
    let mut dbversion_before_update = DBVERSION;

    if !sql.table_exists("config").await? {
        info!(context, "First time init: creating tables",);
        sql.transaction(move |transaction| {
            transaction.execute_batch(TABLES)?;

            // set raw config inside the transaction
            transaction.execute(
                "INSERT INTO config (keyname, value) VALUES (?, ?);",
                paramsv![VERSION_CFG, format!("{}", dbversion_before_update)],
            )?;
            Ok(())
        })
        .await?;
    } else {
        exists_before_update = true;
        dbversion_before_update = sql
            .get_raw_config_int(VERSION_CFG)
            .await?
            .unwrap_or_default();
    }

    let dbversion = dbversion_before_update;
    let mut update_icons = !exists_before_update;
    let mut disable_server_delete = false;
    let mut recode_avatar = false;

    if dbversion < 1 {
        info!(context, "[migration] v1");
        sql.execute_migration(
            r#"
CREATE TABLE leftgrps ( id INTEGER PRIMARY KEY, grpid TEXT DEFAULT '');
CREATE INDEX leftgrps_index1 ON leftgrps (grpid);"#,
            1,
        )
        .await?;
    }
    if dbversion < 2 {
        info!(context, "[migration] v2");
        sql.execute_migration(
            "ALTER TABLE contacts ADD COLUMN authname TEXT DEFAULT '';",
            2,
        )
        .await?;
    }
    if dbversion < 7 {
        info!(context, "[migration] v7");
        sql.execute_migration(
            "CREATE TABLE keypairs (\
                 id INTEGER PRIMARY KEY, \
                 addr TEXT DEFAULT '' COLLATE NOCASE, \
                 is_default INTEGER DEFAULT 0, \
                 private_key, \
                 public_key, \
                 created INTEGER DEFAULT 0);",
            7,
        )
        .await?;
    }
    if dbversion < 10 {
        info!(context, "[migration] v10");
        sql.execute_migration(
            "CREATE TABLE acpeerstates (\
                 id INTEGER PRIMARY KEY, \
                 addr TEXT DEFAULT '' COLLATE NOCASE, \
                 last_seen INTEGER DEFAULT 0, \
                 last_seen_autocrypt INTEGER DEFAULT 0, \
                 public_key, \
                 prefer_encrypted INTEGER DEFAULT 0); \
              CREATE INDEX acpeerstates_index1 ON acpeerstates (addr);",
            10,
        )
        .await?;
    }
    if dbversion < 12 {
        info!(context, "[migration] v12");
        sql.execute_migration(
            r#"
CREATE TABLE msgs_mdns ( msg_id INTEGER,  contact_id INTEGER);
CREATE INDEX msgs_mdns_index1 ON msgs_mdns (msg_id);"#,
            12,
        )
        .await?;
    }
    if dbversion < 17 {
        info!(context, "[migration] v17");
        sql.execute_migration(
            r#"
ALTER TABLE chats ADD COLUMN archived INTEGER DEFAULT 0;
CREATE INDEX chats_index2 ON chats (archived);
-- 'starred' column is not used currently
-- (dropping is not easily doable and stop adding it will make reusing it complicated)
ALTER TABLE msgs ADD COLUMN starred INTEGER DEFAULT 0;
CREATE INDEX msgs_index5 ON msgs (starred);"#,
            17,
        )
        .await?;
    }
    if dbversion < 18 {
        info!(context, "[migration] v18");
        sql.execute_migration(
            r#"
ALTER TABLE acpeerstates ADD COLUMN gossip_timestamp INTEGER DEFAULT 0;
ALTER TABLE acpeerstates ADD COLUMN gossip_key;"#,
            18,
        )
        .await?;
    }
    if dbversion < 27 {
        info!(context, "[migration] v27");
        // chat.id=1 and chat.id=2 are the old deaddrops,
        // the current ones are defined by chats.blocked=2
        sql.execute_migration(
            r#"
DELETE FROM msgs WHERE chat_id=1 OR chat_id=2;"
CREATE INDEX chats_contacts_index2 ON chats_contacts (contact_id);"
ALTER TABLE msgs ADD COLUMN timestamp_sent INTEGER DEFAULT 0;")
ALTER TABLE msgs ADD COLUMN timestamp_rcvd INTEGER DEFAULT 0;"#,
            27,
        )
        .await?;
    }
    if dbversion < 34 {
        info!(context, "[migration] v34");
        sql.execute_migration(
            r#"
ALTER TABLE msgs ADD COLUMN hidden INTEGER DEFAULT 0;
ALTER TABLE msgs_mdns ADD COLUMN timestamp_sent INTEGER DEFAULT 0;
ALTER TABLE acpeerstates ADD COLUMN public_key_fingerprint TEXT DEFAULT '';
ALTER TABLE acpeerstates ADD COLUMN gossip_key_fingerprint TEXT DEFAULT '';
CREATE INDEX acpeerstates_index3 ON acpeerstates (public_key_fingerprint);
CREATE INDEX acpeerstates_index4 ON acpeerstates (gossip_key_fingerprint);"#,
            34,
        )
        .await?;
        recalc_fingerprints = true;
    }
    if dbversion < 39 {
        info!(context, "[migration] v39");
        sql.execute_migration(
            r#"
CREATE TABLE tokens ( 
  id INTEGER PRIMARY KEY, 
  namespc INTEGER DEFAULT 0, 
  foreign_id INTEGER DEFAULT 0, 
  token TEXT DEFAULT '', 
  timestamp INTEGER DEFAULT 0
);
ALTER TABLE acpeerstates ADD COLUMN verified_key;
ALTER TABLE acpeerstates ADD COLUMN verified_key_fingerprint TEXT DEFAULT '';
CREATE INDEX acpeerstates_index5 ON acpeerstates (verified_key_fingerprint);"#,
            39,
        )
        .await?;
    }
    if dbversion < 40 {
        info!(context, "[migration] v40");
        sql.execute_migration("ALTER TABLE jobs ADD COLUMN thread INTEGER DEFAULT 0;", 40)
            .await?;
    }
    if dbversion < 44 {
        info!(context, "[migration] v44");
        sql.execute_migration("ALTER TABLE msgs ADD COLUMN mime_headers TEXT;", 44)
            .await?;
    }
    if dbversion < 46 {
        info!(context, "[migration] v46");
        sql.execute_migration(
            r#"
ALTER TABLE msgs ADD COLUMN mime_in_reply_to TEXT;
ALTER TABLE msgs ADD COLUMN mime_references TEXT;"#,
            46,
        )
        .await?;
    }
    if dbversion < 47 {
        info!(context, "[migration] v47");
        sql.execute_migration("ALTER TABLE jobs ADD COLUMN tries INTEGER DEFAULT 0;", 47)
            .await?;
    }
    if dbversion < 48 {
        info!(context, "[migration] v48");
        // NOTE: move_state is not used anymore
        sql.execute_migration(
            "ALTER TABLE msgs ADD COLUMN move_state INTEGER DEFAULT 1;",
            48,
        )
        .await?;
    }
    if dbversion < 49 {
        info!(context, "[migration] v49");
        sql.execute_migration(
            "ALTER TABLE chats ADD COLUMN gossiped_timestamp INTEGER DEFAULT 0;",
            49,
        )
        .await?;
    }
    if dbversion < 50 {
        info!(context, "[migration] v50");
        // installations <= 0.100.1 used DC_SHOW_EMAILS_ALL implicitly;
        // keep this default and use DC_SHOW_EMAILS_NO
        // only for new installations
        if exists_before_update {
            sql.set_raw_config_int("show_emails", ShowEmails::All as i32)
                .await?;
        }
        sql.set_db_version(50).await?;
    }
    if dbversion < 53 {
        info!(context, "[migration] v53");
        // the messages containing _only_ locations
        // are also added to the database as _hidden_.
        sql.execute_migration(
            r#"
CREATE TABLE locations ( 
  id INTEGER PRIMARY KEY AUTOINCREMENT, 
  latitude REAL DEFAULT 0.0, 
  longitude REAL DEFAULT 0.0, 
  accuracy REAL DEFAULT 0.0, 
  timestamp INTEGER DEFAULT 0, 
  chat_id INTEGER DEFAULT 0, 
  from_id INTEGER DEFAULT 0
);"
CREATE INDEX locations_index1 ON locations (from_id);
CREATE INDEX locations_index2 ON locations (timestamp);
ALTER TABLE chats ADD COLUMN locations_send_begin INTEGER DEFAULT 0;
ALTER TABLE chats ADD COLUMN locations_send_until INTEGER DEFAULT 0;
ALTER TABLE chats ADD COLUMN locations_last_sent INTEGER DEFAULT 0;
CREATE INDEX chats_index3 ON chats (locations_send_until);"#,
            53,
        )
        .await?;
    }
    if dbversion < 54 {
        info!(context, "[migration] v54");
        sql.execute_migration(
            r#"
ALTER TABLE msgs ADD COLUMN location_id INTEGER DEFAULT 0;
CREATE INDEX msgs_index6 ON msgs (location_id);"#,
            54,
        )
        .await?;
    }
    if dbversion < 55 {
        info!(context, "[migration] v55");
        sql.execute_migration(
            "ALTER TABLE locations ADD COLUMN independent INTEGER DEFAULT 0;",
            55,
        )
        .await?;
    }
    if dbversion < 59 {
        info!(context, "[migration] v59");
        // records in the devmsglabels are kept when the message is deleted.
        // so, msg_id may or may not exist.
        sql.execute_migration(
            r#"
CREATE TABLE devmsglabels (id INTEGER PRIMARY KEY AUTOINCREMENT, label TEXT, msg_id INTEGER DEFAULT 0);",
CREATE INDEX devmsglabels_index1 ON devmsglabels (label);"#, 59)
            .await?;
        if exists_before_update && sql.get_raw_config_int("bcc_self").await?.is_none() {
            sql.set_raw_config_int("bcc_self", 1).await?;
        }
    }

    if dbversion < 60 {
        info!(context, "[migration] v60");
        sql.execute_migration(
            "ALTER TABLE chats ADD COLUMN created_timestamp INTEGER DEFAULT 0;",
            60,
        )
        .await?;
    }
    if dbversion < 61 {
        info!(context, "[migration] v61");
        sql.execute_migration(
            "ALTER TABLE contacts ADD COLUMN selfavatar_sent INTEGER DEFAULT 0;",
            61,
        )
        .await?;
        update_icons = true;
    }
    if dbversion < 62 {
        info!(context, "[migration] v62");
        sql.execute_migration(
            "ALTER TABLE chats ADD COLUMN muted_until INTEGER DEFAULT 0;",
            62,
        )
        .await?;
    }
    if dbversion < 63 {
        info!(context, "[migration] v63");
        sql.execute_migration("UPDATE chats SET grpid='' WHERE type=100", 63)
            .await?;
    }
    if dbversion < 64 {
        info!(context, "[migration] v64");
        sql.execute_migration("ALTER TABLE msgs ADD COLUMN error TEXT DEFAULT '';", 64)
            .await?;
    }
    if dbversion < 65 {
        info!(context, "[migration] v65");
        sql.execute_migration(
            r#"
ALTER TABLE chats ADD COLUMN ephemeral_timer INTEGER;
ALTER TABLE msgs ADD COLUMN ephemeral_timer INTEGER DEFAULT 0;
ALTER TABLE msgs ADD COLUMN ephemeral_timestamp INTEGER DEFAULT 0;"#,
            65,
        )
        .await?;
    }
    if dbversion < 66 {
        info!(context, "[migration] v66");
        update_icons = true;
        sql.set_db_version(66).await?;
    }
    if dbversion < 67 {
        info!(context, "[migration] v67");
        for prefix in &["", "configured_"] {
            if let Some(server_flags) = sql
                .get_raw_config_int(format!("{}server_flags", prefix))
                .await?
            {
                let imap_socket_flags = server_flags & 0x700;
                let key = format!("{}mail_security", prefix);
                match imap_socket_flags {
                    0x100 => sql.set_raw_config_int(key, 2).await?, // STARTTLS
                    0x200 => sql.set_raw_config_int(key, 1).await?, // SSL/TLS
                    0x400 => sql.set_raw_config_int(key, 3).await?, // Plain
                    _ => sql.set_raw_config_int(key, 0).await?,
                }
                let smtp_socket_flags = server_flags & 0x70000;
                let key = format!("{}send_security", prefix);
                match smtp_socket_flags {
                    0x10000 => sql.set_raw_config_int(key, 2).await?, // STARTTLS
                    0x20000 => sql.set_raw_config_int(key, 1).await?, // SSL/TLS
                    0x40000 => sql.set_raw_config_int(key, 3).await?, // Plain
                    _ => sql.set_raw_config_int(key, 0).await?,
                }
            }
        }
        sql.set_db_version(67).await?;
    }
    if dbversion < 68 {
        info!(context, "[migration] v68");
        // the index is used to speed up get_fresh_msg_cnt() (see comment there for more details) and marknoticed_chat()
        sql.execute_migration(
            "CREATE INDEX IF NOT EXISTS msgs_index7 ON msgs (state, hidden, chat_id);",
            68,
        )
        .await?;
    }
    if dbversion < 69 {
        info!(context, "[migration] v69");
        sql.execute_migration(
            r#"
ALTER TABLE chats ADD COLUMN protected INTEGER DEFAULT 0;
-- 120=group, 130=old verified group
UPDATE chats SET protected=1, type=120 WHERE type=130;"#,
            69,
        )
        .await?;
    }

    if dbversion < 71 {
        info!(context, "[migration] v71");
        if let Some(addr) = context.get_config(Config::ConfiguredAddr).await? {
            if let Ok(domain) = addr.parse::<EmailAddress>().map(|email| email.domain) {
                context
                    .set_config(
                        Config::ConfiguredProvider,
                        get_provider_by_domain(&domain).map(|provider| provider.id),
                    )
                    .await?;
            } else {
                warn!(context, "Can't parse configured address: {:?}", addr);
            }
        }

        sql.set_db_version(71).await?;
    }
    if dbversion < 72 {
        info!(context, "[migration] v72");
        if !sql.col_exists("msgs", "mime_modified").await? {
            sql.execute_migration(
                r#"
ALTER TABLE msgs ADD COLUMN mime_modified INTEGER DEFAULT 0;"#,
                72,
            )
            .await?;
        }
    }
    if dbversion < 73 {
        use Config::*;
        info!(context, "[migration] v73");
        sql.execute(
            r#"
CREATE TABLE imap_sync (folder TEXT PRIMARY KEY, uidvalidity INTEGER DEFAULT 0, uid_next INTEGER DEFAULT 0);"#,
paramsv![]
        )
            .await?;
        for c in &[
            ConfiguredInboxFolder,
            ConfiguredSentboxFolder,
            ConfiguredMvboxFolder,
        ] {
            if let Some(folder) = context.get_config(*c).await? {
                let (uid_validity, last_seen_uid) =
                    imap::get_config_last_seen_uid(context, &folder).await?;
                if last_seen_uid > 0 {
                    imap::set_uid_next(context, &folder, last_seen_uid + 1).await?;
                    imap::set_uidvalidity(context, &folder, uid_validity).await?;
                }
            }
        }
        if exists_before_update {
            disable_server_delete = true;

            // Don't disable server delete if it was on by default (Nauta):
            if let Some(provider) = context.get_configured_provider().await? {
                if let Some(defaults) = &provider.config_defaults {
                    if defaults.iter().any(|d| d.key == Config::DeleteServerAfter) {
                        disable_server_delete = false;
                    }
                }
            }
        }
        sql.set_db_version(73).await?;
    }
    if dbversion < 74 {
        info!(context, "[migration] v74");
        sql.execute_migration("UPDATE contacts SET name='' WHERE name=authname", 74)
            .await?;
    }
    if dbversion < 75 {
        info!(context, "[migration] v75");
        sql.execute_migration(
            "ALTER TABLE contacts ADD COLUMN status TEXT DEFAULT '';",
            75,
        )
        .await?;
    }
    if dbversion < 76 {
        info!(context, "[migration] v76");
        sql.execute_migration("ALTER TABLE msgs ADD COLUMN subject TEXT DEFAULT '';", 76)
            .await?;
    }
    if dbversion < 77 {
        info!(context, "[migration] v77");
        recode_avatar = true;
        sql.set_db_version(77).await?;
    }
    if dbversion < 78 {
<<<<<<< HEAD
        // move requests to "Archived Chats",
        // this way, the app looks familiar after the contact request upgrade.
        info!(context, "[migration] v78");
        sql.execute_migration("UPDATE chats SET archived=1 WHERE blocked=2;", 78)
    }
    if dbversion < 79 {
        info!(context, "[migration] v79");
        sql.execute_migration("ALTER TABLE msgs ADD COLUMN hop_info TEXT DEFAULT '';", 79)
=======
        info!(context, "[migration] v77");
        sql.execute_migration("ALTER TABLE msgs ADD COLUMN hop_info TEXT DEFAULT '';", 78)
>>>>>>> 6ecc7dbc
            .await?;
    }

    Ok((
        recalc_fingerprints,
        update_icons,
        disable_server_delete,
        recode_avatar,
    ))
}

impl Sql {
    async fn set_db_version(&self, version: i32) -> Result<()> {
        self.set_raw_config_int(VERSION_CFG, version).await?;
        Ok(())
    }

    async fn execute_migration(&self, query: &'static str, version: i32) -> Result<()> {
        self.transaction(move |transaction| {
            transaction.execute_batch(query)?;

            // set raw config inside the transaction
            transaction.execute(
                "UPDATE config SET value=? WHERE keyname=?;",
                paramsv![format!("{}", version), VERSION_CFG],
            )?;

            Ok(())
        })
        .await?;

        Ok(())
    }
}<|MERGE_RESOLUTION|>--- conflicted
+++ resolved
@@ -469,19 +469,14 @@
         sql.set_db_version(77).await?;
     }
     if dbversion < 78 {
-<<<<<<< HEAD
         // move requests to "Archived Chats",
         // this way, the app looks familiar after the contact request upgrade.
         info!(context, "[migration] v78");
-        sql.execute_migration("UPDATE chats SET archived=1 WHERE blocked=2;", 78)
+        sql.execute_migration("UPDATE chats SET archived=1 WHERE blocked=2;", 78).await?;
     }
     if dbversion < 79 {
         info!(context, "[migration] v79");
         sql.execute_migration("ALTER TABLE msgs ADD COLUMN hop_info TEXT DEFAULT '';", 79)
-=======
-        info!(context, "[migration] v77");
-        sql.execute_migration("ALTER TABLE msgs ADD COLUMN hop_info TEXT DEFAULT '';", 78)
->>>>>>> 6ecc7dbc
             .await?;
     }
 
