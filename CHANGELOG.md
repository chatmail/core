--- conflicted
+++ resolved
@@ -1,6 +1,5 @@
 # Changelog 
 
-<<<<<<< HEAD
 ## Unreleased
 
 - possibly breaking change:
@@ -8,7 +7,7 @@
   Instead, there is a new api `dc_get_connectivity()`
   and `dc_get_connectivity_html()`;
   `DC_EVENT_CONNECTIVITY_CHANGED` is emitted on changes
-=======
+
 ## 1.55.0
 
 - fix panic when receiving some HTML messages #2434
@@ -85,7 +84,6 @@
 
 - improve python bindings #2332 #2326
 
->>>>>>> d8ba466c
 
 ## 1.51.0
 
