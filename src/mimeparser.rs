--- conflicted
+++ resolved
@@ -1595,7 +1595,13 @@
         }
     }
 
-<<<<<<< HEAD
+    /// Check if a message is a call.
+    pub(crate) fn is_call(&self) -> bool {
+        self.parts
+            .first()
+            .is_some_and(|part| part.typ == Viewtype::Call)
+    }
+
     pub fn replace_msg_by_error(&mut self, error_msg: &str) {
         self.is_system_message = SystemMessage::Unknown;
         if let Some(part) = self.parts.first_mut() {
@@ -1603,13 +1609,6 @@
             part.msg = format!("[{error_msg}]");
             self.parts.truncate(1);
         }
-=======
-    /// Check if a message is a call.
-    pub(crate) fn is_call(&self) -> bool {
-        self.parts
-            .first()
-            .is_some_and(|part| part.typ == Viewtype::Call)
->>>>>>> 82bc1bf0
     }
 
     pub(crate) fn get_rfc724_mid(&self) -> Option<String> {
