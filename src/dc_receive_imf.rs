--- conflicted
+++ resolved
@@ -1476,7 +1476,6 @@
     Ok((chat_id, chat_id_blocked))
 }
 
-<<<<<<< HEAD
 #[allow(clippy::indexing_slicing)]
 async fn create_or_lookup_mailinglist(
     context: &Context,
@@ -1550,8 +1549,6 @@
     }
 }
 
-/// Handle groups for received messages, return chat_id/Blocked status on success
-=======
 fn try_getting_grpid(mime_parser: &MimeMessage) -> Option<String> {
     if let Some(optional_field) = mime_parser.get(HeaderDef::ChatGroupId) {
         return Some(optional_field.clone());
@@ -1584,7 +1581,6 @@
 }
 
 /// Creates ad-hoc group and returns chat ID on success.
->>>>>>> 4508eced
 async fn create_adhoc_group(
     context: &Context,
     mime_parser: &MimeMessage,
