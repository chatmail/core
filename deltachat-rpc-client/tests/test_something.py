import base64
import concurrent.futures
import json
import logging
import os
import socket
import subprocess
from unittest.mock import MagicMock

import pytest

from deltachat_rpc_client import EventType, events
from deltachat_rpc_client.const import MessageState, DownloadState
from deltachat_rpc_client.pytestplugin import E2EE_INFO_MSGS
from deltachat_rpc_client.rpc import JsonRpcError


def test_system_info(rpc) -> None:
    system_info = rpc.get_system_info()
    assert "arch" in system_info
    assert "deltachat_core_version" in system_info


def test_sleep(rpc) -> None:
    """Test that long-running task does not block short-running task from completion."""
    with concurrent.futures.ThreadPoolExecutor(max_workers=5) as executor:
        sleep_5_future = executor.submit(rpc.sleep, 5.0)
        sleep_3_future = executor.submit(rpc.sleep, 3.0)
        done, pending = concurrent.futures.wait(
            [sleep_5_future, sleep_3_future],
            return_when=concurrent.futures.FIRST_COMPLETED,
        )
        assert sleep_3_future in done
        assert sleep_5_future in pending


def test_email_address_validity(rpc) -> None:
    valid_addresses = [
        "email@example.com",
        "36aa165ae3406424e0c61af17700f397cad3fe8ab83d682d0bddf3338a5dd52e@yggmail@yggmail",
    ]
    invalid_addresses = ["email@", "example.com", "emai221"]

    for addr in valid_addresses:
        assert rpc.check_email_validity(addr)
    for addr in invalid_addresses:
        assert not rpc.check_email_validity(addr)


def test_acfactory(acfactory) -> None:
    account = acfactory.new_configured_account()
    while True:
        event = account.wait_for_event()
        if event.kind == EventType.CONFIGURE_PROGRESS:
            assert event.progress != 0  # Progress 0 indicates error.
            if event.progress == 1000:  # Success
                break
        else:
            logging.info(event)
    logging.info("Successful configuration")


def test_configure_starttls(acfactory) -> None:
    addr, password = acfactory.get_credentials()
    account = acfactory.get_unconfigured_account()
    account.add_or_update_transport(
        {
            "addr": addr,
            "password": password,
            "imapSecurity": "starttls",
            "smtpSecurity": "starttls",
        },
    )
    assert account.is_configured()


def test_lowercase_address(acfactory) -> None:
    addr, password = acfactory.get_credentials()
    addr_upper = addr.upper()
    account = acfactory.get_unconfigured_account()
    account.add_or_update_transport(
        {
            "addr": addr_upper,
            "password": password,
        },
    )
    assert account.is_configured()
    assert addr_upper != addr
    assert account.get_config("configured_addr") == addr
    assert account.list_transports()[0]["addr"] == addr

    param = account.get_info()["used_transport_settings"]
    assert addr in param
    assert addr_upper not in param


def test_configure_ip(acfactory) -> None:
    addr, password = acfactory.get_credentials()
    account = acfactory.get_unconfigured_account()
    ip_address = socket.gethostbyname(addr.rsplit("@")[-1])

    with pytest.raises(JsonRpcError):
        account.add_or_update_transport(
            {
                "addr": addr,
                "password": password,
                # This should fail TLS check.
                "imapServer": ip_address,
            },
        )


def test_configure_alternative_port(acfactory) -> None:
    """Test that configuration with alternative port 443 works."""
    addr, password = acfactory.get_credentials()
    account = acfactory.get_unconfigured_account()
    account.add_or_update_transport(
        {
            "addr": addr,
            "password": password,
            "imapPort": 443,
            "smtpPort": 443,
        },
    )
    assert account.is_configured()


def test_list_transports(acfactory) -> None:
    addr, password = acfactory.get_credentials()
    account = acfactory.get_unconfigured_account()
    account.add_or_update_transport(
        {
            "addr": addr,
            "password": password,
            "imapUser": addr,
        },
    )
    transports = account.list_transports()
    assert len(transports) == 1
    params = transports[0]
    assert params["addr"] == addr
    assert params["password"] == password
    assert params["imapUser"] == addr


def test_account(acfactory) -> None:
    alice, bob = acfactory.get_online_accounts(2)

    bob_addr = bob.get_config("addr")
    alice_contact_bob = alice.create_contact(bob, "Bob")
    alice_chat_bob = alice_contact_bob.create_chat()
    alice_chat_bob.send_text("Hello!")

    event = bob.wait_for_incoming_msg_event()
    chat_id = event.chat_id
    msg_id = event.msg_id

    message = bob.get_message_by_id(msg_id)
    snapshot = message.get_snapshot()
    assert snapshot.chat_id == chat_id
    assert snapshot.text == "Hello!"
    bob.mark_seen_messages([message])

    assert alice != bob
    assert repr(alice)
    assert alice.get_info().level
    assert alice.get_size()
    assert alice.is_configured()
    assert not alice.get_avatar()
    # get_contact_by_addr() can lookup a key contact by address:
    bob_contact = alice.get_contact_by_addr(bob_addr).get_snapshot()
    assert bob_contact.display_name == "Bob"
    assert bob_contact.is_key_contact
    assert alice.get_contacts()
    assert alice.get_contacts(snapshot=True)
    assert alice.self_contact
    assert alice.get_chatlist()
    assert alice.get_chatlist(snapshot=True)
    assert alice.get_qr_code()
    assert alice.get_fresh_messages()

    # Test sending empty message.
    assert len(bob.wait_next_messages()) == 0
    alice_chat_bob.send_text("")
    messages = bob.wait_next_messages()
    assert bob.get_next_messages() == messages
    assert len(messages) == 1
    message = messages[0]
    snapshot = message.get_snapshot()
    assert snapshot.text == ""
    bob.mark_seen_messages([message])

    group = alice.create_group("test group")
    group.add_contact(alice_contact_bob)
    group_msg = group.send_message(text="hello")
    assert group_msg == alice.get_message_by_id(group_msg.id)
    assert group == alice.get_chat_by_id(group.id)
    alice.delete_messages([group_msg])

    alice.set_config("selfstatus", "test")
    assert alice.get_config("selfstatus") == "test"
    alice.update_config(selfstatus="test2")
    assert alice.get_config("selfstatus") == "test2"

    assert not alice.get_blocked_contacts()
    alice_contact_bob.block()
    blocked_contacts = alice.get_blocked_contacts()
    assert blocked_contacts
    assert blocked_contacts[0].contact == alice_contact_bob

    bob.remove()
    alice.stop_io()


def test_chat(acfactory) -> None:
    alice, bob = acfactory.get_online_accounts(2)

    alice_contact_bob = alice.create_contact(bob, "Bob")
    alice_chat_bob = alice_contact_bob.create_chat()
    alice_chat_bob.send_text("Hello!")

    event = bob.wait_for_incoming_msg_event()
    chat_id = event.chat_id
    msg_id = event.msg_id
    message = bob.get_message_by_id(msg_id)
    snapshot = message.get_snapshot()
    assert snapshot.chat_id == chat_id
    assert snapshot.text == "Hello!"
    bob_chat_alice = bob.get_chat_by_id(chat_id)

    assert alice_chat_bob != bob_chat_alice
    assert repr(alice_chat_bob)
    alice_chat_bob.delete()
    assert not bob_chat_alice.can_send()
    bob_chat_alice.accept()
    assert bob_chat_alice.can_send()
    bob_chat_alice.block()
    bob_chat_alice = snapshot.sender.create_chat()
    bob_chat_alice.mute()
    bob_chat_alice.unmute()
    bob_chat_alice.pin()
    bob_chat_alice.unpin()
    bob_chat_alice.archive()
    bob_chat_alice.unarchive()
    with pytest.raises(JsonRpcError):  # can't set name for 1:1 chats
        bob_chat_alice.set_name("test")
    bob_chat_alice.set_ephemeral_timer(300)
    bob_chat_alice.get_encryption_info()

    group = alice.create_group("test group")
    to_resend = group.send_text("will be resent")
    group.add_contact(alice_contact_bob)
    group.get_qr_code()

    snapshot = group.get_basic_snapshot()
    assert snapshot.name == "test group"
    group.set_name("new name")
    snapshot = group.get_full_snapshot()
    assert snapshot.name == "new name"

    msg = group.send_message(text="hi")
    assert (msg.get_snapshot()).text == "hi"
    group.resend_messages([to_resend])
    group.forward_messages([msg])

    group.set_draft(text="test draft")
    draft = group.get_draft()
    assert draft.text == "test draft"
    group.remove_draft()
    assert not group.get_draft()

    assert group.get_messages()
    group.get_fresh_message_count()
    group.mark_noticed()
    assert group.get_contacts()
    assert group.get_past_contacts() == []
    group.remove_contact(alice_contact_bob)
    assert len(group.get_past_contacts()) == 1
    group.get_locations()


def test_contact(acfactory) -> None:
    alice, bob = acfactory.get_online_accounts(2)

    bob_addr = bob.get_config("addr")
    alice_contact_bob = alice.create_contact(bob, "Bob")

    assert alice_contact_bob == alice.get_contact_by_id(alice_contact_bob.id)
    assert repr(alice_contact_bob)
    alice_contact_bob.block()
    alice_contact_bob.unblock()
    alice_contact_bob.set_name("new name")
    alice_contact_bob.get_encryption_info()
    snapshot = alice_contact_bob.get_snapshot()
    assert snapshot.address == bob_addr
    alice_contact_bob.create_chat()


def test_message(acfactory) -> None:
    alice, bob = acfactory.get_online_accounts(2)

    alice_contact_bob = alice.create_contact(bob, "Bob")
    alice_chat_bob = alice_contact_bob.create_chat()
    alice_chat_bob.send_text("Hello!")

    event = bob.wait_for_incoming_msg_event()
    chat_id = event.chat_id
    msg_id = event.msg_id

    message = bob.get_message_by_id(msg_id)
    snapshot = message.get_snapshot()
    assert snapshot.chat_id == chat_id
    assert snapshot.text == "Hello!"
    assert not snapshot.is_bot
    assert repr(message)

    with pytest.raises(JsonRpcError):  # chat is not accepted
        snapshot.chat.send_text("hi")
    snapshot.chat.accept()
    snapshot.chat.send_text("hi")

    message.mark_seen()
    message.send_reaction("😎")
    reactions = message.get_reactions()
    assert reactions
    snapshot = message.get_snapshot()
    assert reactions == snapshot.reactions


def test_receive_imf_failure(acfactory) -> None:
    alice, bob = acfactory.get_online_accounts(2)
    alice_contact_bob = alice.create_contact(bob, "Bob")
    alice_chat_bob = alice_contact_bob.create_chat()

    bob.set_config("simulate_receive_imf_error", "1")
    alice_chat_bob.send_text("Hello!")
    event = bob.wait_for_event(EventType.MSGS_CHANGED)
    assert event.chat_id == bob.get_device_chat().id
    msg_id = event.msg_id
    message = bob.get_message_by_id(msg_id)
    snapshot = message.get_snapshot()
    version = bob.get_info()["deltachat_core_version"]
    assert (
        snapshot.text == "❌ Failed to receive a message:"
<<<<<<< HEAD
        " Condition failed: `!context.get_config_bool(Config::SimulateReceiveImfError).await?`."
=======
        " Condition failed: `!context.get_config_bool(Config::FailOnReceivingFullMsg).await?`."
        f" Core version {version}."
>>>>>>> 6a293aeb
        " Please report this bug to delta@merlinux.eu or https://support.delta.chat/."
    )

    # The failed message doesn't break the IMAP loop.
    bob.set_config("simulate_receive_imf_error", "0")
    alice_chat_bob.send_text("Hello again!")
    message = bob.wait_for_incoming_msg()
    snapshot = message.get_snapshot()
    assert snapshot.text == "Hello again!"
    assert snapshot.error is None


def test_selfavatar_sync(acfactory, data, log) -> None:
    alice = acfactory.get_online_account()

    log.section("Alice adds a second device")
    alice2 = alice.clone()

    log.section("Second device goes online")
    alice2.start_io()

    log.section("First device changes avatar")
    image = data.get_path("image/avatar1000x1000.jpg")
    alice.set_config("selfavatar", image)
    avatar_config = alice.get_config("selfavatar")
    avatar_hash = os.path.basename(avatar_config)
    print("Info: avatar hash is ", avatar_hash)

    log.section("First device receives avatar change")
    alice2.wait_for_event(EventType.SELFAVATAR_CHANGED)
    avatar_config2 = alice2.get_config("selfavatar")
    avatar_hash2 = os.path.basename(avatar_config2)
    print("Info: avatar hash on second device is ", avatar_hash2)
    assert avatar_hash == avatar_hash2
    assert avatar_config != avatar_config2


def test_reaction_seen_on_another_dev(acfactory) -> None:
    alice, bob = acfactory.get_online_accounts(2)
    alice2 = alice.clone()
    alice2.start_io()

    alice_contact_bob = alice.create_contact(bob, "Bob")
    alice_chat_bob = alice_contact_bob.create_chat()
    alice_chat_bob.send_text("Hello!")

    event = bob.wait_for_incoming_msg_event()
    msg_id = event.msg_id

    message = bob.get_message_by_id(msg_id)
    snapshot = message.get_snapshot()
    snapshot.chat.accept()
    message.send_reaction("😎")
    for a in [alice, alice2]:
        a.wait_for_event(EventType.INCOMING_REACTION)

    alice2.clear_all_events()
    alice_chat_bob.mark_noticed()
    chat_id = alice2.wait_for_event(EventType.MSGS_NOTICED).chat_id
    alice2_chat_bob = alice2.create_chat(bob)
    assert chat_id == alice2_chat_bob.id


def test_is_bot(acfactory) -> None:
    """Test that we can recognize messages submitted by bots."""
    alice, bob = acfactory.get_online_accounts(2)

    alice_contact_bob = alice.create_contact(bob, "Bob")
    alice_chat_bob = alice_contact_bob.create_chat()

    # Alice becomes a bot.
    alice.set_config("bot", "1")
    alice_chat_bob.send_text("Hello!")

    snapshot = bob.wait_for_incoming_msg().get_snapshot()
    assert snapshot.text == "Hello!"
    assert snapshot.is_bot


def test_bot(acfactory) -> None:
    mock = MagicMock()
    user = (acfactory.get_online_accounts(1))[0]
    bot = acfactory.new_configured_bot()
    bot2 = acfactory.new_configured_bot()

    assert bot.is_configured()
    assert bot.account.get_config("bot") == "1"

    hook = lambda e: mock.hook(e.msg_id) and None, events.RawEvent(EventType.INCOMING_MSG)
    bot.add_hook(*hook)
    event = acfactory.process_message(from_account=user, to_client=bot, text="Hello!")
    snapshot = bot.account.get_message_by_id(event.msg_id).get_snapshot()
    assert not snapshot.is_bot
    mock.hook.assert_called_once_with(event.msg_id)
    bot.remove_hook(*hook)

    def track(e):
        mock.hook(e.message_snapshot.id)

    mock.hook.reset_mock()
    hook = track, events.NewMessage(r"hello")
    bot.add_hook(*hook)
    bot.add_hook(track, events.NewMessage(command="/help"))
    event = acfactory.process_message(from_account=user, to_client=bot, text="hello")
    mock.hook.assert_called_with(event.msg_id)
    event = acfactory.process_message(from_account=user, to_client=bot, text="hello!")
    mock.hook.assert_called_with(event.msg_id)
    acfactory.process_message(from_account=bot2.account, to_client=bot, text="hello")
    assert len(mock.hook.mock_calls) == 2  # bot messages are ignored between bots
    acfactory.process_message(from_account=user, to_client=bot, text="hey!")
    assert len(mock.hook.mock_calls) == 2
    bot.remove_hook(*hook)

    mock.hook.reset_mock()
    acfactory.process_message(from_account=user, to_client=bot, text="hello")
    event = acfactory.process_message(from_account=user, to_client=bot, text="/help")
    mock.hook.assert_called_once_with(event.msg_id)


def test_wait_next_messages(acfactory) -> None:
    alice = acfactory.get_online_account()

    # Create a bot account so it does not receive device messages in the beginning.
    addr, password = acfactory.get_credentials()
    bot = acfactory.get_unconfigured_account()
    bot.set_config("bot", "1")
    bot.add_or_update_transport({"addr": addr, "password": password})
    assert bot.is_configured()
    bot.bring_online()

    # There are no old messages and the call returns immediately.
    assert not bot.wait_next_messages()

    # Bot starts waiting for messages.
    next_messages_task = bot.wait_next_messages.future()

    alice_contact_bot = alice.create_contact(bot, "Bot")
    alice_chat_bot = alice_contact_bot.create_chat()
    alice_chat_bot.send_text("Hello!")

    next_messages = next_messages_task()

    if len(next_messages) == E2EE_INFO_MSGS:
        next_messages += bot.wait_next_messages()

    assert len(next_messages) == 1 + E2EE_INFO_MSGS
    snapshot = next_messages[0 + E2EE_INFO_MSGS].get_snapshot()
    assert snapshot.text == "Hello!"


def test_import_export_backup(acfactory, tmp_path) -> None:
    alice = acfactory.new_configured_account()
    alice.export_backup(tmp_path)

    files = list(tmp_path.glob("*.tar"))
    alice2 = acfactory.get_unconfigured_account()
    alice2.import_backup(files[0])

    assert alice2.manager.get_system_info()


def test_import_export_online_all(acfactory, tmp_path, data, log) -> None:
    (ac1, some1) = acfactory.get_online_accounts(2)

    log.section("create some chat content")
    some1_addr = some1.get_config("addr")
    chat1 = ac1.create_contact(some1).create_chat()
    chat1.send_text("msg1")
    assert len(ac1.get_contacts()) == 1

    original_image_path = data.get_path("image/avatar64x64.png")
    chat1.send_file(str(original_image_path))

    # Add another 100KB file that ensures that the progress is smooth enough
    path = tmp_path / "attachment.txt"
    with path.open("w") as file:
        file.truncate(100000)
    chat1.send_file(str(path))

    def assert_account_is_proper(ac):
        contacts = ac.get_contacts()
        assert len(contacts) == 1
        contact2 = contacts[0]
        assert contact2.get_snapshot().address == some1_addr
        chat2 = contact2.create_chat()
        messages = chat2.get_messages()
        assert len(messages) == 3 + E2EE_INFO_MSGS
        assert messages[0 + E2EE_INFO_MSGS].get_snapshot().text == "msg1"
        snapshot = messages[1 + E2EE_INFO_MSGS].get_snapshot()
        assert snapshot.file_mime == "image/png"
        assert os.stat(snapshot.file).st_size == os.stat(original_image_path).st_size
        ac.set_config("displayname", "new displayname")
        assert ac.get_config("displayname") == "new displayname"

    assert_account_is_proper(ac1)

    backupdir = tmp_path / "backup"
    backupdir.mkdir()

    log.section(f"export all to {backupdir}")
    ac1.stop_io()
    ac1.export_backup(backupdir)
    progress = 0
    files_written = []
    while True:
        event = ac1.wait_for_event()
        if event.kind == EventType.IMEX_PROGRESS:
            assert event.progress > 0  # Progress 0 indicates error.
            assert event.progress < progress + 250
            progress = event.progress
            if progress == 1000:
                break
        elif event.kind == EventType.IMEX_FILE_WRITTEN:
            files_written.append(event.path)
        else:
            logging.info(event)
    assert len(files_written) == 1
    assert os.path.exists(files_written[0])
    ac1.start_io()

    log.section("get fresh empty account")
    ac2 = acfactory.get_unconfigured_account()

    log.section("import backup and check it's proper")
    ac2.import_backup(files_written[0])
    progress = 0
    while True:
        event = ac2.wait_for_event()
        if event.kind == EventType.IMEX_PROGRESS:
            assert event.progress > 0  # Progress 0 indicates error.
            assert event.progress < progress + 250
            progress = event.progress
            if progress == 1000:
                break
        else:
            logging.info(event)
    assert_account_is_proper(ac1)
    assert_account_is_proper(ac2)

    log.section(f"Second-time export all to {backupdir}")
    ac1.stop_io()
    ac1.export_backup(backupdir)
    while True:
        event = ac1.wait_for_event()
        if event.kind == EventType.IMEX_PROGRESS:
            assert event.progress > 0
            if event.progress == 1000:
                break
        elif event.kind == EventType.IMEX_FILE_WRITTEN:
            files_written.append(event.path)
        else:
            logging.info(event)
    assert len(files_written) == 2
    assert os.path.exists(files_written[1])
    assert files_written[1] != files_written[0]
    assert len(list(backupdir.glob("*.tar"))) == 2


def test_import_export_keys(acfactory, tmp_path) -> None:
    alice, bob = acfactory.get_online_accounts(2)

    alice_chat_bob = alice.create_chat(bob)
    alice_chat_bob.send_text("Hello Bob!")

    snapshot = bob.wait_for_incoming_msg().get_snapshot()
    assert snapshot.text == "Hello Bob!"

    # Alice resetups account, but keeps the key.
    alice_keys_path = tmp_path / "alice_keys"
    alice_keys_path.mkdir()
    alice.export_self_keys(alice_keys_path)
    alice = acfactory.resetup_account(alice)
    alice.import_self_keys(alice_keys_path)

    snapshot.chat.accept()
    snapshot.chat.send_text("Hello Alice!")
    snapshot = alice.wait_for_incoming_msg().get_snapshot()
    assert snapshot.text == "Hello Alice!"
    assert snapshot.show_padlock


def test_openrpc_command_line() -> None:
    """Test that "deltachat-rpc-server --openrpc" command returns an OpenRPC specification."""
    out = subprocess.run(["deltachat-rpc-server", "--openrpc"], capture_output=True, check=True).stdout
    openrpc = json.loads(out)
    assert "openrpc" in openrpc
    assert "methods" in openrpc


def test_provider_info(rpc) -> None:
    account_id = rpc.add_account()

    provider_info = rpc.get_provider_info(account_id, "example.org")
    assert provider_info["id"] == "example.com"

    provider_info = rpc.get_provider_info(account_id, "uep7oiw4ahtaizuloith.org")
    assert provider_info is None

    # Test MX record resolution.
    # This previously resulted in Gmail provider
    # because MX record pointed to google.com domain,
    # but MX record resolution has been removed.
    provider_info = rpc.get_provider_info(account_id, "github.com")
    assert provider_info is None

    # Disable MX record resolution.
    rpc.set_config(account_id, "proxy_enabled", "1")
    provider_info = rpc.get_provider_info(account_id, "github.com")
    assert provider_info is None


def test_mdn_doesnt_break_autocrypt(acfactory) -> None:
    alice, bob = acfactory.get_online_accounts(2)

    alice_contact_bob = alice.create_contact(bob, "Bob")

    # Bob creates chat manually so chat with Alice is accepted.
    alice_chat_bob = alice_contact_bob.create_chat()

    # Alice sends a message to Bob.
    alice_chat_bob.send_text("Hello Bob!")
    snapshot = bob.wait_for_incoming_msg().get_snapshot()

    # Bob sends a message to Alice.
    bob_chat_alice = snapshot.chat
    bob_chat_alice.accept()
    bob_chat_alice.send_text("Hello Alice!")
    message = alice.wait_for_incoming_msg()
    snapshot = message.get_snapshot()
    assert snapshot.show_padlock

    # Alice reads Bob's message.
    message.mark_seen()
    bob.wait_for_event(EventType.MSG_READ)

    # Bob sends a message to Alice, it should also be encrypted.
    bob_chat_alice.send_text("Hi Alice!")
    snapshot = alice.wait_for_incoming_msg().get_snapshot()
    assert snapshot.show_padlock


def test_markseen_contact_request(acfactory):
    """
    Test that seen status is synchronized for contact request messages
    even though read receipt is not sent.
    """
    alice, bob = acfactory.get_online_accounts(2)

    # Bob sets up a second device.
    bob2 = bob.clone()
    bob2.start_io()

    alice_chat_bob = alice.create_chat(bob)
    alice_chat_bob.send_text("Hello Bob!")

    message = bob.wait_for_incoming_msg()
    message2 = bob2.wait_for_incoming_msg()
    assert message2.get_snapshot().state == MessageState.IN_FRESH

    message.mark_seen()
    bob2.wait_for_event(EventType.MSGS_NOTICED)
    assert message2.get_snapshot().state == MessageState.IN_SEEN


def test_read_receipt(acfactory):
    """
    Test sending a read receipt and ensure it is attributed to the correct contact.
    """
    alice, bob = acfactory.get_online_accounts(2)

    alice_chat_bob = alice.create_chat(bob)
    alice_contact_bob = alice.create_contact(bob)
    bob.create_chat(alice)  # Accept the chat

    alice_chat_bob.send_text("Hello Bob!")
    msg = bob.wait_for_incoming_msg()
    msg.mark_seen()

    read_msg = alice.wait_for_msg(EventType.MSG_READ)
    read_receipts = read_msg.get_read_receipts()
    assert len(read_receipts) == 1
    assert read_receipts[0].contact_id == alice_contact_bob.id


def test_get_http_response(acfactory):
    alice = acfactory.new_configured_account()
    http_response = alice._rpc.get_http_response(alice.id, "https://example.org")
    assert http_response["mimetype"] == "text/html"
    assert b"<title>Example Domain</title>" in base64.b64decode((http_response["blob"] + "==").encode())


def test_configured_imap_certificate_checks(acfactory):
    alice = acfactory.new_configured_account()

    # Certificate checks should be configured (not None)
    assert "cert_strict" in alice.get_info().used_transport_settings

    # "cert_old_automatic" is the value old Delta Chat core versions used
    # to mean user entered "imap_certificate_checks=0" (Automatic)
    # and configuration failed to use strict TLS checks
    # so it switched strict TLS checks off.
    #
    # New versions of Delta Chat are not disabling TLS checks
    # unless users explicitly disables them
    # or provider database says provider has invalid certificates.
    #
    # Core 1.142.4, 1.142.5 and 1.142.6 saved this value due to bug.
    # This test is a regression test to prevent this happening again.
    assert "cert_old_automatic" not in alice.get_info().used_transport_settings


def test_no_old_msg_is_fresh(acfactory):
    ac1, ac2 = acfactory.get_online_accounts(2)
    ac1_clone = ac1.clone()
    ac1_clone.start_io()

    ac1.create_chat(ac2)
    ac1_clone_chat = ac1_clone.create_chat(ac2)

    ac1.get_device_chat().mark_noticed()

    logging.info("Send a first message from ac2 to ac1 and check that it's 'fresh'")
    first_msg = ac2.create_chat(ac1).send_text("Hi")
    ac1.wait_for_incoming_msg_event()
    assert ac1.create_chat(ac2).get_fresh_message_count() == 1
    assert len(list(ac1.get_fresh_messages())) == 1

    ac1.wait_for_event(EventType.IMAP_INBOX_IDLE)

    logging.info("Send a message from ac1_clone to ac2 and check that ac1 marks the first message as 'noticed'")
    ac1_clone_chat.send_text("Hi back")
    ev = ac1.wait_for_msgs_noticed_event()

    assert ev.chat_id == first_msg.get_snapshot().chat_id
    assert ac1.create_chat(ac2).get_fresh_message_count() == 0
    assert len(list(ac1.get_fresh_messages())) == 0


def test_rename_synchronization(acfactory):
    """Test synchronization of contact renaming."""
    alice, bob = acfactory.get_online_accounts(2)
    alice2 = alice.clone()
    alice2.bring_online()

    bob.set_config("displayname", "Bob")
    bob.create_chat(alice).send_text("Hello!")
    alice_msg = alice.wait_for_incoming_msg().get_snapshot()
    alice2_msg = alice2.wait_for_incoming_msg().get_snapshot()

    assert alice2_msg.sender.get_snapshot().display_name == "Bob"
    alice_msg.sender.set_name("Bobby")
    alice2.wait_for_event(EventType.CONTACTS_CHANGED)
    assert alice2_msg.sender.get_snapshot().display_name == "Bobby"


def test_rename_group(acfactory):
    """Test renaming the group."""
    alice, bob = acfactory.get_online_accounts(2)

    alice_group = alice.create_group("Test group")
    alice_contact_bob = alice.create_contact(bob)
    alice_group.add_contact(alice_contact_bob)
    alice_group.send_text("Hello!")

    bob_msg = bob.wait_for_incoming_msg()
    bob_chat = bob_msg.get_snapshot().chat
    assert bob_chat.get_basic_snapshot().name == "Test group"
    bob.wait_for_event(EventType.CHATLIST_ITEM_CHANGED)

    for name in ["Baz", "Foo bar", "Xyzzy"]:
        alice_group.set_name(name)
        bob.wait_for_event(EventType.CHATLIST_ITEM_CHANGED)
        bob.wait_for_event(EventType.CHATLIST_ITEM_CHANGED)
        assert bob_chat.get_basic_snapshot().name == name


def test_get_all_accounts_deadlock(rpc):
    """Regression test for get_all_accounts deadlock."""
    for _ in range(100):
        all_accounts = rpc.get_all_accounts.future()
        rpc.add_account()
        all_accounts()


@pytest.mark.parametrize("all_devices_online", [True, False])
def test_leave_broadcast(acfactory, all_devices_online):
    alice, bob = acfactory.get_online_accounts(2)

    bob2 = bob.clone()

    if all_devices_online:
        bob2.start_io()

    logging.info("===================== Alice creates a broadcast =====================")
    alice_chat = alice.create_broadcast("Broadcast channel!")

    logging.info("===================== Bob joins the broadcast =====================")
    qr_code = alice_chat.get_qr_code()
    bob.secure_join(qr_code)
    alice.wait_for_securejoin_inviter_success()
    bob.wait_for_securejoin_joiner_success()

    alice_bob_contact = alice.create_contact(bob)
    alice_contacts = alice_chat.get_contacts()
    assert len(alice_contacts) == 1  # 1 recipient
    assert alice_contacts[0].id == alice_bob_contact.id

    member_added_msg = bob.wait_for_incoming_msg()
    assert member_added_msg.get_snapshot().text == "You joined the channel."

    def get_broadcast(ac):
        chat = ac.get_chatlist(query="Broadcast channel!")[0]
        assert chat.get_basic_snapshot().name == "Broadcast channel!"
        return chat

    def check_account(ac, contact, inviter_side, please_wait_info_msg=False):
        chat = get_broadcast(ac)
        contact_snapshot = contact.get_snapshot()
        chat_msgs = chat.get_messages()

        encrypted_msg = chat_msgs.pop(0).get_snapshot()
        assert encrypted_msg.text == "Messages are end-to-end encrypted."
        assert encrypted_msg.is_info

        if please_wait_info_msg:
            first_msg = chat_msgs.pop(0).get_snapshot()
            assert "invited you to join this channel" in first_msg.text
            assert first_msg.is_info

        member_added_msg = chat_msgs.pop(0).get_snapshot()
        if inviter_side:
            assert member_added_msg.text == f"Member {contact_snapshot.display_name} added."
        else:
            assert member_added_msg.text == "You joined the channel."
        assert member_added_msg.is_info

        if not inviter_side:
            leave_msg = chat_msgs.pop(0).get_snapshot()
            assert leave_msg.text == "You left the channel."

        assert len(chat_msgs) == 0

        chat_snapshot = chat.get_full_snapshot()

        # On Alice's side, SELF is not in the list of contact ids
        # because OutBroadcast chats never contain SELF in the list.
        # On Bob's side, SELF is not in the list because he left.
        if inviter_side:
            assert len(chat_snapshot.contact_ids) == 0
        else:
            assert chat_snapshot.contact_ids == [contact.id]

    logging.info("===================== Bob leaves the broadcast =====================")
    bob_chat = get_broadcast(bob)
    assert bob_chat.get_full_snapshot().self_in_group
    assert len(bob_chat.get_contacts()) == 2  # Alice and Bob

    bob_chat.leave()
    assert not bob_chat.get_full_snapshot().self_in_group
    # After Bob left, only Alice will be left in Bob's memberlist
    assert len(bob_chat.get_contacts()) == 1

    check_account(bob, bob.create_contact(alice), inviter_side=False, please_wait_info_msg=True)

    logging.info("===================== Test Alice's device =====================")
    while len(alice_chat.get_contacts()) != 0:  # After Bob left, there will be 0 recipients
        alice.wait_for_event(EventType.CHAT_MODIFIED)

    check_account(alice, alice.create_contact(bob), inviter_side=True)

    logging.info("===================== Test Bob's second device =====================")
    # Start second Bob device, if it wasn't started already.
    bob2.start_io()

    member_added_msg = bob2.wait_for_incoming_msg()
    assert member_added_msg.get_snapshot().text == "You joined the channel."

    bob2_chat = get_broadcast(bob2)

    # After Bob left, only Alice will be left in Bob's memberlist
    while len(bob2_chat.get_contacts()) != 1:
        bob2.wait_for_event(EventType.CHAT_MODIFIED)

    check_account(bob2, bob2.create_contact(alice), inviter_side=False)


def test_immediate_autodelete(acfactory, direct_imap, log):
    ac1, ac2 = acfactory.get_online_accounts(2)

    # "1" means delete immediately, while "0" means do not delete
    ac2.set_config("delete_server_after", "1")

    log.section("ac1: create chat with ac2")
    chat1 = ac1.create_chat(ac2)
    ac2.create_chat(ac1)

    log.section("ac1: send message to ac2")
    sent_msg = chat1.send_text("hello")

    msg = ac2.wait_for_incoming_msg()
    assert msg.get_snapshot().text == "hello"

    log.section("ac2: wait for close/expunge on autodelete")
    ac2.wait_for_event(EventType.IMAP_MESSAGE_DELETED)
    while True:
        event = ac2.wait_for_event()
        if event.kind == EventType.INFO and "Close/expunge succeeded." in event.msg:
            break

    log.section("ac2: check that message was autodeleted on server")
    ac2_direct_imap = direct_imap(ac2)
    assert len(ac2_direct_imap.get_all_messages()) == 0

    log.section("ac2: Mark deleted message as seen and check that read receipt arrives")
    msg.mark_seen()
    ev = ac1.wait_for_event(EventType.MSG_READ)
    assert ev.chat_id == chat1.id
    assert ev.msg_id == sent_msg.id


def test_background_fetch(acfactory, dc):
    ac1, ac2 = acfactory.get_online_accounts(2)
    ac1.stop_io()

    ac1_chat = ac1.create_chat(ac2)

    ac2_chat = ac2.create_chat(ac1)
    ac2_chat.send_text("Hello!")

    while True:
        dc.background_fetch(300)
        messages = ac1_chat.get_messages()
        snapshot = messages[-1].get_snapshot()
        if snapshot.text == "Hello!":
            break

    # Stopping background fetch immediately after starting
    # does not result in any errors.
    background_fetch_future = dc.background_fetch.future(300)
    dc.stop_background_fetch()
    background_fetch_future()

    # Starting background fetch with zero timeout is ok,
    # it should terminate immediately.
    dc.background_fetch(0)

    # Background fetch can still be used to send and receive messages.
    ac2_chat.send_text("Hello again!")

    while True:
        dc.background_fetch(300)
        messages = ac1_chat.get_messages()
        snapshot = messages[-1].get_snapshot()
        if snapshot.text == "Hello again!":
            break


def test_message_exists(acfactory):
    ac1, ac2 = acfactory.get_online_accounts(2)
    chat = ac1.create_chat(ac2)
    message1 = chat.send_text("Hello!")
    message2 = chat.send_text("Hello again!")
    assert message1.exists()
    assert message2.exists()

    ac1.delete_messages([message1])
    assert not message1.exists()
    assert message2.exists()

    # There is no error when checking if
    # the message exists for deleted account.
    ac1.remove()
    assert not message1.exists()
    assert not message2.exists()


def test_synchronize_member_list_on_group_rejoin(acfactory, log):
    """
    Test that user recreates group member list when it joins the group again.
    ac1 creates a group with two other accounts: ac2 and ac3
    Then it removes ac2, removes ac3 and adds ac2 back.
    ac2 did not see that ac3 is removed, so it should rebuild member list from scratch.
    """
    log.section("setting up accounts, accepted with each other")
    ac1, ac2, ac3 = accounts = acfactory.get_online_accounts(3)

    log.section("ac1: creating group chat with 2 other members")
    chat = ac1.create_group("title1")
    chat.add_contact(ac2)
    chat.add_contact(ac3)

    log.section("ac1: send message to new group chat")
    msg = chat.send_text("hello")
    assert chat.num_contacts() == 3

    log.section("checking that the chat arrived correctly")
    for ac in accounts[1:]:
        msg = ac.wait_for_incoming_msg().get_snapshot()
        assert msg.text == "hello"
        assert msg.chat.num_contacts() == 3
        msg.chat.accept()

    log.section("ac1: removing ac2")
    chat.remove_contact(ac2)

    log.section("ac2: wait for a message about removal from the chat")
    ac2.wait_for_incoming_msg()
    log.section("ac1: removing ac3")
    chat.remove_contact(ac3)

    log.section("ac1: adding ac2 back")
    chat.add_contact(ac2)

    log.section("ac2: check that ac3 is removed")
    msg = ac2.wait_for_incoming_msg()

    assert chat.num_contacts() == 2
    assert msg.get_snapshot().chat.num_contacts() == 2


def test_large_message(acfactory) -> None:
    """
    Test sending large message without download limit set,
    so it is sent with pre-message but downloaded without user interaction.
    """
    alice, bob = acfactory.get_online_accounts(2)

    alice_chat_bob = alice.create_chat(bob)
    alice_chat_bob.send_message(
        "Hello World, this message is bigger than 5 bytes",
        file="../test-data/image/screenshot.jpg",
    )

    msg = bob.wait_for_incoming_msg()
    snapshot = msg.get_snapshot()
    assert snapshot.text == "Hello World, this message is bigger than 5 bytes"<|MERGE_RESOLUTION|>--- conflicted
+++ resolved
@@ -342,12 +342,8 @@
     version = bob.get_info()["deltachat_core_version"]
     assert (
         snapshot.text == "❌ Failed to receive a message:"
-<<<<<<< HEAD
         " Condition failed: `!context.get_config_bool(Config::SimulateReceiveImfError).await?`."
-=======
-        " Condition failed: `!context.get_config_bool(Config::FailOnReceivingFullMsg).await?`."
         f" Core version {version}."
->>>>>>> 6a293aeb
         " Please report this bug to delta@merlinux.eu or https://support.delta.chat/."
     )
 
