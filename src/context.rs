//! Context module.

use std::collections::{BTreeMap, HashMap};
use std::ffi::OsString;
use std::ops::Deref;
use std::path::{Path, PathBuf};
use std::sync::atomic::{AtomicBool, Ordering};
use std::sync::{Arc, OnceLock};
use std::time::Duration;

use anyhow::{Context as _, Result, bail, ensure};
use async_channel::{self as channel, Receiver, Sender};
use ratelimit::Ratelimit;
use tokio::sync::{Mutex, Notify, RwLock};

use crate::chat::{ChatId, get_chat_cnt};
<<<<<<< HEAD
=======
use crate::chatlist_events;
>>>>>>> 347938a9
use crate::config::Config;
use crate::constants::{self, DC_BACKGROUND_FETCH_QUOTA_CHECK_RATELIMIT, DC_VERSION_STR};
use crate::contact::{Contact, ContactId};
use crate::debug_logging::DebugLogging;
use crate::events::{Event, EventEmitter, EventType, Events};
use crate::imap::{FolderMeaning, Imap, ServerMetadata};
use crate::key::self_fingerprint;
use crate::log::{info, warn};
use crate::logged_debug_assert;
use crate::login_param::{ConfiguredLoginParam, EnteredLoginParam};
use crate::message::{self, MessageState, MsgId};
use crate::net::tls::TlsSessionStore;
use crate::peer_channels::Iroh;
use crate::push::PushSubscriber;
use crate::quota::QuotaInfo;
use crate::scheduler::{ConnectivityStore, SchedulerState, convert_folder_meaning};
use crate::sql::Sql;
use crate::stock_str::StockStrings;
use crate::timesmearing::SmearedTimestamp;
use crate::tools::{self, duration_to_str, time, time_elapsed};
use crate::{chatlist_events, stats};

/// Builder for the [`Context`].
///
/// Many arguments to the [`Context`] are kind of optional and only needed to handle
/// multiple contexts, for which the [account manager](crate::accounts::Accounts) should be
/// used.  This builder makes creating a new context simpler, especially for the
/// standalone-context case.
///
/// # Examples
///
/// Creating a new unencrypted database:
///
/// ```
/// # let rt = tokio::runtime::Runtime::new().unwrap();
/// # rt.block_on(async move {
/// use deltachat::context::ContextBuilder;
///
/// let dir = tempfile::tempdir().unwrap();
/// let context = ContextBuilder::new(dir.path().join("db"))
///      .open()
///      .await
///      .unwrap();
/// drop(context);
/// # });
/// ```
///
/// To use an encrypted database provide a password.  If the database does not yet exist it
/// will be created:
///
/// ```
/// # let rt = tokio::runtime::Runtime::new().unwrap();
/// # rt.block_on(async move {
/// use deltachat::context::ContextBuilder;
///
/// let dir = tempfile::tempdir().unwrap();
/// let context = ContextBuilder::new(dir.path().join("db"))
///      .with_password("secret".into())
///      .open()
///      .await
///      .unwrap();
/// drop(context);
/// # });
/// ```
#[derive(Clone, Debug)]
pub struct ContextBuilder {
    dbfile: PathBuf,
    id: u32,
    events: Events,
    stock_strings: StockStrings,
    password: Option<String>,

    push_subscriber: Option<PushSubscriber>,
}

impl ContextBuilder {
    /// Create the builder using the given database file.
    ///
    /// The *dbfile* should be in a dedicated directory and this directory must exist.  The
    /// [`Context`] will create other files and folders in the same directory as the
    /// database file used.
    pub fn new(dbfile: PathBuf) -> Self {
        ContextBuilder {
            dbfile,
            id: rand::random(),
            events: Events::new(),
            stock_strings: StockStrings::new(),
            password: None,
            push_subscriber: None,
        }
    }

    /// Sets the context ID.
    ///
    /// This identifier is used e.g. in [`Event`]s to identify which [`Context`] an event
    /// belongs to.  The only real limit on it is that it should not conflict with any other
    /// [`Context`]s you currently have open.  So if you handle multiple [`Context`]s you
    /// may want to use this.
    ///
    /// Note that the [account manager](crate::accounts::Accounts) is designed to handle the
    /// common case for using multiple [`Context`] instances.
    pub fn with_id(mut self, id: u32) -> Self {
        self.id = id;
        self
    }

    /// Sets the event channel for this [`Context`].
    ///
    /// Mostly useful when using multiple [`Context`]s, this allows creating one [`Events`]
    /// channel and passing it to all [`Context`]s so all events are received on the same
    /// channel.
    ///
    /// Note that the [account manager](crate::accounts::Accounts) is designed to handle the
    /// common case for using multiple [`Context`] instances.
    pub fn with_events(mut self, events: Events) -> Self {
        self.events = events;
        self
    }

    /// Sets the [`StockStrings`] map to use for this [`Context`].
    ///
    /// This is useful in order to share the same translation strings in all [`Context`]s.
    /// The mapping may be empty when set, it will be populated by
    /// [`Context::set_stock-translation`] or [`Accounts::set_stock_translation`] calls.
    ///
    /// Note that the [account manager](crate::accounts::Accounts) is designed to handle the
    /// common case for using multiple [`Context`] instances.
    ///
    /// [`Accounts::set_stock_translation`]: crate::accounts::Accounts::set_stock_translation
    pub fn with_stock_strings(mut self, stock_strings: StockStrings) -> Self {
        self.stock_strings = stock_strings;
        self
    }

    /// Sets the password to unlock the database.
    ///
    /// If an encrypted database is used it must be opened with a password.  Setting a
    /// password on a new database will enable encryption.
    pub fn with_password(mut self, password: String) -> Self {
        self.password = Some(password);
        self
    }

    /// Sets push subscriber.
    pub(crate) fn with_push_subscriber(mut self, push_subscriber: PushSubscriber) -> Self {
        self.push_subscriber = Some(push_subscriber);
        self
    }

    /// Builds the [`Context`] without opening it.
    pub async fn build(self) -> Result<Context> {
        let push_subscriber = self.push_subscriber.unwrap_or_default();
        let context = Context::new_closed(
            &self.dbfile,
            self.id,
            self.events,
            self.stock_strings,
            push_subscriber,
        )
        .await?;
        Ok(context)
    }

    /// Builds the [`Context`] and opens it.
    ///
    /// Returns error if context cannot be opened with the given passphrase.
    pub async fn open(self) -> Result<Context> {
        let password = self.password.clone().unwrap_or_default();
        let context = self.build().await?;
        match context.open(password).await? {
            true => Ok(context),
            false => bail!("database could not be decrypted, incorrect or missing password"),
        }
    }
}

/// The context for a single DeltaChat account.
///
/// This contains all the state for a single DeltaChat account, including background tasks
/// running in Tokio to operate the account.  The [`Context`] can be cheaply cloned.
///
/// Each context, and thus each account, must be associated with an directory where all the
/// state is kept.  This state is also preserved between restarts.
///
/// To use multiple accounts it is best to look at the [accounts
/// manager][crate::accounts::Accounts] which handles storing multiple accounts in a single
/// directory structure and handles loading them all concurrently.
#[derive(Clone, Debug)]
pub struct Context {
    pub(crate) inner: Arc<InnerContext>,
}

impl Deref for Context {
    type Target = InnerContext;

    fn deref(&self) -> &Self::Target {
        &self.inner
    }
}

/// Actual context, expensive to clone.
#[derive(Debug)]
pub struct InnerContext {
    /// Blob directory path
    pub(crate) blobdir: PathBuf,
    pub(crate) sql: Sql,
    pub(crate) smeared_timestamp: SmearedTimestamp,
    /// The global "ongoing" process state.
    ///
    /// This is a global mutex-like state for operations which should be modal in the
    /// clients.
    running_state: RwLock<RunningState>,
    /// Mutex to avoid generating the key for the user more than once.
    pub(crate) generating_key_mutex: Mutex<()>,
    /// Mutex to enforce only a single running oauth2 is running.
    pub(crate) oauth2_mutex: Mutex<()>,
    /// Mutex to prevent a race condition when a "your pw is wrong" warning is sent, resulting in multiple messages being sent.
    pub(crate) wrong_pw_warning_mutex: Mutex<()>,
    pub(crate) translated_stockstrings: StockStrings,
    pub(crate) events: Events,

    pub(crate) scheduler: SchedulerState,
    pub(crate) ratelimit: RwLock<Ratelimit>,

    /// Recently loaded quota information, if any.
    /// Set to `None` if quota was never tried to load.
    pub(crate) quota: RwLock<Option<QuotaInfo>>,

    /// IMAP UID resync request.
    pub(crate) resync_request: AtomicBool,

    /// Notify about new messages.
    ///
    /// This causes [`Context::wait_next_msgs`] to wake up.
    pub(crate) new_msgs_notify: Notify,

    /// Server ID response if ID capability is supported
    /// and the server returned non-NIL on the inbox connection.
    /// <https://datatracker.ietf.org/doc/html/rfc2971>
    pub(crate) server_id: RwLock<Option<HashMap<String, String>>>,

    /// IMAP METADATA.
    pub(crate) metadata: RwLock<Option<ServerMetadata>>,

    pub(crate) last_full_folder_scan: Mutex<Option<tools::Time>>,

    /// ID for this `Context` in the current process.
    ///
    /// This allows for multiple `Context`s open in a single process where each context can
    /// be identified by this ID.
    pub(crate) id: u32,

    creation_time: tools::Time,

    /// The text of the last error logged and emitted as an event.
    /// If the ui wants to display an error after a failure,
    /// `last_error` should be used to avoid races with the event thread.
    pub(crate) last_error: parking_lot::RwLock<String>,

    /// It's not possible to emit migration errors as an event,
    /// because at the time of the migration, there is no event emitter yet.
    /// So, this holds the error that happened during migration, if any.
    /// This is necessary for the possibly-failible PGP migration,
    /// which happened 2025-05, and can be removed a few releases later.
    pub(crate) migration_error: parking_lot::RwLock<Option<String>>,

    /// If debug logging is enabled, this contains all necessary information
    ///
    /// Standard RwLock instead of [`tokio::sync::RwLock`] is used
    /// because the lock is used from synchronous [`Context::emit_event`].
    pub(crate) debug_logging: std::sync::RwLock<Option<DebugLogging>>,

    /// Push subscriber to store device token
    /// and register for heartbeat notifications.
    pub(crate) push_subscriber: PushSubscriber,

    /// True if account has subscribed to push notifications via IMAP.
    pub(crate) push_subscribed: AtomicBool,

    /// TLS session resumption cache.
    pub(crate) tls_session_store: TlsSessionStore,

    /// Iroh for realtime peer channels.
    pub(crate) iroh: Arc<RwLock<Option<Iroh>>>,

    /// The own fingerprint, if it was computed already.
    /// tokio::sync::OnceCell would be possible to use, but overkill for our usecase;
    /// the standard library's OnceLock is enough, and it's a lot smaller in memory.
    pub(crate) self_fingerprint: OnceLock<String>,

    /// `Connectivity` values for mailboxes, unordered. Used to compute the aggregate connectivity,
    /// see [`Context::get_connectivity()`].
    pub(crate) connectivities: parking_lot::Mutex<Vec<ConnectivityStore>>,
}

/// The state of ongoing process.
#[derive(Debug)]
enum RunningState {
    /// Ongoing process is allocated.
    Running { cancel_sender: Sender<()> },

    /// Cancel signal has been sent, waiting for ongoing process to be freed.
    ShallStop { request: tools::Time },

    /// There is no ongoing process, a new one can be allocated.
    Stopped,
}

impl Default for RunningState {
    fn default() -> Self {
        Self::Stopped
    }
}

/// Return some info about deltachat-core
///
/// This contains information mostly about the library itself, the
/// actual keys and their values which will be present are not
/// guaranteed.  Calling [Context::get_info] also includes information
/// about the context on top of the information here.
pub fn get_info() -> BTreeMap<&'static str, String> {
    let mut res = BTreeMap::new();

    #[cfg(debug_assertions)]
    res.insert(
        "debug_assertions",
        "On - DO NOT RELEASE THIS BUILD".to_string(),
    );
    #[cfg(not(debug_assertions))]
    res.insert("debug_assertions", "Off".to_string());

    res.insert("deltachat_core_version", format!("v{}", &*DC_VERSION_STR));
    res.insert("sqlite_version", rusqlite::version().to_string());
    res.insert("arch", (std::mem::size_of::<usize>() * 8).to_string());
    res.insert("num_cpus", num_cpus::get().to_string());
    res.insert("level", "awesome".into());
    res
}

impl Context {
    /// Creates new context and opens the database.
    pub async fn new(
        dbfile: &Path,
        id: u32,
        events: Events,
        stock_strings: StockStrings,
    ) -> Result<Context> {
        let context =
            Self::new_closed(dbfile, id, events, stock_strings, Default::default()).await?;

        // Open the database if is not encrypted.
        if context.check_passphrase("".to_string()).await? {
            context.sql.open(&context, "".to_string()).await?;
        }
        Ok(context)
    }

    /// Creates new context without opening the database.
    pub async fn new_closed(
        dbfile: &Path,
        id: u32,
        events: Events,
        stockstrings: StockStrings,
        push_subscriber: PushSubscriber,
    ) -> Result<Context> {
        let mut blob_fname = OsString::new();
        blob_fname.push(dbfile.file_name().unwrap_or_default());
        blob_fname.push("-blobs");
        let blobdir = dbfile.with_file_name(blob_fname);
        if !blobdir.exists() {
            tokio::fs::create_dir_all(&blobdir).await?;
        }
        let context = Context::with_blobdir(
            dbfile.into(),
            blobdir,
            id,
            events,
            stockstrings,
            push_subscriber,
        )?;
        Ok(context)
    }

    /// Opens the database with the given passphrase.
    ///
    /// Returns true if passphrase is correct, false is passphrase is not correct. Fails on other
    /// errors.
    pub async fn open(&self, passphrase: String) -> Result<bool> {
        if self.sql.check_passphrase(passphrase.clone()).await? {
            self.sql.open(self, passphrase).await?;
            Ok(true)
        } else {
            Ok(false)
        }
    }

    /// Changes encrypted database passphrase.
    pub async fn change_passphrase(&self, passphrase: String) -> Result<()> {
        self.sql.change_passphrase(passphrase).await?;
        Ok(())
    }

    /// Returns true if database is open.
    pub async fn is_open(&self) -> bool {
        self.sql.is_open().await
    }

    /// Tests the database passphrase.
    ///
    /// Returns true if passphrase is correct.
    ///
    /// Fails if database is already open.
    pub(crate) async fn check_passphrase(&self, passphrase: String) -> Result<bool> {
        self.sql.check_passphrase(passphrase).await
    }

    pub(crate) fn with_blobdir(
        dbfile: PathBuf,
        blobdir: PathBuf,
        id: u32,
        events: Events,
        stockstrings: StockStrings,
        push_subscriber: PushSubscriber,
    ) -> Result<Context> {
        ensure!(
            blobdir.is_dir(),
            "Blobdir does not exist: {}",
            blobdir.display()
        );

        let new_msgs_notify = Notify::new();
        // Notify once immediately to allow processing old messages
        // without starting I/O.
        new_msgs_notify.notify_one();

        let inner = InnerContext {
            id,
            blobdir,
            running_state: RwLock::new(Default::default()),
            sql: Sql::new(dbfile),
            smeared_timestamp: SmearedTimestamp::new(),
            generating_key_mutex: Mutex::new(()),
            oauth2_mutex: Mutex::new(()),
            wrong_pw_warning_mutex: Mutex::new(()),
            translated_stockstrings: stockstrings,
            events,
            scheduler: SchedulerState::new(),
            ratelimit: RwLock::new(Ratelimit::new(Duration::new(60, 0), 6.0)), // Allow at least 1 message every 10 seconds + a burst of 6.
            quota: RwLock::new(None),
            resync_request: AtomicBool::new(false),
            new_msgs_notify,
            server_id: RwLock::new(None),
            metadata: RwLock::new(None),
            creation_time: tools::Time::now(),
            last_full_folder_scan: Mutex::new(None),
            last_error: parking_lot::RwLock::new("".to_string()),
            migration_error: parking_lot::RwLock::new(None),
            debug_logging: std::sync::RwLock::new(None),
            push_subscriber,
            push_subscribed: AtomicBool::new(false),
            tls_session_store: TlsSessionStore::new(),
            iroh: Arc::new(RwLock::new(None)),
            self_fingerprint: OnceLock::new(),
            connectivities: parking_lot::Mutex::new(Vec::new()),
        };

        let ctx = Context {
            inner: Arc::new(inner),
        };

        Ok(ctx)
    }

    /// Starts the IO scheduler.
    pub async fn start_io(&self) {
        if !self.is_configured().await.unwrap_or_default() {
            warn!(self, "can not start io on a context that is not configured");
            return;
        }

        if self.is_chatmail().await.unwrap_or_default() {
            let mut lock = self.ratelimit.write().await;
            // Allow at least 1 message every second + a burst of 3.
            *lock = Ratelimit::new(Duration::new(3, 0), 3.0);
        }

        // The next line is mainly for iOS:
        // iOS starts a separate process for receiving notifications and if the user concurrently
        // starts the app, the UI process opens the database but waits with calling start_io()
        // until the notifications process finishes.
        // Now, some configs may have changed, so, we need to invalidate the cache.
        self.sql.config_cache.write().await.clear();

        self.scheduler.start(self).await;
    }

    /// Stops the IO scheduler.
    pub async fn stop_io(&self) {
        self.scheduler.stop(self).await;
        if let Some(iroh) = self.iroh.write().await.take() {
            // Close all QUIC connections.

            // Spawn into a separate task,
            // because Iroh calls `wait_idle()` internally
            // and it may take time, especially if the network
            // has become unavailable.
            tokio::spawn(async move {
                // We do not log the error because we do not want the task
                // to hold the reference to Context.
                let _ = tokio::time::timeout(Duration::from_secs(60), iroh.close()).await;
            });
        }
    }

    /// Restarts the IO scheduler if it was running before
    /// when it is not running this is an no-op
    pub async fn restart_io_if_running(&self) {
        self.scheduler.restart(self).await;
    }

    /// Indicate that the network likely has come back.
    pub async fn maybe_network(&self) {
        if let Some(ref iroh) = *self.iroh.read().await {
            iroh.network_change().await;
        }
        self.scheduler.maybe_network().await;
    }

    /// Returns true if an account is on a chatmail server.
    pub async fn is_chatmail(&self) -> Result<bool> {
        self.get_config_bool(Config::IsChatmail).await
    }

    /// Returns maximum number of recipients the provider allows to send a single email to.
    pub(crate) async fn get_max_smtp_rcpt_to(&self) -> Result<usize> {
        let is_chatmail = self.is_chatmail().await?;
        let val = self
            .get_configured_provider()
            .await?
            .and_then(|provider| provider.opt.max_smtp_rcpt_to)
            .map_or_else(
                || match is_chatmail {
                    true => usize::MAX,
                    false => constants::DEFAULT_MAX_SMTP_RCPT_TO,
                },
                usize::from,
            );
        Ok(val)
    }

    /// Does a single round of fetching from IMAP and returns.
    ///
    /// Can be used even if I/O is currently stopped.
    /// If I/O is currently stopped, starts a new IMAP connection
    /// and fetches from Inbox and DeltaChat folders.
    pub async fn background_fetch(&self) -> Result<()> {
        if !(self.is_configured().await?) {
            return Ok(());
        }

        let address = self.get_primary_self_addr().await?;
        let time_start = tools::Time::now();
        info!(self, "background_fetch started fetching {address}.");

        if self.scheduler.is_running().await {
            self.scheduler.maybe_network().await;
            self.wait_for_all_work_done().await;
        } else {
            // Pause the scheduler to ensure another connection does not start
            // while we are fetching on a dedicated connection.
            let _pause_guard = self.scheduler.pause(self).await?;

            // Start a new dedicated connection.
            let mut connection = Imap::new_configured(self, channel::bounded(1).1).await?;
            let mut session = connection.prepare(self).await?;

            // Fetch IMAP folders.
            // Inbox is fetched before Mvbox because fetching from Inbox
            // may result in moving some messages to Mvbox.
            for folder_meaning in [FolderMeaning::Inbox, FolderMeaning::Mvbox] {
                if let Some((_folder_config, watch_folder)) =
                    convert_folder_meaning(self, folder_meaning).await?
                {
                    connection
                        .fetch_move_delete(self, &mut session, &watch_folder, folder_meaning)
                        .await?;
                }
            }

            // Update quota (to send warning if full) - but only check it once in a while.
            if self
                .quota_needs_update(DC_BACKGROUND_FETCH_QUOTA_CHECK_RATELIMIT)
                .await
            {
                if let Err(err) = self.update_recent_quota(&mut session).await {
                    warn!(self, "Failed to update quota: {err:#}.");
                }
            }
        }

        info!(
            self,
            "background_fetch done for {address} took {:?}.",
            time_elapsed(&time_start),
        );

        Ok(())
    }

    pub(crate) async fn schedule_resync(&self) -> Result<()> {
        self.resync_request.store(true, Ordering::Relaxed);
        self.scheduler.interrupt_inbox().await;
        Ok(())
    }

    /// Returns a reference to the underlying SQL instance.
    ///
    /// Warning: this is only here for testing, not part of the public API.
    #[cfg(feature = "internals")]
    pub fn sql(&self) -> &Sql {
        &self.inner.sql
    }

    /// Returns database file path.
    pub fn get_dbfile(&self) -> &Path {
        self.sql.dbfile.as_path()
    }

    /// Returns blob directory path.
    pub fn get_blobdir(&self) -> &Path {
        self.blobdir.as_path()
    }

    /// Emits a single event.
    pub fn emit_event(&self, event: EventType) {
        {
            let lock = self.debug_logging.read().expect("RwLock is poisoned");
            if let Some(debug_logging) = &*lock {
                debug_logging.log_event(event.clone());
            }
        }
        self.events.emit(Event {
            id: self.id,
            typ: event,
        });
    }

    /// Emits a generic MsgsChanged event (without chat or message id)
    pub fn emit_msgs_changed_without_ids(&self) {
        self.emit_event(EventType::MsgsChanged {
            chat_id: ChatId::new(0),
            msg_id: MsgId::new(0),
        });
    }

    /// Emits a MsgsChanged event with specified chat and message ids
    ///
    /// If IDs are unset, [`Self::emit_msgs_changed_without_ids`]
    /// or [`Self::emit_msgs_changed_without_msg_id`] should be used
    /// instead of this function.
    pub fn emit_msgs_changed(&self, chat_id: ChatId, msg_id: MsgId) {
        logged_debug_assert!(
            self,
            !chat_id.is_unset(),
            "emit_msgs_changed: chat_id is unset."
        );
        logged_debug_assert!(
            self,
            !msg_id.is_unset(),
            "emit_msgs_changed: msg_id is unset."
        );

        self.emit_event(EventType::MsgsChanged { chat_id, msg_id });
        chatlist_events::emit_chatlist_changed(self);
        chatlist_events::emit_chatlist_item_changed(self, chat_id);
    }

    /// Emits a MsgsChanged event with specified chat and without message id.
    pub fn emit_msgs_changed_without_msg_id(&self, chat_id: ChatId) {
        logged_debug_assert!(
            self,
            !chat_id.is_unset(),
            "emit_msgs_changed_without_msg_id: chat_id is unset."
        );

        self.emit_event(EventType::MsgsChanged {
            chat_id,
            msg_id: MsgId::new(0),
        });
        chatlist_events::emit_chatlist_changed(self);
        chatlist_events::emit_chatlist_item_changed(self, chat_id);
    }

    /// Emits an IncomingMsg event with specified chat and message ids
    pub fn emit_incoming_msg(&self, chat_id: ChatId, msg_id: MsgId) {
        debug_assert!(!chat_id.is_unset());
        debug_assert!(!msg_id.is_unset());

        self.emit_event(EventType::IncomingMsg { chat_id, msg_id });
        chatlist_events::emit_chatlist_changed(self);
        chatlist_events::emit_chatlist_item_changed(self, chat_id);
    }

    /// Emits an LocationChanged event and a WebxdcStatusUpdate in case there is a maps integration
    pub async fn emit_location_changed(&self, contact_id: Option<ContactId>) -> Result<()> {
        self.emit_event(EventType::LocationChanged(contact_id));

        if let Some(msg_id) = self
            .get_config_parsed::<u32>(Config::WebxdcIntegration)
            .await?
        {
            self.emit_event(EventType::WebxdcStatusUpdate {
                msg_id: MsgId::new(msg_id),
                status_update_serial: Default::default(),
            })
        }

        Ok(())
    }

    /// Returns a receiver for emitted events.
    ///
    /// Multiple emitters can be created, but note that in this case each emitted event will
    /// only be received by one of the emitters, not by all of them.
    pub fn get_event_emitter(&self) -> EventEmitter {
        self.events.get_emitter()
    }

    /// Get the ID of this context.
    pub fn get_id(&self) -> u32 {
        self.id
    }

    // Ongoing process allocation/free/check

    /// Tries to acquire the global UI "ongoing" mutex.
    ///
    /// This is for modal operations during which no other user actions are allowed.  Only
    /// one such operation is allowed at any given time.
    ///
    /// The return value is a cancel token, which will release the ongoing mutex when
    /// dropped.
    pub(crate) async fn alloc_ongoing(&self) -> Result<Receiver<()>> {
        let mut s = self.running_state.write().await;
        ensure!(
            matches!(*s, RunningState::Stopped),
            "There is already another ongoing process running."
        );

        let (sender, receiver) = channel::bounded(1);
        *s = RunningState::Running {
            cancel_sender: sender,
        };

        Ok(receiver)
    }

    pub(crate) async fn free_ongoing(&self) {
        let mut s = self.running_state.write().await;
        if let RunningState::ShallStop { request } = *s {
            info!(self, "Ongoing stopped in {:?}", time_elapsed(&request));
        }
        *s = RunningState::Stopped;
    }

    /// Signal an ongoing process to stop.
    pub async fn stop_ongoing(&self) {
        let mut s = self.running_state.write().await;
        match &*s {
            RunningState::Running { cancel_sender } => {
                if let Err(err) = cancel_sender.send(()).await {
                    warn!(self, "could not cancel ongoing: {:#}", err);
                }
                info!(self, "Signaling the ongoing process to stop ASAP.",);
                *s = RunningState::ShallStop {
                    request: tools::Time::now(),
                };
            }
            RunningState::ShallStop { .. } | RunningState::Stopped => {
                info!(self, "No ongoing process to stop.",);
            }
        }
    }

    #[allow(unused)]
    pub(crate) async fn shall_stop_ongoing(&self) -> bool {
        match &*self.running_state.read().await {
            RunningState::Running { .. } => false,
            RunningState::ShallStop { .. } | RunningState::Stopped => true,
        }
    }

    /*******************************************************************************
     * UI chat/message related API
     ******************************************************************************/

    /// Returns information about the context as key-value pairs.
    pub async fn get_info(&self) -> Result<BTreeMap<&'static str, String>> {
        let l = EnteredLoginParam::load(self).await?;
        let l2 = ConfiguredLoginParam::load(self)
            .await?
            .map_or_else(|| "Not configured".to_string(), |param| param.to_string());
        let secondary_addrs = self.get_secondary_self_addrs().await?.join(", ");
        let chats = get_chat_cnt(self).await?;
        let unblocked_msgs = message::get_unblocked_msg_cnt(self).await;
        let request_msgs = message::get_request_msg_cnt(self).await;
        let contacts = Contact::get_real_cnt(self).await?;
        let is_configured = self.get_config_int(Config::Configured).await?;
        let proxy_enabled = self.get_config_int(Config::ProxyEnabled).await?;
        let dbversion = self
            .sql
            .get_raw_config_int("dbversion")
            .await?
            .unwrap_or_default();
        let journal_mode = self
            .sql
            .query_get_value("PRAGMA journal_mode;", ())
            .await?
            .unwrap_or_else(|| "unknown".to_string());
        let mdns_enabled = self.get_config_int(Config::MdnsEnabled).await?;
        let bcc_self = self.get_config_int(Config::BccSelf).await?;
        let sync_msgs = self.get_config_int(Config::SyncMsgs).await?;
        let disable_idle = self.get_config_bool(Config::DisableIdle).await?;

        let prv_key_cnt = self.sql.count("SELECT COUNT(*) FROM keypairs;", ()).await?;

        let pub_key_cnt = self
            .sql
            .count("SELECT COUNT(*) FROM public_keys;", ())
            .await?;
        let fingerprint_str = match self_fingerprint(self).await {
            Ok(fp) => fp.to_string(),
            Err(err) => format!("<key failure: {err}>"),
        };

        let sentbox_watch = self.get_config_int(Config::SentboxWatch).await?;
        let mvbox_move = self.get_config_int(Config::MvboxMove).await?;
        let only_fetch_mvbox = self.get_config_int(Config::OnlyFetchMvbox).await?;
        let folders_configured = self
            .sql
            .get_raw_config_int(constants::DC_FOLDERS_CONFIGURED_KEY)
            .await?
            .unwrap_or_default();

        let configured_inbox_folder = self
            .get_config(Config::ConfiguredInboxFolder)
            .await?
            .unwrap_or_else(|| "<unset>".to_string());
        let configured_sentbox_folder = self
            .get_config(Config::ConfiguredSentboxFolder)
            .await?
            .unwrap_or_else(|| "<unset>".to_string());
        let configured_mvbox_folder = self
            .get_config(Config::ConfiguredMvboxFolder)
            .await?
            .unwrap_or_else(|| "<unset>".to_string());
        let configured_trash_folder = self
            .get_config(Config::ConfiguredTrashFolder)
            .await?
            .unwrap_or_else(|| "<unset>".to_string());

        let mut res = get_info();

        // insert values
        res.insert("bot", self.get_config_int(Config::Bot).await?.to_string());
        res.insert("number_of_chats", chats.to_string());
        res.insert("number_of_chat_messages", unblocked_msgs.to_string());
        res.insert("messages_in_contact_requests", request_msgs.to_string());
        res.insert("number_of_contacts", contacts.to_string());
        res.insert("database_dir", self.get_dbfile().display().to_string());
        res.insert("database_version", dbversion.to_string());
        res.insert(
            "database_encrypted",
            self.sql
                .is_encrypted()
                .await
                .map_or_else(|| "closed".to_string(), |b| b.to_string()),
        );
        res.insert("journal_mode", journal_mode);
        res.insert("blobdir", self.get_blobdir().display().to_string());
        res.insert(
            "selfavatar",
            self.get_config(Config::Selfavatar)
                .await?
                .unwrap_or_else(|| "<unset>".to_string()),
        );
        res.insert("is_configured", is_configured.to_string());
        res.insert("proxy_enabled", proxy_enabled.to_string());
        res.insert("entered_account_settings", l.to_string());
        res.insert("used_account_settings", l2);

        if let Some(server_id) = &*self.server_id.read().await {
            res.insert("imap_server_id", format!("{server_id:?}"));
        }

        res.insert("is_chatmail", self.is_chatmail().await?.to_string());
        res.insert(
            "fix_is_chatmail",
            self.get_config_bool(Config::FixIsChatmail)
                .await?
                .to_string(),
        );
        res.insert(
            "is_muted",
            self.get_config_bool(Config::IsMuted).await?.to_string(),
        );
        res.insert(
            "private_tag",
            self.get_config(Config::PrivateTag)
                .await?
                .unwrap_or_else(|| "<unset>".to_string()),
        );

        if let Some(metadata) = &*self.metadata.read().await {
            if let Some(comment) = &metadata.comment {
                res.insert("imap_server_comment", format!("{comment:?}"));
            }

            if let Some(admin) = &metadata.admin {
                res.insert("imap_server_admin", format!("{admin:?}"));
            }
        }

        res.insert("secondary_addrs", secondary_addrs);
        res.insert(
            "fetched_existing_msgs",
            self.get_config_bool(Config::FetchedExistingMsgs)
                .await?
                .to_string(),
        );
        res.insert(
            "show_emails",
            self.get_config_int(Config::ShowEmails).await?.to_string(),
        );
        res.insert(
            "download_limit",
            self.get_config_int(Config::DownloadLimit)
                .await?
                .to_string(),
        );
        res.insert("sentbox_watch", sentbox_watch.to_string());
        res.insert("mvbox_move", mvbox_move.to_string());
        res.insert("only_fetch_mvbox", only_fetch_mvbox.to_string());
        res.insert(
            constants::DC_FOLDERS_CONFIGURED_KEY,
            folders_configured.to_string(),
        );
        res.insert("configured_inbox_folder", configured_inbox_folder);
        res.insert("configured_sentbox_folder", configured_sentbox_folder);
        res.insert("configured_mvbox_folder", configured_mvbox_folder);
        res.insert("configured_trash_folder", configured_trash_folder);
        res.insert("mdns_enabled", mdns_enabled.to_string());
        res.insert("bcc_self", bcc_self.to_string());
        res.insert("sync_msgs", sync_msgs.to_string());
        res.insert("disable_idle", disable_idle.to_string());
        res.insert("private_key_count", prv_key_cnt.to_string());
        res.insert("public_key_count", pub_key_cnt.to_string());
        res.insert("fingerprint", fingerprint_str);
        res.insert(
            "media_quality",
            self.get_config_int(Config::MediaQuality).await?.to_string(),
        );
        res.insert(
            "delete_device_after",
            self.get_config_int(Config::DeleteDeviceAfter)
                .await?
                .to_string(),
        );
        res.insert(
            "delete_server_after",
            self.get_config_int(Config::DeleteServerAfter)
                .await?
                .to_string(),
        );
        res.insert(
            "delete_to_trash",
            self.get_config(Config::DeleteToTrash)
                .await?
                .unwrap_or_else(|| "<unset>".to_string()),
        );
        res.insert(
            "last_housekeeping",
            self.get_config_int(Config::LastHousekeeping)
                .await?
                .to_string(),
        );
        res.insert(
            "last_cant_decrypt_outgoing_msgs",
            self.get_config_int(Config::LastCantDecryptOutgoingMsgs)
                .await?
                .to_string(),
        );
        res.insert(
            "scan_all_folders_debounce_secs",
            self.get_config_int(Config::ScanAllFoldersDebounceSecs)
                .await?
                .to_string(),
        );
        res.insert(
            "quota_exceeding",
            self.get_config_int(Config::QuotaExceeding)
                .await?
                .to_string(),
        );
        res.insert(
            "authserv_id_candidates",
            self.get_config(Config::AuthservIdCandidates)
                .await?
                .unwrap_or_default(),
        );
        res.insert(
            "sign_unencrypted",
            self.get_config_int(Config::SignUnencrypted)
                .await?
                .to_string(),
        );
        res.insert(
            "debug_logging",
            self.get_config_int(Config::DebugLogging).await?.to_string(),
        );
        res.insert(
            "last_msg_id",
            self.get_config_int(Config::LastMsgId).await?.to_string(),
        );
        res.insert(
            "gossip_period",
            self.get_config_int(Config::GossipPeriod).await?.to_string(),
        );
        res.insert(
            "webxdc_realtime_enabled",
            self.get_config_bool(Config::WebxdcRealtimeEnabled)
                .await?
                .to_string(),
        );
        res.insert(
            "donation_request_next_check",
            self.get_config_i64(Config::DonationRequestNextCheck)
                .await?
                .to_string(),
        );
        res.insert(
            "first_key_contacts_msg_id",
            self.sql
                .get_raw_config("first_key_contacts_msg_id")
                .await?
                .unwrap_or_default(),
        );
        res.insert(
            "stats_id",
            self.get_config(Config::StatsId)
                .await?
                .unwrap_or_else(|| "<unset>".to_string()),
        );
        res.insert(
            "stats_sending",
            stats::should_send_stats(self).await?.to_string(),
        );
        res.insert(
            "stats_last_sent",
            self.get_config_i64(Config::StatsLastSent)
                .await?
                .to_string(),
        );
        res.insert(
            "fail_on_receiving_full_msg",
            self.sql
                .get_raw_config("fail_on_receiving_full_msg")
                .await?
                .unwrap_or_default(),
        );

        let elapsed = time_elapsed(&self.creation_time);
        res.insert("uptime", duration_to_str(elapsed));

        Ok(res)
    }

<<<<<<< HEAD
=======
    async fn get_self_report(&self) -> Result<String> {
        #[derive(Default)]
        struct ChatNumbers {
            opportunistic_dc: u32,
            opportunistic_mua: u32,
            unencrypted_dc: u32,
            unencrypted_mua: u32,
        }

        let mut res = String::new();
        res += &format!("core_version {}\n", get_version_str());

        let num_msgs: u32 = self
            .sql
            .query_get_value(
                "SELECT COUNT(*) FROM msgs WHERE hidden=0 AND chat_id!=?",
                (DC_CHAT_ID_TRASH,),
            )
            .await?
            .unwrap_or_default();
        res += &format!("num_msgs {num_msgs}\n");

        let num_chats: u32 = self
            .sql
            .query_get_value("SELECT COUNT(*) FROM chats WHERE id>9 AND blocked!=1", ())
            .await?
            .unwrap_or_default();
        res += &format!("num_chats {num_chats}\n");

        let db_size = tokio::fs::metadata(&self.sql.dbfile).await?.len();
        res += &format!("db_size_bytes {db_size}\n");

        let secret_key = &load_self_secret_key(self).await?.primary_key;
        let key_created = secret_key.public_key().created_at().timestamp();
        res += &format!("key_created {key_created}\n");

        // how many of the chats active in the last months are:
        // - opportunistic-encrypted and the contact uses Delta Chat
        // - opportunistic-encrypted and the contact uses a classical MUA
        // - unencrypted and the contact uses Delta Chat
        // - unencrypted and the contact uses a classical MUA
        let three_months_ago = time().saturating_sub(3600 * 24 * 30 * 3);
        let chats = self
            .sql
            .query_map(
                "SELECT m.param, m.msgrmsg
                    FROM chats c
                    JOIN msgs m
                        ON c.id=m.chat_id
                        AND m.id=(
                                SELECT id
                                FROM msgs
                                WHERE chat_id=c.id
                                AND hidden=0
                                AND download_state=?
                                AND to_id!=?
                                ORDER BY timestamp DESC, id DESC LIMIT 1)
                    WHERE c.id>9
                    AND (c.blocked=0 OR c.blocked=2)
                    AND IFNULL(m.timestamp,c.created_timestamp) > ?
                    GROUP BY c.id",
                (DownloadState::Done, ContactId::INFO, three_months_ago),
                |row| {
                    let message_param: Params =
                        row.get::<_, String>(1)?.parse().unwrap_or_default();
                    let is_dc_message: bool = row.get(2)?;
                    Ok((message_param, is_dc_message))
                },
                |rows| {
                    let mut chats = ChatNumbers::default();
                    for row in rows {
                        let (message_param, is_dc_message) = row?;
                        let encrypted = message_param
                            .get_bool(Param::GuaranteeE2ee)
                            .unwrap_or(false);

                        if encrypted {
                            if is_dc_message {
                                chats.opportunistic_dc += 1;
                            } else {
                                chats.opportunistic_mua += 1;
                            }
                        } else if is_dc_message {
                            chats.unencrypted_dc += 1;
                        } else {
                            chats.unencrypted_mua += 1;
                        }
                    }
                    Ok(chats)
                },
            )
            .await?;
        res += &format!("chats_opportunistic_dc {}\n", chats.opportunistic_dc);
        res += &format!("chats_opportunistic_mua {}\n", chats.opportunistic_mua);
        res += &format!("chats_unencrypted_dc {}\n", chats.unencrypted_dc);
        res += &format!("chats_unencrypted_mua {}\n", chats.unencrypted_mua);

        let self_reporting_id = match self.get_config(Config::SelfReportingId).await? {
            Some(id) => id,
            None => {
                let id = create_id();
                self.set_config(Config::SelfReportingId, Some(&id)).await?;
                id
            }
        };
        res += &format!("self_reporting_id {self_reporting_id}");

        Ok(res)
    }

    /// Drafts a message with statistics about the usage of Delta Chat.
    /// The user can inspect the message if they want, and then hit "Send".
    ///
    /// On the other end, a bot will receive the message and make it available
    /// to Delta Chat's developers.
    pub async fn draft_self_report(&self) -> Result<ChatId> {
        const SELF_REPORTING_BOT_VCARD: &str = include_str!("../assets/self-reporting-bot.vcf");
        let contact_id: ContactId = *import_vcard(self, SELF_REPORTING_BOT_VCARD)
            .await?
            .first()
            .context("Self reporting bot vCard does not contain a contact")?;
        mark_contact_id_as_verified(self, contact_id, Some(ContactId::SELF)).await?;

        let chat_id = ChatId::create_for_contact(self, contact_id).await?;

        let mut msg = Message::new_text(self.get_self_report().await?);

        chat_id.set_draft(self, Some(&mut msg)).await?;

        Ok(chat_id)
    }

>>>>>>> 347938a9
    /// Get a list of fresh, unmuted messages in unblocked chats.
    ///
    /// The list starts with the most recent message
    /// and is typically used to show notifications.
    /// Moreover, the number of returned messages
    /// can be used for a badge counter on the app icon.
    pub async fn get_fresh_msgs(&self) -> Result<Vec<MsgId>> {
        let list = self
            .sql
            .query_map(
                concat!(
                    "SELECT m.id",
                    " FROM msgs m",
                    " LEFT JOIN contacts ct",
                    "        ON m.from_id=ct.id",
                    " LEFT JOIN chats c",
                    "        ON m.chat_id=c.id",
                    " WHERE m.state=?",
                    "   AND m.hidden=0",
                    "   AND m.chat_id>9",
                    "   AND ct.blocked=0",
                    "   AND c.blocked=0",
                    "   AND NOT(c.muted_until=-1 OR c.muted_until>?)",
                    " ORDER BY m.timestamp DESC,m.id DESC;"
                ),
                (MessageState::InFresh, time()),
                |row| row.get::<_, MsgId>(0),
                |rows| {
                    let mut list = Vec::new();
                    for row in rows {
                        list.push(row?);
                    }
                    Ok(list)
                },
            )
            .await?;
        Ok(list)
    }

    /// Returns a list of messages with database ID higher than requested.
    ///
    /// Blocked contacts and chats are excluded,
    /// but self-sent messages and contact requests are included in the results.
    pub async fn get_next_msgs(&self) -> Result<Vec<MsgId>> {
        let last_msg_id = match self.get_config(Config::LastMsgId).await? {
            Some(s) => MsgId::new(s.parse()?),
            None => {
                // If `last_msg_id` is not set yet,
                // subtract 1 from the last id,
                // so a single message is returned and can
                // be marked as seen.
                self.sql
                    .query_row(
                        "SELECT IFNULL((SELECT MAX(id) - 1 FROM msgs), 0)",
                        (),
                        |row| {
                            let msg_id: MsgId = row.get(0)?;
                            Ok(msg_id)
                        },
                    )
                    .await?
            }
        };

        let list = self
            .sql
            .query_map(
                "SELECT m.id
                     FROM msgs m
                     LEFT JOIN contacts ct
                            ON m.from_id=ct.id
                     LEFT JOIN chats c
                            ON m.chat_id=c.id
                     WHERE m.id>?
                       AND m.hidden=0
                       AND m.chat_id>9
                       AND ct.blocked=0
                       AND c.blocked!=1
                     ORDER BY m.id ASC",
                (
                    last_msg_id.to_u32(), // Explicitly convert to u32 because 0 is allowed.
                ),
                |row| {
                    let msg_id: MsgId = row.get(0)?;
                    Ok(msg_id)
                },
                |rows| {
                    let mut list = Vec::new();
                    for row in rows {
                        list.push(row?);
                    }
                    Ok(list)
                },
            )
            .await?;
        Ok(list)
    }

    /// Returns a list of messages with database ID higher than last marked as seen.
    ///
    /// This function is supposed to be used by bot to request messages
    /// that are not processed yet.
    ///
    /// Waits for notification and returns a result.
    /// Note that the result may be empty if the message is deleted
    /// shortly after notification or notification is manually triggered
    /// to interrupt waiting.
    /// Notification may be manually triggered by calling [`Self::stop_io`].
    pub async fn wait_next_msgs(&self) -> Result<Vec<MsgId>> {
        self.new_msgs_notify.notified().await;
        let list = self.get_next_msgs().await?;
        Ok(list)
    }

    /// Searches for messages containing the query string case-insensitively.
    ///
    /// If `chat_id` is provided this searches only for messages in this chat, if `chat_id`
    /// is `None` this searches messages from all chats.
    ///
    /// NB: Wrt the search in long messages which are shown truncated with the "Show Full Message…"
    /// button, we only look at the first several kilobytes. Let's not fix this -- one can send a
    /// dictionary in the message that matches any reasonable search request, but the user won't see
    /// the match because they should tap on "Show Full Message…" for that. Probably such messages
    /// would only clutter search results.
    pub async fn search_msgs(&self, chat_id: Option<ChatId>, query: &str) -> Result<Vec<MsgId>> {
        let real_query = query.trim().to_lowercase();
        if real_query.is_empty() {
            return Ok(Vec::new());
        }
        let str_like_in_text = format!("%{real_query}%");

        let list = if let Some(chat_id) = chat_id {
            self.sql
                .query_map(
                    "SELECT m.id AS id
                 FROM msgs m
                 LEFT JOIN contacts ct
                        ON m.from_id=ct.id
                 WHERE m.chat_id=?
                   AND m.hidden=0
                   AND ct.blocked=0
                   AND IFNULL(txt_normalized, txt) LIKE ?
                 ORDER BY m.timestamp,m.id;",
                    (chat_id, str_like_in_text),
                    |row| row.get::<_, MsgId>("id"),
                    |rows| {
                        let mut ret = Vec::new();
                        for id in rows {
                            ret.push(id?);
                        }
                        Ok(ret)
                    },
                )
                .await?
        } else {
            // For performance reasons results are sorted only by `id`, that is in the order of
            // message reception.
            //
            // Unlike chat view, sorting by `timestamp` is not necessary but slows down the query by
            // ~25% according to benchmarks.
            //
            // To speed up incremental search, where queries for few characters usually return lots
            // of unwanted results that are discarded moments later, we added `LIMIT 1000`.
            // According to some tests, this limit speeds up eg. 2 character searches by factor 10.
            // The limit is documented and UI may add a hint when getting 1000 results.
            self.sql
                .query_map(
                    "SELECT m.id AS id
                 FROM msgs m
                 LEFT JOIN contacts ct
                        ON m.from_id=ct.id
                 LEFT JOIN chats c
                        ON m.chat_id=c.id
                 WHERE m.chat_id>9
                   AND m.hidden=0
                   AND c.blocked!=1
                   AND ct.blocked=0
                   AND IFNULL(txt_normalized, txt) LIKE ?
                 ORDER BY m.id DESC LIMIT 1000",
                    (str_like_in_text,),
                    |row| row.get::<_, MsgId>("id"),
                    |rows| {
                        let mut ret = Vec::new();
                        for id in rows {
                            ret.push(id?);
                        }
                        Ok(ret)
                    },
                )
                .await?
        };

        Ok(list)
    }

    /// Returns true if given folder name is the name of the inbox.
    pub async fn is_inbox(&self, folder_name: &str) -> Result<bool> {
        let inbox = self.get_config(Config::ConfiguredInboxFolder).await?;
        Ok(inbox.as_deref() == Some(folder_name))
    }

    /// Returns true if given folder name is the name of the "sent" folder.
    pub async fn is_sentbox(&self, folder_name: &str) -> Result<bool> {
        let sentbox = self.get_config(Config::ConfiguredSentboxFolder).await?;
        Ok(sentbox.as_deref() == Some(folder_name))
    }

    /// Returns true if given folder name is the name of the "DeltaChat" folder.
    pub async fn is_mvbox(&self, folder_name: &str) -> Result<bool> {
        let mvbox = self.get_config(Config::ConfiguredMvboxFolder).await?;
        Ok(mvbox.as_deref() == Some(folder_name))
    }

    /// Returns true if given folder name is the name of the trash folder.
    pub async fn is_trash(&self, folder_name: &str) -> Result<bool> {
        let trash = self.get_config(Config::ConfiguredTrashFolder).await?;
        Ok(trash.as_deref() == Some(folder_name))
    }

    pub(crate) async fn should_delete_to_trash(&self) -> Result<bool> {
        if let Some(v) = self.get_config_bool_opt(Config::DeleteToTrash).await? {
            return Ok(v);
        }
        if let Some(provider) = self.get_configured_provider().await? {
            return Ok(provider.opt.delete_to_trash);
        }
        Ok(false)
    }

    /// Returns `target` for deleted messages as per `imap` table. Empty string means "delete w/o
    /// moving to trash".
    pub(crate) async fn get_delete_msgs_target(&self) -> Result<String> {
        if !self.should_delete_to_trash().await? {
            return Ok("".into());
        }
        self.get_config(Config::ConfiguredTrashFolder)
            .await?
            .context("No configured trash folder")
    }

    pub(crate) fn derive_blobdir(dbfile: &Path) -> PathBuf {
        let mut blob_fname = OsString::new();
        blob_fname.push(dbfile.file_name().unwrap_or_default());
        blob_fname.push("-blobs");
        dbfile.with_file_name(blob_fname)
    }

    pub(crate) fn derive_walfile(dbfile: &Path) -> PathBuf {
        let mut wal_fname = OsString::new();
        wal_fname.push(dbfile.file_name().unwrap_or_default());
        wal_fname.push("-wal");
        dbfile.with_file_name(wal_fname)
    }
}

/// Returns core version as a string.
pub fn get_version_str() -> &'static str {
    &DC_VERSION_STR
}

#[cfg(test)]
mod context_tests;<|MERGE_RESOLUTION|>--- conflicted
+++ resolved
@@ -14,10 +14,6 @@
 use tokio::sync::{Mutex, Notify, RwLock};
 
 use crate::chat::{ChatId, get_chat_cnt};
-<<<<<<< HEAD
-=======
-use crate::chatlist_events;
->>>>>>> 347938a9
 use crate::config::Config;
 use crate::constants::{self, DC_BACKGROUND_FETCH_QUOTA_CHECK_RATELIMIT, DC_VERSION_STR};
 use crate::contact::{Contact, ContactId};
@@ -1095,141 +1091,6 @@
         Ok(res)
     }
 
-<<<<<<< HEAD
-=======
-    async fn get_self_report(&self) -> Result<String> {
-        #[derive(Default)]
-        struct ChatNumbers {
-            opportunistic_dc: u32,
-            opportunistic_mua: u32,
-            unencrypted_dc: u32,
-            unencrypted_mua: u32,
-        }
-
-        let mut res = String::new();
-        res += &format!("core_version {}\n", get_version_str());
-
-        let num_msgs: u32 = self
-            .sql
-            .query_get_value(
-                "SELECT COUNT(*) FROM msgs WHERE hidden=0 AND chat_id!=?",
-                (DC_CHAT_ID_TRASH,),
-            )
-            .await?
-            .unwrap_or_default();
-        res += &format!("num_msgs {num_msgs}\n");
-
-        let num_chats: u32 = self
-            .sql
-            .query_get_value("SELECT COUNT(*) FROM chats WHERE id>9 AND blocked!=1", ())
-            .await?
-            .unwrap_or_default();
-        res += &format!("num_chats {num_chats}\n");
-
-        let db_size = tokio::fs::metadata(&self.sql.dbfile).await?.len();
-        res += &format!("db_size_bytes {db_size}\n");
-
-        let secret_key = &load_self_secret_key(self).await?.primary_key;
-        let key_created = secret_key.public_key().created_at().timestamp();
-        res += &format!("key_created {key_created}\n");
-
-        // how many of the chats active in the last months are:
-        // - opportunistic-encrypted and the contact uses Delta Chat
-        // - opportunistic-encrypted and the contact uses a classical MUA
-        // - unencrypted and the contact uses Delta Chat
-        // - unencrypted and the contact uses a classical MUA
-        let three_months_ago = time().saturating_sub(3600 * 24 * 30 * 3);
-        let chats = self
-            .sql
-            .query_map(
-                "SELECT m.param, m.msgrmsg
-                    FROM chats c
-                    JOIN msgs m
-                        ON c.id=m.chat_id
-                        AND m.id=(
-                                SELECT id
-                                FROM msgs
-                                WHERE chat_id=c.id
-                                AND hidden=0
-                                AND download_state=?
-                                AND to_id!=?
-                                ORDER BY timestamp DESC, id DESC LIMIT 1)
-                    WHERE c.id>9
-                    AND (c.blocked=0 OR c.blocked=2)
-                    AND IFNULL(m.timestamp,c.created_timestamp) > ?
-                    GROUP BY c.id",
-                (DownloadState::Done, ContactId::INFO, three_months_ago),
-                |row| {
-                    let message_param: Params =
-                        row.get::<_, String>(1)?.parse().unwrap_or_default();
-                    let is_dc_message: bool = row.get(2)?;
-                    Ok((message_param, is_dc_message))
-                },
-                |rows| {
-                    let mut chats = ChatNumbers::default();
-                    for row in rows {
-                        let (message_param, is_dc_message) = row?;
-                        let encrypted = message_param
-                            .get_bool(Param::GuaranteeE2ee)
-                            .unwrap_or(false);
-
-                        if encrypted {
-                            if is_dc_message {
-                                chats.opportunistic_dc += 1;
-                            } else {
-                                chats.opportunistic_mua += 1;
-                            }
-                        } else if is_dc_message {
-                            chats.unencrypted_dc += 1;
-                        } else {
-                            chats.unencrypted_mua += 1;
-                        }
-                    }
-                    Ok(chats)
-                },
-            )
-            .await?;
-        res += &format!("chats_opportunistic_dc {}\n", chats.opportunistic_dc);
-        res += &format!("chats_opportunistic_mua {}\n", chats.opportunistic_mua);
-        res += &format!("chats_unencrypted_dc {}\n", chats.unencrypted_dc);
-        res += &format!("chats_unencrypted_mua {}\n", chats.unencrypted_mua);
-
-        let self_reporting_id = match self.get_config(Config::SelfReportingId).await? {
-            Some(id) => id,
-            None => {
-                let id = create_id();
-                self.set_config(Config::SelfReportingId, Some(&id)).await?;
-                id
-            }
-        };
-        res += &format!("self_reporting_id {self_reporting_id}");
-
-        Ok(res)
-    }
-
-    /// Drafts a message with statistics about the usage of Delta Chat.
-    /// The user can inspect the message if they want, and then hit "Send".
-    ///
-    /// On the other end, a bot will receive the message and make it available
-    /// to Delta Chat's developers.
-    pub async fn draft_self_report(&self) -> Result<ChatId> {
-        const SELF_REPORTING_BOT_VCARD: &str = include_str!("../assets/self-reporting-bot.vcf");
-        let contact_id: ContactId = *import_vcard(self, SELF_REPORTING_BOT_VCARD)
-            .await?
-            .first()
-            .context("Self reporting bot vCard does not contain a contact")?;
-        mark_contact_id_as_verified(self, contact_id, Some(ContactId::SELF)).await?;
-
-        let chat_id = ChatId::create_for_contact(self, contact_id).await?;
-
-        let mut msg = Message::new_text(self.get_self_report().await?);
-
-        chat_id.set_draft(self, Some(&mut msg)).await?;
-
-        Ok(chat_id)
-    }
-
->>>>>>> 347938a9
     /// Get a list of fresh, unmuted messages in unblocked chats.
     ///
     /// The list starts with the most recent message
