--- conflicted
+++ resolved
@@ -386,8 +386,6 @@
                 }
             };
 
-<<<<<<< HEAD
-=======
             if !verify_sender_by_fingerprint(context, &fingerprint, contact_id).await? {
                 warn!(
                     context,
@@ -395,28 +393,7 @@
                 );
                 return Ok(HandshakeMessage::Ignore);
             }
-
-            let contact_addr = Contact::get_by_id(context, contact_id)
-                .await?
-                .get_addr()
-                .to_owned();
-            let backward_verified = true;
-            let fingerprint_found = mark_peer_as_verified(
-                context,
-                fingerprint.clone(),
-                contact_addr,
-                backward_verified,
-            )
-            .await?;
-            if !fingerprint_found {
-                warn!(
-                    context,
-                    "Ignoring {step} message because of the failure to find matching peerstate."
-                );
-                return Ok(HandshakeMessage::Ignore);
-            }
             info!(context, "Fingerprint verified via Auth code.",);
->>>>>>> a981573e
             contact_id.regossip_keys(context).await?;
             ContactId::scaleup_origin(context, &[contact_id], Origin::SecurejoinInvited).await?;
             // for setup-contact, make Alice's one-to-one chat with Bob visible
