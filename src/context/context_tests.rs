use anyhow::Context as _;
use strum::IntoEnumIterator;
use tempfile::tempdir;

use super::*;
use crate::chat::{Chat, MuteDuration, get_chat_contacts, get_chat_msgs, send_msg, set_muted};
use crate::chatlist::Chatlist;
use crate::constants::Chattype;
use crate::message::Message;
use crate::receive_imf::receive_imf;
use crate::test_utils::{E2EE_INFO_MSGS, TestContext};
use crate::tools::{SystemTime, create_outgoing_rfc724_mid};

#[tokio::test(flavor = "multi_thread", worker_threads = 2)]
async fn test_wrong_db() -> Result<()> {
    let tmp = tempfile::tempdir()?;
    let dbfile = tmp.path().join("db.sqlite");
    tokio::fs::write(&dbfile, b"123").await?;
    let res = Context::new(&dbfile, 1, Events::new(), StockStrings::new()).await?;

    // Broken database is indistinguishable from encrypted one.
    assert_eq!(res.is_open().await, false);
    Ok(())
}

#[tokio::test(flavor = "multi_thread", worker_threads = 2)]
async fn test_get_fresh_msgs() {
    let t = TestContext::new().await;
    let fresh = t.get_fresh_msgs().await.unwrap();
    assert!(fresh.is_empty())
}

async fn receive_msg(t: &TestContext, chat: &Chat) {
    let members = get_chat_contacts(t, chat.id).await.unwrap();
    let contact = Contact::get_by_id(t, *members.first().unwrap())
        .await
        .unwrap();
    let msg = format!(
        "From: {}\n\
             To: alice@example.org\n\
             Message-ID: <{}>\n\
             Chat-Version: 1.0\n\
             Date: Sun, 22 Mar 2020 22:37:57 +0000\n\
             \n\
             hello\n",
        contact.get_addr(),
        create_outgoing_rfc724_mid()
    );
    println!("{msg}");
    receive_imf(t, msg.as_bytes(), false).await.unwrap();
}

#[tokio::test(flavor = "multi_thread", worker_threads = 2)]
async fn test_get_fresh_msgs_and_muted_chats() {
    // receive various mails in 3 chats
    let t = TestContext::new_alice().await;
    let bob = t.create_chat_with_contact("", "bob@g.it").await;
    let claire = t.create_chat_with_contact("", "claire@g.it").await;
    let dave = t.create_chat_with_contact("", "dave@g.it").await;
    assert_eq!(t.get_fresh_msgs().await.unwrap().len(), 0);

    receive_msg(&t, &bob).await;
    assert_eq!(get_chat_msgs(&t, bob.id).await.unwrap().len(), 1);
    assert_eq!(bob.id.get_fresh_msg_cnt(&t).await.unwrap(), 1);
    assert_eq!(t.get_fresh_msgs().await.unwrap().len(), 1);

    receive_msg(&t, &claire).await;
    receive_msg(&t, &claire).await;
    assert_eq!(get_chat_msgs(&t, claire.id).await.unwrap().len(), 2);
    assert_eq!(claire.id.get_fresh_msg_cnt(&t).await.unwrap(), 2);
    assert_eq!(t.get_fresh_msgs().await.unwrap().len(), 3);

    receive_msg(&t, &dave).await;
    receive_msg(&t, &dave).await;
    receive_msg(&t, &dave).await;
    assert_eq!(get_chat_msgs(&t, dave.id).await.unwrap().len(), 3);
    assert_eq!(dave.id.get_fresh_msg_cnt(&t).await.unwrap(), 3);
    assert_eq!(t.get_fresh_msgs().await.unwrap().len(), 6);

    // mute one of the chats
    set_muted(&t, claire.id, MuteDuration::Forever)
        .await
        .unwrap();
    assert_eq!(claire.id.get_fresh_msg_cnt(&t).await.unwrap(), 2);
    assert_eq!(t.get_fresh_msgs().await.unwrap().len(), 4); // muted claires messages are no longer counted

    // receive more messages
    receive_msg(&t, &bob).await;
    receive_msg(&t, &claire).await;
    receive_msg(&t, &dave).await;
    assert_eq!(get_chat_msgs(&t, claire.id).await.unwrap().len(), 3);
    assert_eq!(claire.id.get_fresh_msg_cnt(&t).await.unwrap(), 3);
    assert_eq!(t.get_fresh_msgs().await.unwrap().len(), 6); // muted claire is not counted

    // unmute claire again
    set_muted(&t, claire.id, MuteDuration::NotMuted)
        .await
        .unwrap();
    assert_eq!(claire.id.get_fresh_msg_cnt(&t).await.unwrap(), 3);
    assert_eq!(t.get_fresh_msgs().await.unwrap().len(), 9); // claire is counted again
}

#[tokio::test(flavor = "multi_thread", worker_threads = 2)]
async fn test_get_fresh_msgs_and_muted_until() {
    let t = TestContext::new_alice().await;
    let bob = t.create_chat_with_contact("", "bob@g.it").await;
    receive_msg(&t, &bob).await;
    assert_eq!(get_chat_msgs(&t, bob.id).await.unwrap().len(), 1);

    // chat is unmuted by default, here and in the following assert(),
    // we check mainly that the SQL-statements in is_muted() and get_fresh_msgs()
    // have the same view to the database.
    assert!(!bob.is_muted());
    assert_eq!(t.get_fresh_msgs().await.unwrap().len(), 1);

    // test get_fresh_msgs() with mute_until in the future
    set_muted(
        &t,
        bob.id,
        MuteDuration::Until(SystemTime::now() + Duration::from_secs(3600)),
    )
    .await
    .unwrap();
    let bob = Chat::load_from_db(&t, bob.id).await.unwrap();
    assert!(bob.is_muted());
    assert_eq!(t.get_fresh_msgs().await.unwrap().len(), 0);

    // to test get_fresh_msgs() with mute_until in the past,
    // we need to modify the database directly
    t.sql
        .execute(
            "UPDATE chats SET muted_until=? WHERE id=?;",
            (time() - 3600, bob.id),
        )
        .await
        .unwrap();
    let bob = Chat::load_from_db(&t, bob.id).await.unwrap();
    assert!(!bob.is_muted());
    assert_eq!(t.get_fresh_msgs().await.unwrap().len(), 1);

    // test get_fresh_msgs() with "forever" mute_until
    set_muted(&t, bob.id, MuteDuration::Forever).await.unwrap();
    let bob = Chat::load_from_db(&t, bob.id).await.unwrap();
    assert!(bob.is_muted());
    assert_eq!(t.get_fresh_msgs().await.unwrap().len(), 0);

    // to test get_fresh_msgs() with invalid mute_until (everything < -1),
    // that results in "muted forever" by definition.
    t.sql
        .execute("UPDATE chats SET muted_until=-2 WHERE id=?;", (bob.id,))
        .await
        .unwrap();
    let bob = Chat::load_from_db(&t, bob.id).await.unwrap();
    assert!(!bob.is_muted());
    assert_eq!(t.get_fresh_msgs().await.unwrap().len(), 1);
}

#[tokio::test(flavor = "multi_thread", worker_threads = 2)]
async fn test_muted_context() -> Result<()> {
    let t = TestContext::new_alice().await;
    assert_eq!(t.get_fresh_msgs().await.unwrap().len(), 0);
    t.set_config(Config::IsMuted, Some("1")).await?;
    let chat = t.create_chat_with_contact("", "bob@g.it").await;
    receive_msg(&t, &chat).await;

    // muted contexts should still show dimmed badge counters eg. in the sidebars,
    // (same as muted chats show dimmed badge counters in the chatlist)
    // therefore the fresh messages count should not be affected.
    assert_eq!(t.get_fresh_msgs().await.unwrap().len(), 1);

    Ok(())
}

#[tokio::test(flavor = "multi_thread", worker_threads = 2)]
async fn test_blobdir_exists() {
    let tmp = tempfile::tempdir().unwrap();
    let dbfile = tmp.path().join("db.sqlite");
    Context::new(&dbfile, 1, Events::new(), StockStrings::new())
        .await
        .unwrap();
    let blobdir = tmp.path().join("db.sqlite-blobs");
    assert!(blobdir.is_dir());
}

#[tokio::test(flavor = "multi_thread", worker_threads = 2)]
async fn test_wrong_blogdir() {
    let tmp = tempfile::tempdir().unwrap();
    let dbfile = tmp.path().join("db.sqlite");
    let blobdir = tmp.path().join("db.sqlite-blobs");
    tokio::fs::write(&blobdir, b"123").await.unwrap();
    let res = Context::new(&dbfile, 1, Events::new(), StockStrings::new()).await;
    assert!(res.is_err());
}

#[tokio::test(flavor = "multi_thread", worker_threads = 2)]
async fn test_sqlite_parent_not_exists() {
    let tmp = tempfile::tempdir().unwrap();
    let subdir = tmp.path().join("subdir");
    let dbfile = subdir.join("db.sqlite");
    let dbfile2 = dbfile.clone();
    Context::new(&dbfile, 1, Events::new(), StockStrings::new())
        .await
        .unwrap();
    assert!(subdir.is_dir());
    assert!(dbfile2.is_file());
}

#[tokio::test(flavor = "multi_thread", worker_threads = 2)]
async fn test_with_empty_blobdir() {
    let tmp = tempfile::tempdir().unwrap();
    let dbfile = tmp.path().join("db.sqlite");
    let blobdir = PathBuf::new();
    let res = Context::with_blobdir(
        dbfile,
        blobdir,
        1,
        Events::new(),
        StockStrings::new(),
        Default::default(),
    );
    assert!(res.is_err());
}

#[tokio::test(flavor = "multi_thread", worker_threads = 2)]
async fn test_with_blobdir_not_exists() {
    let tmp = tempfile::tempdir().unwrap();
    let dbfile = tmp.path().join("db.sqlite");
    let blobdir = tmp.path().join("blobs");
    let res = Context::with_blobdir(
        dbfile,
        blobdir,
        1,
        Events::new(),
        StockStrings::new(),
        Default::default(),
    );
    assert!(res.is_err());
}

#[tokio::test(flavor = "multi_thread", worker_threads = 2)]
async fn no_crashes_on_context_deref() {
    let t = TestContext::new().await;
    std::mem::drop(t);
}

#[tokio::test(flavor = "multi_thread", worker_threads = 2)]
async fn test_get_info() {
    let t = TestContext::new().await;

    let info = t.get_info().await.unwrap();
    assert!(info.contains_key("database_dir"));
}

#[test]
fn test_get_info_no_context() {
    let info = get_info();
    assert!(info.contains_key("deltachat_core_version"));
    assert!(!info.contains_key("database_dir"));
    assert_eq!(info.get("level").unwrap(), "awesome");
}

#[tokio::test(flavor = "multi_thread", worker_threads = 2)]
async fn test_get_info_completeness() {
    // For easier debugging,
    // get_info() shall return all important information configurable by the Config-values.
    //
    // There are exceptions for Config-values considered to be unimportant,
    // too sensitive or summarized in another item.
    let skip_from_get_info = vec![
        "addr",
        "displayname",
        "imap_certificate_checks",
        "mail_server",
        "mail_user",
        "mail_pw",
        "mail_port",
        "mail_security",
        "notify_about_wrong_pw",
        "selfstatus",
        "send_server",
        "send_user",
        "send_pw",
        "send_port",
        "send_security",
        "server_flags",
        "skip_start_messages",
        "smtp_certificate_checks",
        "proxy_url",      // May contain passwords, don't leak it to the logs.
        "socks5_enabled", // SOCKS5 options are deprecated.
        "socks5_host",
        "socks5_port",
        "socks5_user",
        "socks5_password",
        "key_id",
        "webxdc_integration",
        "device_token",
        "encrypted_device_token",
        "stats_last_update",
        "stats_last_old_contact_id",
    ];
    let t = TestContext::new().await;
    let info = t.get_info().await.unwrap();
    for key in Config::iter() {
        let key: String = key.to_string();
        if !skip_from_get_info.contains(&&*key)
            && !key.starts_with("configured")
            && !key.starts_with("sys.")
        {
            assert!(
                info.contains_key(&*key),
                "'{key}' missing in get_info() output"
            );
        }

        if skip_from_get_info.contains(&&*key) {
            assert!(
                !info.contains_key(&*key),
                "'{key}' should not be in get_info() output"
            );
        }
    }
}

#[tokio::test(flavor = "multi_thread", worker_threads = 2)]
async fn test_search_msgs() -> Result<()> {
    let alice = TestContext::new_alice().await;
    let self_talk = ChatId::create_for_contact(&alice, ContactId::SELF).await?;
    let chat = alice
        .create_chat_with_contact("Bob", "bob@example.org")
        .await;

    // Global search finds nothing.
    let res = alice.search_msgs(None, "foo").await?;
    assert!(res.is_empty());

    // Search in chat with Bob finds nothing.
    let res = alice.search_msgs(Some(chat.id), "foo").await?;
    assert!(res.is_empty());

    // Add messages to chat with Bob.
    let mut msg1 = Message::new_text("foobar".to_string());
    send_msg(&alice, chat.id, &mut msg1).await?;

    let mut msg2 = Message::new_text("barbaz".to_string());
    send_msg(&alice, chat.id, &mut msg2).await?;

    alice.send_text(chat.id, "Δ-Chat").await;

    // Global search with a part of text finds the message.
    let res = alice.search_msgs(None, "ob").await?;
    assert_eq!(res.len(), 1);

    // Global search for "bar" matches both "foobar" and "barbaz".
    let res = alice.search_msgs(None, "bar").await?;
    assert_eq!(res.len(), 2);

    // Message added later is returned first.
    assert_eq!(res.first(), Some(&msg2.id));
    assert_eq!(res.get(1), Some(&msg1.id));

    // Search is case-insensitive.
    for chat_id in [None, Some(chat.id)] {
        let res = alice.search_msgs(chat_id, "δ-chat").await?;
        assert_eq!(res.len(), 1);
    }

    // Global search with longer text does not find any message.
    let res = alice.search_msgs(None, "foobarbaz").await?;
    assert!(res.is_empty());

    // Search for random string finds nothing.
    let res = alice.search_msgs(None, "abc").await?;
    assert!(res.is_empty());

    // Search in chat with Bob finds the message.
    let res = alice.search_msgs(Some(chat.id), "foo").await?;
    assert_eq!(res.len(), 1);

    // Search in Saved Messages does not find the message.
    let res = alice.search_msgs(Some(self_talk), "foo").await?;
    assert!(res.is_empty());

    Ok(())
}

#[tokio::test(flavor = "multi_thread", worker_threads = 2)]
async fn test_search_unaccepted_requests() -> Result<()> {
    let t = TestContext::new_alice().await;
    receive_imf(
        &t,
        b"From: BobBar <bob@example.org>\n\
                 To: alice@example.org\n\
                 Subject: foo\n\
                 Message-ID: <msg1234@example.org>\n\
                 Chat-Version: 1.0\n\
                 Date: Tue, 25 Oct 2022 13:37:00 +0000\n\
                 \n\
                 hello bob, foobar test!\n",
        false,
    )
    .await?;
    let chat_id = t.get_last_msg().await.get_chat_id();
    let chat = Chat::load_from_db(&t, chat_id).await?;
    assert_eq!(chat.get_type(), Chattype::Single);
    assert!(chat.is_contact_request());

    assert_eq!(Chatlist::try_load(&t, 0, None, None).await?.len(), 1);
    assert_eq!(
        Chatlist::try_load(&t, 0, Some("BobBar"), None).await?.len(),
        1
    );
    assert_eq!(t.search_msgs(None, "foobar").await?.len(), 1);
    assert_eq!(t.search_msgs(Some(chat_id), "foobar").await?.len(), 1);

    chat_id.block(&t).await?;

    assert_eq!(Chatlist::try_load(&t, 0, None, None).await?.len(), 0);
    assert_eq!(
        Chatlist::try_load(&t, 0, Some("BobBar"), None).await?.len(),
        0
    );
    assert_eq!(t.search_msgs(None, "foobar").await?.len(), 0);
    assert_eq!(t.search_msgs(Some(chat_id), "foobar").await?.len(), 0);

    let contact_ids = get_chat_contacts(&t, chat_id).await?;
    Contact::unblock(&t, *contact_ids.first().unwrap()).await?;

    assert_eq!(Chatlist::try_load(&t, 0, None, None).await?.len(), 1);
    assert_eq!(
        Chatlist::try_load(&t, 0, Some("BobBar"), None).await?.len(),
        1
    );
    assert_eq!(t.search_msgs(None, "foobar").await?.len(), 1);
    assert_eq!(t.search_msgs(Some(chat_id), "foobar").await?.len(), 1);

    Ok(())
}

#[tokio::test(flavor = "multi_thread", worker_threads = 2)]
async fn test_limit_search_msgs() -> Result<()> {
    let alice = TestContext::new_alice().await;
    let chat = alice
        .create_chat_with_contact("Bob", "bob@example.org")
        .await;

    // Add 999 messages
    let mut msg = Message::new_text("foobar".to_string());
    for _ in 0..999 {
        send_msg(&alice, chat.id, &mut msg).await?;
    }
    let res = alice.search_msgs(None, "foo").await?;
    assert_eq!(res.len(), 999);

    // Add one more message, no limit yet
    send_msg(&alice, chat.id, &mut msg).await?;
    let res = alice.search_msgs(None, "foo").await?;
    assert_eq!(res.len(), 1000);

    // Add one more message, that one is truncated then
    send_msg(&alice, chat.id, &mut msg).await?;
    let res = alice.search_msgs(None, "foo").await?;
    assert_eq!(res.len(), 1000);

    // In-chat should not be not limited
    let res = alice.search_msgs(Some(chat.id), "foo").await?;
    assert_eq!(res.len(), 1001);

    Ok(())
}

#[tokio::test(flavor = "multi_thread", worker_threads = 2)]
async fn test_check_passphrase() -> Result<()> {
    let dir = tempdir()?;
    let dbfile = dir.path().join("db.sqlite");

    let context = ContextBuilder::new(dbfile.clone())
        .with_id(1)
        .build()
        .await
        .context("failed to create context")?;
    assert_eq!(context.open("foo".to_string()).await?, true);
    assert_eq!(context.is_open().await, true);
    drop(context);

    let context = ContextBuilder::new(dbfile)
        .with_id(2)
        .build()
        .await
        .context("failed to create context")?;
    assert_eq!(context.is_open().await, false);
    assert_eq!(context.check_passphrase("bar".to_string()).await?, false);
    assert_eq!(context.open("false".to_string()).await?, false);
    assert_eq!(context.open("foo".to_string()).await?, true);

    Ok(())
}

#[tokio::test(flavor = "multi_thread", worker_threads = 2)]
async fn test_context_change_passphrase() -> Result<()> {
    let dir = tempdir()?;
    let dbfile = dir.path().join("db.sqlite");

    let context = ContextBuilder::new(dbfile)
        .with_id(1)
        .build()
        .await
        .context("failed to create context")?;
    assert_eq!(context.open("foo".to_string()).await?, true);
    assert_eq!(context.is_open().await, true);

    context
        .set_config(Config::Addr, Some("alice@example.org"))
        .await?;

    context
        .change_passphrase("bar".to_string())
        .await
        .context("Failed to change passphrase")?;

    assert_eq!(
        context.get_config(Config::Addr).await?.unwrap(),
        "alice@example.org"
    );

    Ok(())
}

#[tokio::test(flavor = "multi_thread", worker_threads = 2)]
async fn test_ongoing() -> Result<()> {
    let context = TestContext::new().await;

    // No ongoing process allocated.
    assert!(context.shall_stop_ongoing().await);

    let receiver = context.alloc_ongoing().await?;

    // Cannot allocate another ongoing process while the first one is running.
    assert!(context.alloc_ongoing().await.is_err());

    // Stop signal is not sent yet.
    assert!(receiver.try_recv().is_err());

    assert!(!context.shall_stop_ongoing().await);

    // Send the stop signal.
    context.stop_ongoing().await;

    // Receive stop signal.
    receiver.recv().await?;

    assert!(context.shall_stop_ongoing().await);

    // Ongoing process is still running even though stop signal was received,
    // so another one cannot be allocated.
    assert!(context.alloc_ongoing().await.is_err());

    context.free_ongoing().await;

    // No ongoing process allocated, should have been stopped already.
    assert!(context.shall_stop_ongoing().await);

    // Another ongoing process can be allocated now.
    let _receiver = context.alloc_ongoing().await?;

    Ok(())
}

#[tokio::test(flavor = "multi_thread", worker_threads = 2)]
async fn test_get_next_msgs() -> Result<()> {
    let alice = TestContext::new_alice().await;
    let bob = TestContext::new_bob().await;

    let alice_chat = alice.create_chat(&bob).await;

    assert_eq!(alice.get_next_msgs().await?.len(), E2EE_INFO_MSGS);
    assert!(bob.get_next_msgs().await?.is_empty());

    let sent_msg = alice.send_text(alice_chat.id, "Hi Bob").await;
    let received_msg = bob.recv_msg(&sent_msg).await;

    let bob_next_msg_ids = bob.get_next_msgs().await?;
    assert_eq!(bob_next_msg_ids.len(), 1);
    assert_eq!(bob_next_msg_ids.first(), Some(&received_msg.id));

    bob.set_config_u32(Config::LastMsgId, received_msg.id.to_u32())
        .await?;
    assert!(bob.get_next_msgs().await?.is_empty());

    // Next messages include self-sent messages.
    let alice_next_msg_ids = alice.get_next_msgs().await?;
    assert_eq!(alice_next_msg_ids.len(), 1);
    assert_eq!(alice_next_msg_ids.first(), Some(&sent_msg.sender_msg_id));

    alice
        .set_config_u32(Config::LastMsgId, sent_msg.sender_msg_id.to_u32())
        .await?;
    assert!(alice.get_next_msgs().await?.is_empty());

    Ok(())
}

#[tokio::test(flavor = "multi_thread", worker_threads = 2)]
<<<<<<< HEAD
=======
async fn test_draft_self_report() -> Result<()> {
    let alice = TestContext::new_alice().await;

    let chat_id = alice.draft_self_report().await?;
    let msg = get_chat_msg(&alice, chat_id, 0, 1).await;
    assert_eq!(msg.get_info_type(), SystemMessage::ChatE2ee);

    let mut draft = chat_id.get_draft(&alice).await?.unwrap();
    assert!(draft.text.starts_with("core_version"));

    // Test that sending into the chat works:
    let _sent = alice.send_msg(chat_id, &mut draft).await;

    Ok(())
}

#[tokio::test(flavor = "multi_thread", worker_threads = 2)]
>>>>>>> 347938a9
async fn test_cache_is_cleared_when_io_is_started() -> Result<()> {
    let alice = TestContext::new_alice().await;
    assert_eq!(
        alice.get_config(Config::ShowEmails).await?,
        Some("2".to_string())
    );

    // Change the config circumventing the cache
    // This simulates what the notification plugin on iOS might do
    // because it runs in a different process
    alice
        .sql
        .execute(
            "INSERT OR REPLACE INTO config (keyname, value) VALUES ('show_emails', '0')",
            (),
        )
        .await?;

    // Alice's Delta Chat doesn't know about it yet:
    assert_eq!(
        alice.get_config(Config::ShowEmails).await?,
        Some("2".to_string())
    );

    // Starting IO will fail of course because no server settings are configured,
    // but it should invalidate the caches:
    alice.start_io().await;

    assert_eq!(
        alice.get_config(Config::ShowEmails).await?,
        Some("0".to_string())
    );

    Ok(())
}<|MERGE_RESOLUTION|>--- conflicted
+++ resolved
@@ -600,8 +600,6 @@
 }
 
 #[tokio::test(flavor = "multi_thread", worker_threads = 2)]
-<<<<<<< HEAD
-=======
 async fn test_draft_self_report() -> Result<()> {
     let alice = TestContext::new_alice().await;
 
@@ -619,7 +617,6 @@
 }
 
 #[tokio::test(flavor = "multi_thread", worker_threads = 2)]
->>>>>>> 347938a9
 async fn test_cache_is_cleared_when_io_is_started() -> Result<()> {
     let alice = TestContext::new_alice().await;
     assert_eq!(
