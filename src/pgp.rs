--- conflicted
+++ resolved
@@ -444,16 +444,12 @@
     use tokio::sync::OnceCell;
 
     use super::*;
-<<<<<<< HEAD
     use crate::{
         key::{load_self_public_key, load_self_secret_key},
         test_utils::{TestContextManager, alice_keypair, bob_keypair},
     };
-=======
-    use crate::test_utils::{alice_keypair, bob_keypair};
     use pgp::composed::Esk;
     use pgp::packet::PublicKeyEncryptedSessionKey;
->>>>>>> fc81cef1
 
     fn pk_decrypt_and_validate<'a>(
         ctext: &'a [u8],
@@ -651,7 +647,6 @@
         assert_eq!(valid_signatures.len(), 0);
     }
 
-<<<<<<< HEAD
     #[tokio::test(flavor = "multi_thread", worker_threads = 2)]
     async fn test_encrypt_decrypt_broadcast() -> Result<()> {
         let mut tcm = TestContextManager::new();
@@ -748,7 +743,9 @@
             "missing key (Note: symmetric decryption was not tried: not symmetrically encrypted)"
         );
 
-=======
+        Ok(())
+    }
+
     /// Tests that recipient key IDs and fingerprints
     /// are omitted or replaced with wildcards.
     #[tokio::test(flavor = "multi_thread", worker_threads = 2)]
@@ -776,7 +773,6 @@
                 PublicKeyEncryptedSessionKey::Other { .. } => unreachable!(),
             }
         }
->>>>>>> fc81cef1
         Ok(())
     }
 }