--- conflicted
+++ resolved
@@ -13,13 +13,8 @@
 
 
 @hooks.on(events.RawEvent)
-<<<<<<< HEAD
-async def log_event(event):
+def log_event(event):
     if event.kind == EventType.INFO:
-=======
-def log_event(event):
-    if event.type == EventType.INFO:
->>>>>>> 09798df7
         logging.info(event.msg)
     elif event.kind == EventType.WARNING:
         logging.warning(event.msg)
