//! Implementation of [SecureJoin protocols](https://securejoin.delta.chat/).

use anyhow::{Context as _, Error, Result, bail, ensure};
use deltachat_contact_tools::ContactAddress;
use percent_encoding::{NON_ALPHANUMERIC, utf8_percent_encode};

use crate::chat::{self, Chat, ChatId, ChatIdBlocked, ProtectionStatus, get_chat_id_by_grpid};
use crate::chatlist_events;
use crate::config::Config;
use crate::constants::{Blocked, Chattype, NON_ALPHANUMERIC_WITHOUT_DOT};
use crate::contact::mark_contact_id_as_verified;
use crate::contact::{Contact, ContactId, Origin};
use crate::context::Context;
use crate::e2ee::ensure_secret_key_exists;
use crate::events::EventType;
use crate::headerdef::HeaderDef;
use crate::key::{DcKey, Fingerprint, load_self_public_key};
use crate::log::{error, info, warn};
use crate::logged_debug_assert;
use crate::message::{Message, Viewtype};
use crate::mimeparser::{MimeMessage, SystemMessage};
use crate::param::Param;
use crate::qr::check_qr;
use crate::securejoin::bob::JoinerProgress;
use crate::sync::Sync::*;
use crate::token;

mod bob;
mod qrinvite;

use qrinvite::QrInvite;

use crate::token::Namespace;

fn inviter_progress(
    context: &Context,
    contact_id: ContactId,
    step: &str,
    progress: usize,
) -> Result<()> {
    logged_debug_assert!(
        context,
        progress <= 1000,
        "inviter_progress: contact {contact_id}, progress={progress}, but value in range 0..1000 expected with: 0=error, 1..999=progress, 1000=success."
    );
    let chat_type = match step.get(..3) {
        Some("vc-") => Chattype::Single,
        Some("vg-") => Chattype::Group,
        _ => bail!("Unknown securejoin step {step}"),
    };
    context.emit_event(EventType::SecurejoinInviterProgress {
        contact_id,
        chat_type,
        progress,
    });

    Ok(())
}

/// Generates a Secure Join QR code.
///
/// With `chat` set to `None` this generates a setup-contact QR code, with `chat` set to a
/// [`ChatId`] generates a join-group/join-broadcast-channel QR code for the given chat.
pub async fn get_securejoin_qr(context: &Context, chat: Option<ChatId>) -> Result<String> {
    /*=======================================================
    ====             Alice - the inviter side            ====
    ====   Step 1 in "Setup verified contact" protocol   ====
    =======================================================*/

    ensure_secret_key_exists(context).await.ok();

    let chat = match chat {
        Some(id) => {
            let chat = Chat::load_from_db(context, id).await?;
            ensure!(
                chat.typ == Chattype::Group || chat.typ == Chattype::OutBroadcast,
                "Can't generate SecureJoin QR code for chat {id} of type {}",
                chat.typ
            );
            if chat.grpid.is_empty() {
                let err = format!("Can't generate QR code, chat {id} is a email thread");
                error!(context, "get_securejoin_qr: {}.", err);
                bail!(err);
            }
            Some(chat)
        }
        None => None,
    };
    let grpid = chat.as_ref().map(|c| c.grpid.as_str());
    let sync_token = token::lookup(context, Namespace::InviteNumber, grpid)
        .await?
        .is_none();
    // invitenumber will be used to allow starting the handshake,
    // auth will be used to verify the fingerprint
    let invitenumber = token::lookup_or_new(context, Namespace::InviteNumber, grpid).await?;
    let auth = token::lookup_or_new(context, Namespace::Auth, grpid).await?;
    let self_addr = context.get_primary_self_addr().await?;
    let self_name = context
        .get_config(Config::Displayname)
        .await?
        .unwrap_or_default();

    let fingerprint = get_self_fingerprint(context).await?;

    let self_addr_urlencoded =
        utf8_percent_encode(&self_addr, NON_ALPHANUMERIC_WITHOUT_DOT).to_string();
    let self_name_urlencoded =
        utf8_percent_encode(&self_name, NON_ALPHANUMERIC_WITHOUT_DOT).to_string();

    let qr = if let Some(chat) = chat {
        if sync_token {
            context
                .sync_qr_code_tokens(Some(chat.grpid.as_str()))
                .await?;
            context.scheduler.interrupt_inbox().await;
        }

        if chat.typ == Chattype::OutBroadcast {
            let broadcast_name = chat.get_name();
            let broadcast_name_urlencoded =
                utf8_percent_encode(broadcast_name, NON_ALPHANUMERIC).to_string();
            format!(
                "https://i.delta.chat/#{}&a={}&b={}&x={}&s={}",
                fingerprint.hex(),
                self_addr_urlencoded,
                &broadcast_name_urlencoded,
                &chat.grpid,
                &auth,
            )
        } else {
            // parameters used: a=g=x=i=s=
            let group_name = chat.get_name();
            let group_name_urlencoded =
                utf8_percent_encode(group_name, NON_ALPHANUMERIC).to_string();
            format!(
                "https://i.delta.chat/#{}&a={}&g={}&x={}&i={}&s={}",
                fingerprint.hex(),
                self_addr_urlencoded,
                &group_name_urlencoded,
                &chat.grpid,
                &invitenumber,
                &auth,
            )
        }
    } else {
        // parameters used: a=n=i=s=
        if sync_token {
            context.sync_qr_code_tokens(None).await?;
            context.scheduler.interrupt_inbox().await;
        }
        format!(
            "https://i.delta.chat/#{}&a={}&n={}&i={}&s={}",
            fingerprint.hex(),
            self_addr_urlencoded,
            self_name_urlencoded,
            &invitenumber,
            &auth,
        )
    };

    info!(context, "Generated QR code.");
    Ok(qr)
}

async fn get_self_fingerprint(context: &Context) -> Result<Fingerprint> {
    let key = load_self_public_key(context)
        .await
        .context("Failed to load key")?;
    Ok(key.dc_fingerprint())
}

/// Take a scanned QR-code and do the setup-contact/join-group/invite handshake.
///
/// This is the start of the process for the joiner.  See the module and ffi documentation
/// for more details.
///
/// The function returns immediately and the handshake will run in background.
pub async fn join_securejoin(context: &Context, qr: &str) -> Result<ChatId> {
    securejoin(context, qr).await.map_err(|err| {
        warn!(context, "Fatal joiner error: {:#}", err);
        // The user just scanned this QR code so has context on what failed.
        error!(context, "QR process failed");
        err
    })
}

async fn securejoin(context: &Context, qr: &str) -> Result<ChatId> {
    /*========================================================
    ====             Bob - the joiner's side             =====
    ====   Step 2 in "Setup verified contact" protocol   =====
    ========================================================*/

    info!(context, "Requesting secure-join ...",);
    let qr_scan = check_qr(context, qr).await?;

    let invite = QrInvite::try_from(qr_scan)?;

    bob::start_protocol(context, invite).await
}

/// Send handshake message from Alice's device.
async fn send_alice_handshake_msg(
    context: &Context,
    contact_id: ContactId,
    step: &str,
) -> Result<()> {
    let mut msg = Message {
        viewtype: Viewtype::Text,
        text: format!("Secure-Join: {step}"),
        hidden: true,
        ..Default::default()
    };
    msg.param.set_cmd(SystemMessage::SecurejoinMessage);
    msg.param.set(Param::Arg, step);
    msg.param.set_int(Param::GuaranteeE2ee, 1);
    chat::send_msg(
        context,
        ChatIdBlocked::get_for_contact(context, contact_id, Blocked::Yes)
            .await?
            .id,
        &mut msg,
    )
    .await?;
    Ok(())
}

/// Get an unblocked chat that can be used for info messages.
async fn info_chat_id(context: &Context, contact_id: ContactId) -> Result<ChatId> {
    let chat_id_blocked = ChatIdBlocked::get_for_contact(context, contact_id, Blocked::Not).await?;
    Ok(chat_id_blocked.id)
}

/// Checks fingerprint and marks the contact as verified
/// if fingerprint matches.
async fn verify_sender_by_fingerprint(
    context: &Context,
    fingerprint: &Fingerprint,
    contact_id: ContactId,
) -> Result<bool> {
    let contact = Contact::get_by_id(context, contact_id).await?;
    let is_verified = contact.fingerprint().is_some_and(|fp| &fp == fingerprint);
    if is_verified {
        mark_contact_id_as_verified(context, contact_id, Some(ContactId::SELF)).await?;
    }
    Ok(is_verified)
}

/// What to do with a Secure-Join handshake message after it was handled.
///
/// This status is returned to [`receive_imf_inner`] which will use it to decide what to do
/// next with this incoming setup-contact/secure-join handshake message.
///
/// [`receive_imf_inner`]: crate::receive_imf::receive_imf_inner
#[derive(Debug, PartialEq, Eq)]
pub(crate) enum HandshakeMessage {
    /// The message has been fully handled and should be removed/delete.
    ///
    /// This removes the message both locally and on the IMAP server.
    Done,
    /// The message should be ignored/hidden, but not removed/deleted.
    ///
    /// This leaves it on the IMAP server.  It means other devices on this account can
    /// receive and potentially process this message as well.  This is useful for example
    /// when the other device is running the protocol and has the relevant QR-code
    /// information while this device does not have the joiner state.
    Ignore,
    /// The message should be further processed by incoming message handling.
    ///
    /// This may for example result in a group being created if it is a message which added
    /// us to a group (a `vg-member-added` message).
    Propagate,
}

/// Handle incoming secure-join handshake.
///
/// This function will update the securejoin state in the database as the protocol
/// progresses.
///
/// A message which results in [`Err`] will be hidden from the user but not deleted, it may
/// be a valid message for something else we are not aware off.  E.g. it could be part of a
/// handshake performed by another DC app on the same account.
///
/// When `handle_securejoin_handshake()` is called, the message is not yet filed in the
/// database; this is done by `receive_imf()` later on as needed.
pub(crate) async fn handle_securejoin_handshake(
    context: &Context,
    mime_message: &mut MimeMessage,
    contact_id: ContactId,
) -> Result<HandshakeMessage> {
    if contact_id.is_special() {
        return Err(Error::msg("Can not be called with special contact ID"));
    }
    let step = mime_message
        .get_header(HeaderDef::SecureJoin)
        .context("Not a Secure-Join message")?;

    info!(context, "Received secure-join message {step:?}.");

    // Opportunistically protect against a theoretical 'surreptitious forwarding' attack:
    // If Eve obtains a QR code from Alice and starts a securejoin with her,
    // and also lets Bob scan a manipulated QR code,
    // she could reencrypt the v*-request-with-auth message to Bob while maintaining the signature,
    // and Bob would regard the message as valid.
    //
    // This attack is not actually relevant in any threat model,
    // because if Eve can see Alice's QR code and have Bob scan a manipulated QR code,
    // she can just do a classical MitM attack.
    //
    // Protecting all messages sent by Delta Chat against 'surreptitious forwarding'
    // by checking the 'intended recipient fingerprint'
    // will improve security (completely unrelated to the securejoin protocol)
    // and is something we want to do in the future:
    // https://www.rfc-editor.org/rfc/rfc9580.html#name-surreptitious-forwarding
    if !matches!(step, "vg-request" | "vc-request" | "vb-request-with-auth") {
        // We don't perform this check for `vb-request-with-auth`:
        // Since the message is encrypted symmetrically,
        // there are no gossip headers,
        // so we can't easily do the same check as for asymmetrically encrypted secure-join messages.
        // Because this check doesn't add protection in any threat model,
        // we just skip it for vb-request-with-auth.
        let mut self_found = false;
        let self_fingerprint = load_self_public_key(context).await?.dc_fingerprint();
        for (addr, key) in &mime_message.gossiped_keys {
            if key.public_key.dc_fingerprint() == self_fingerprint
                && context.is_self_addr(addr).await?
            {
                self_found = true;
                break;
            }
        }
        if !self_found {
            // This message isn't intended for us. Possibly the peer doesn't own the key which the
            // message is signed with but forwarded someone's message to us.
            warn!(context, "Step {step}: No self addr+pubkey gossip found.");
            return Ok(HandshakeMessage::Ignore);
        }
    }

    match step {
        "vg-request" | "vc-request" => {
            /*=======================================================
            ====             Alice - the inviter side            ====
            ====   Step 3 in "Setup verified contact" protocol   ====
            =======================================================*/

            // this message may be unencrypted (Bob, the joiner and the sender, might not have Alice's key yet)
            // it just ensures, we have Bobs key now. If we do _not_ have the key because eg. MitM has removed it,
            // send_message() will fail with the error "End-to-end-encryption unavailable unexpectedly.", so, there is no additional check needed here.
            // verify that the `Secure-Join-Invitenumber:`-header matches invitenumber written to the QR code
            let invitenumber = match mime_message.get_header(HeaderDef::SecureJoinInvitenumber) {
                Some(n) => n,
                None => {
                    warn!(context, "Secure-join denied (invitenumber missing)");
                    return Ok(HandshakeMessage::Ignore);
                }
            };
            if !token::exists(context, token::Namespace::InviteNumber, invitenumber).await? {
                warn!(context, "Secure-join denied (bad invitenumber).");
                return Ok(HandshakeMessage::Ignore);
            }

            inviter_progress(context, contact_id, step, 300)?;

            let from_addr = ContactAddress::new(&mime_message.from.addr)?;
            let autocrypt_fingerprint = mime_message.autocrypt_fingerprint.as_deref().unwrap_or("");
            let (autocrypt_contact_id, _) = Contact::add_or_lookup_ex(
                context,
                "",
                &from_addr,
                autocrypt_fingerprint,
                Origin::IncomingUnknownFrom,
            )
            .await?;

            // Alice -> Bob
            send_alice_handshake_msg(
                context,
                autocrypt_contact_id,
                &format!("{}-auth-required", &step.get(..2).unwrap_or_default()),
            )
            .await
            .context("failed sending auth-required handshake message")?;
            Ok(HandshakeMessage::Done)
        }
        "vg-auth-required" | "vc-auth-required" => {
            /*========================================================
            ====             Bob - the joiner's side             =====
            ====   Step 4 in "Setup verified contact" protocol   =====
            ========================================================*/
            bob::handle_auth_required(context, mime_message).await
        }
        "vg-request-with-auth" | "vc-request-with-auth" | "vb-request-with-auth" => {
            /*==========================================================
            ====              Alice - the inviter side              ====
            ====   Steps 5+6 in "Setup verified contact" protocol   ====
            ====  Step 6 in "Out-of-band verified groups" protocol  ====
            ==========================================================*/

            // verify that Secure-Join-Fingerprint:-header matches the fingerprint of Bob
            let Some(fp) = mime_message.get_header(HeaderDef::SecureJoinFingerprint) else {
                warn!(
                    context,
                    "Ignoring {step} message because fingerprint is not provided."
                );
                return Ok(HandshakeMessage::Ignore);
            };
            let fingerprint: Fingerprint = fp.parse()?;
            if !encrypted_and_signed(context, mime_message, &fingerprint) {
                warn!(
                    context,
                    "Ignoring {step} message because the message is not encrypted."
                );
                return Ok(HandshakeMessage::Ignore);
            }
            // verify that the `Secure-Join-Auth:`-header matches the secret written to the QR code,
            // or that the message was encrypted with the secret written to the QR code.
            let Some(auth) = mime_message.get_header(HeaderDef::SecureJoinAuth) else {
                warn!(
                    context,
                    "Ignoring {step} message because of missing auth code."
                );
                return Ok(HandshakeMessage::Ignore);
            };
            let Some(grpid) = token::auth_foreign_key(context, auth).await? else {
                warn!(
                    context,
                    "Ignoring {step} message because of invalid auth code."
                );
                return Ok(HandshakeMessage::Ignore);
            };
            let group_chat_id = match grpid.as_str() {
                "" => None,
                id => {
                    let Some((chat_id, ..)) = get_chat_id_by_grpid(context, id).await? else {
                        warn!(context, "Ignoring {step} message: unknown grpid {id}.",);
                        return Ok(HandshakeMessage::Ignore);
                    };
                    Some(chat_id)
                }
            };

            if !verify_sender_by_fingerprint(context, &fingerprint, contact_id).await? {
                warn!(
                    context,
                    "Ignoring {step} message because of fingerprint mismatch."
                );
                return Ok(HandshakeMessage::Ignore);
            }
            info!(context, "Fingerprint verified via Auth code.",);
            contact_id.regossip_keys(context).await?;
            ContactId::scaleup_origin(context, &[contact_id], Origin::SecurejoinInvited).await?;
            // for setup-contact, make Alice's one-to-one chat with Bob visible
            // (secure-join-information are shown in the group chat)
            if step.starts_with("vc-") {
                ChatId::create_for_contact(context, contact_id).await?;
            }
            context.emit_event(EventType::ContactsChanged(Some(contact_id)));
            inviter_progress(context, contact_id, step, 600)?;
            if let Some(group_chat_id) = group_chat_id {
                // Join group.
                secure_connection_established(
                    context,
                    contact_id,
                    group_chat_id,
                    mime_message.timestamp_sent,
                )
                .await?;

                chat::add_contact_to_chat_ex(context, Nosync, group_chat_id, contact_id, true)
                    .await?;
<<<<<<< HEAD
                inviter_progress(context, contact_id, 800);
                inviter_progress(context, contact_id, 1000);
                if step == "vb-request-with-auth" {
                    // For broadcasts, we don't want to delete the message,
                    // because the other device should also internally add the member
                    // and see the key (because it won't see the member via autocrypt-gossip).
                    Ok(HandshakeMessage::Ignore)
                } else {
                    // IMAP-delete the message to avoid handling it by another device and adding the
                    // member twice. Another device will know the member's key from Autocrypt-Gossip.
                    Ok(HandshakeMessage::Done)
                }
=======
                inviter_progress(context, contact_id, step, 800)?;
                inviter_progress(context, contact_id, step, 1000)?;
                // IMAP-delete the message to avoid handling it by another device and adding the
                // member twice. Another device will know the member's key from Autocrypt-Gossip.
                Ok(HandshakeMessage::Done)
>>>>>>> b9ff40c6
            } else {
                // Setup verified contact.
                secure_connection_established(
                    context,
                    contact_id,
                    info_chat_id(context, contact_id).await?,
                    mime_message.timestamp_sent,
                )
                .await?;
                send_alice_handshake_msg(context, contact_id, "vc-contact-confirm")
                    .await
                    .context("failed sending vc-contact-confirm message")?;

                inviter_progress(context, contact_id, step, 1000)?;
                Ok(HandshakeMessage::Ignore) // "Done" would delete the message and break multi-device (the key from Autocrypt-header is needed)
            }
        }
        /*=======================================================
        ====             Bob - the joiner's side             ====
        ====   Step 7 in "Setup verified contact" protocol   ====
        =======================================================*/
        "vc-contact-confirm" => {
            context.emit_event(EventType::SecurejoinJoinerProgress {
                contact_id,
                progress: JoinerProgress::Succeeded.to_usize(),
            });
            Ok(HandshakeMessage::Ignore)
        }
        "vg-member-added" | "vb-member-added" => {
            let Some(member_added) = mime_message.get_header(HeaderDef::ChatGroupMemberAdded)
            else {
                warn!(
                    context,
                    "vg-member-added without Chat-Group-Member-Added header."
                );
                return Ok(HandshakeMessage::Propagate);
            };
            if !context.is_self_addr(member_added).await? {
                info!(
                    context,
                    "Member {member_added} added by unrelated SecureJoin process."
                );
                return Ok(HandshakeMessage::Propagate);
            }

            context.emit_event(EventType::SecurejoinJoinerProgress {
                contact_id,
                progress: JoinerProgress::Succeeded.to_usize(),
            });
            Ok(HandshakeMessage::Propagate)
        }

        "vg-member-added-received" | "vc-contact-confirm-received" => {
            // Deprecated steps, delete them immediately.
            Ok(HandshakeMessage::Done)
        }
        _ => {
            warn!(context, "invalid step: {}", step);
            Ok(HandshakeMessage::Ignore)
        }
    }
}

/// Observe self-sent Securejoin message.
///
/// In a multi-device-setup, there may be other devices that "see" the handshake messages.
/// If we see self-sent messages encrypted+signed correctly with our key,
/// we can make some conclusions of it.
///
/// If we see self-sent {vc,vg}-request-with-auth,
/// we know that we are Bob (joiner-observer)
/// that just marked peer (Alice) as verified
/// either after receiving {vc,vg}-auth-required
/// or immediately after scanning the QR-code
/// if the key was already known.
///
/// If we see self-sent vc-contact-confirm or vg-member-added message,
/// we know that we are Alice (inviter-observer)
/// that just marked peer (Bob) as verified
/// in response to correct vc-request-with-auth message.
pub(crate) async fn observe_securejoin_on_other_device(
    context: &Context,
    mime_message: &MimeMessage,
    contact_id: ContactId,
) -> Result<HandshakeMessage> {
    if contact_id.is_special() {
        return Err(Error::msg("Can not be called with special contact ID"));
    }
    let step = mime_message
        .get_header(HeaderDef::SecureJoin)
        .context("Not a Secure-Join message")?;
    info!(context, "Observing secure-join message {step:?}.");

    if !matches!(
        step,
        "vg-request-with-auth" | "vc-request-with-auth" | "vg-member-added" | "vc-contact-confirm"
    ) {
        // `vb-request-with-auth` can be ignored
        // because we wouldn't be able to decrypt the message
        // (it's symmetrically encrypted with the AUTH token, which only the scanning device knows);
        // instead, the verification is transferred via a `MarkVerified` sync message.
        // `vb-member-added` can be ignored
        // because all devices receive the `vb-request-with-auth` message
        // and mark Bob as verified because of this.
        return Ok(HandshakeMessage::Ignore);
        // TODO for `vb-member-added`, we probably need to return HandshakeMessage::Propagate,
        // because otherwise, Bob's second device won't receive the message correctly
    };

    if !encrypted_and_signed(context, mime_message, &get_self_fingerprint(context).await?) {
        warn!(
            context,
            "Observed SecureJoin message is not encrypted correctly."
        );
        return Ok(HandshakeMessage::Ignore);
    }

    let contact = Contact::get_by_id(context, contact_id).await?;
    let addr = contact.get_addr().to_lowercase();

    let Some(key) = mime_message.gossiped_keys.get(&addr) else {
        warn!(context, "No gossip header for {addr} at step {step}.");
        return Ok(HandshakeMessage::Ignore);
    };

    let Some(contact_fingerprint) = contact.fingerprint() else {
        // Not a key-contact, should not happen.
        warn!(context, "Contact does not have a fingerprint.");
        return Ok(HandshakeMessage::Ignore);
    };

    if key.public_key.dc_fingerprint() != contact_fingerprint {
        // Fingerprint does not match, ignore.
        warn!(context, "Fingerprint does not match.");
        return Ok(HandshakeMessage::Ignore);
    }

    mark_contact_id_as_verified(context, contact_id, Some(ContactId::SELF)).await?;

    ChatId::set_protection_for_contact(context, contact_id, mime_message.timestamp_sent).await?;

    if step == "vg-member-added" {
        inviter_progress(context, contact_id, step, 800)?;
    }
<<<<<<< HEAD
    // TODO superflous vb-member-added (we're early-returning above):
    if step == "vg-member-added" || step == "vb-member-added" || step == "vc-contact-confirm" {
        inviter_progress(context, contact_id, 1000);
=======
    if step == "vg-member-added" || step == "vc-contact-confirm" {
        inviter_progress(context, contact_id, step, 1000)?;
>>>>>>> b9ff40c6
    }

    if step == "vg-request-with-auth" || step == "vc-request-with-auth" {
        // This actually reflects what happens on the first device (which does the secure
        // join) and causes a subsequent "vg-member-added" message to create an unblocked
        // verified group.
        ChatId::create_for_contact_with_blocked(context, contact_id, Blocked::Not).await?;
    }

    if step == "vg-member-added" || step == "vb-member-added" {
        // TODO superflous vb-member-added (we're early-returning above)
        Ok(HandshakeMessage::Propagate)
    } else {
        Ok(HandshakeMessage::Ignore)
    }
}

async fn secure_connection_established(
    context: &Context,
    contact_id: ContactId,
    chat_id: ChatId,
    timestamp: i64,
) -> Result<()> {
    let private_chat_id = ChatIdBlocked::get_for_contact(context, contact_id, Blocked::Yes)
        .await?
        .id;
    private_chat_id
        .set_protection(
            context,
            ProtectionStatus::Protected,
            timestamp,
            Some(contact_id),
        )
        .await?;
    context.emit_event(EventType::ChatModified(chat_id));
    chatlist_events::emit_chatlist_item_changed(context, chat_id);
    Ok(())
}

/* ******************************************************************************
 * Tools: Misc.
 ******************************************************************************/

fn encrypted_and_signed(
    context: &Context,
    mimeparser: &MimeMessage,
    expected_fingerprint: &Fingerprint,
) -> bool {
    if !mimeparser.was_encrypted() {
        warn!(context, "Message not encrypted.",);
        false
    } else if !mimeparser.signatures.contains(expected_fingerprint) {
        warn!(
            context,
            "Message does not match expected fingerprint {}.", expected_fingerprint,
        );
        false
    } else {
        true
    }
}

#[cfg(test)]
mod securejoin_tests;<|MERGE_RESOLUTION|>--- conflicted
+++ resolved
@@ -46,6 +46,7 @@
     let chat_type = match step.get(..3) {
         Some("vc-") => Chattype::Single,
         Some("vg-") => Chattype::Group,
+        Some("vb-") => Chattype::OutBroadcast,
         _ => bail!("Unknown securejoin step {step}"),
     };
     context.emit_event(EventType::SecurejoinInviterProgress {
@@ -468,9 +469,8 @@
 
                 chat::add_contact_to_chat_ex(context, Nosync, group_chat_id, contact_id, true)
                     .await?;
-<<<<<<< HEAD
-                inviter_progress(context, contact_id, 800);
-                inviter_progress(context, contact_id, 1000);
+                inviter_progress(context, contact_id, step, 800)?;
+                inviter_progress(context, contact_id, step, 1000)?;
                 if step == "vb-request-with-auth" {
                     // For broadcasts, we don't want to delete the message,
                     // because the other device should also internally add the member
@@ -481,13 +481,6 @@
                     // member twice. Another device will know the member's key from Autocrypt-Gossip.
                     Ok(HandshakeMessage::Done)
                 }
-=======
-                inviter_progress(context, contact_id, step, 800)?;
-                inviter_progress(context, contact_id, step, 1000)?;
-                // IMAP-delete the message to avoid handling it by another device and adding the
-                // member twice. Another device will know the member's key from Autocrypt-Gossip.
-                Ok(HandshakeMessage::Done)
->>>>>>> b9ff40c6
             } else {
                 // Setup verified contact.
                 secure_connection_established(
@@ -632,14 +625,9 @@
     if step == "vg-member-added" {
         inviter_progress(context, contact_id, step, 800)?;
     }
-<<<<<<< HEAD
     // TODO superflous vb-member-added (we're early-returning above):
     if step == "vg-member-added" || step == "vb-member-added" || step == "vc-contact-confirm" {
-        inviter_progress(context, contact_id, 1000);
-=======
-    if step == "vg-member-added" || step == "vc-contact-confirm" {
         inviter_progress(context, contact_id, step, 1000)?;
->>>>>>> b9ff40c6
     }
 
     if step == "vg-request-with-auth" || step == "vc-request-with-auth" {
