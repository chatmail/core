--- conflicted
+++ resolved
@@ -1263,7 +1263,16 @@
 
     inc_and_check(&mut migration_version, 134)?;
     if dbversion < migration_version {
-<<<<<<< HEAD
+        // Reset all indirect verifications.
+        sql.execute_migration(
+            "UPDATE contacts SET verifier=0 WHERE verifier!=1",
+            migration_version,
+        )
+        .await?;
+    }
+
+    inc_and_check(&mut migration_version, 135)?;
+    if dbversion < migration_version {
         sql.execute_migration(
             "CREATE TABLE stats_securejoin_sources(
                 source INTEGER PRIMARY KEY,
@@ -1291,16 +1300,11 @@
         .await?;
     }
 
-    inc_and_check(&mut migration_version, 135)?;
+    inc_and_check(&mut migration_version, 136)?;
     if dbversion < migration_version {
         sql.execute_migration(
             "CREATE TABLE stats_sending_enabled_events(timestamp INTEGER NOT NULL) STRICT;
             CREATE TABLE stats_sending_disabled_events(timestamp INTEGER NOT NULL) STRICT;",
-=======
-        // Reset all indirect verifications.
-        sql.execute_migration(
-            "UPDATE contacts SET verifier=0 WHERE verifier!=1",
->>>>>>> 347938a9
             migration_version,
         )
         .await?;
