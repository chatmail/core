--- conflicted
+++ resolved
@@ -72,21 +72,15 @@
             )
             .await?;
 
-<<<<<<< HEAD
-        // Chat ID of the group we are joining, unused otherwise.
-        if matches!(invite, QrInvite::Group { .. })
-            && is_contact_in_chat(context, joining_chat_id, ContactId::SELF).await?
-        {
-=======
-        // `group_chat_id` is `Some` if group chat
+        // `joining_chat_id` is `Some` if group chat
         // already exists and we are in the chat.
-        let group_chat_id = match invite {
-            QrInvite::Group { ref grpid, .. } => {
-                if let Some((group_chat_id, _blocked)) =
+        let joining_chat_id = match invite {
+            QrInvite::Group { ref grpid, .. } | QrInvite::Broadcast { ref grpid, .. } => {
+                if let Some((joining_chat_id, _blocked)) =
                     chat::get_chat_id_by_grpid(context, grpid).await?
                 {
-                    if is_contact_in_chat(context, group_chat_id, ContactId::SELF).await? {
-                        Some(group_chat_id)
+                    if is_contact_in_chat(context, joining_chat_id, ContactId::SELF).await? {
+                        Some(joining_chat_id)
                     } else {
                         None
                     }
@@ -97,8 +91,7 @@
             QrInvite::Contact { .. } => None,
         };
 
-        if let Some(group_chat_id) = group_chat_id {
->>>>>>> a06ba35c
+        if let Some(joining_chat_id) = joining_chat_id {
             // If QR code is a group invite
             // and we are already in the chat,
             // nothing needs to be done.
