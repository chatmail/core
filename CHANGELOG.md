# Changelog

<<<<<<< HEAD
## Unreleased

### Added
- jsonrpc: `ChatListItemFetchResult` gets new properties: `summary_preview_image`, `last_message_type` and `last_message_id`
- New rust API `send_webxdc_status_update_struct` to send a `StatusUpdateItem`

### Changes
- BREAKING: jsonrpc:
  - `get_chatlist_items_by_entries` now takes only chatids instead of `ChatListEntries`
  - `get_chatlist_entries` now returns `Vec<u32>` of chatids instead of `ChatListEntries`
  - `JSONRPCReactions.reactions` is now a `Vec<JSONRPCReaction>` with unique reactions and their count, sorted in descending order.
  - `Event`: `context_id` property is now called `contextId`
- jsonrpc: expand `MessageSearchResult`:
  - always include `chat_name`(not an option anymore)
  - add `author_id`, `chat_type`, `chat_color`, `is_chat_protected`, `is_chat_contact_request`, `is_chat_archived`
  - `author_name` now contains the overridden sender name.
- JSON-RPC: add API to get reactions outside the message snapshot

### Fixes
- Make the bots automatically accept group chat contact requests. #4377
- Fetch at most 100 existing messages even if EXISTS was not received. #4383
- jsonrpc: typescript client: fix types of events in event emitter
- Recreate `smtp` table with AUTOINCREMENT `id`. #4390
- delete `smtp` rows when message sending is cancelled #4391


## [1.114.0] - 2023-04-24

### Changes
- JSON-RPC: Use long polling instead of server-sent notifications to retrieve events.
  This better corresponds to JSON-RPC 2.0 server-client distinction
  and is expected to simplify writing new bindings
  because dispatching events can be done on higher level.
- JSON-RPC: TS: Client now has a mandatory argument whether you want to start listening for events.

### Fixes
- JSON-RPC: do not print to stdout on failure to find an account.


## [1.113.0] - 2023-04-18

### Added
- New JSON-RPC API `can_send()`.
- New `dc_get_next_msgs()` and `dc_wait_next_msgs()` C APIs.
  New `get_next_msgs()` and `wait_next_msgs()` JSON-RPC API.
  These APIs can be used by bots to get all unprocessed messages
  in the order of their arrival and wait for them without relying on events.
- New Python bindings API `Account.wait_next_incoming_message()`.
- New Python bindings APIs `Message.is_from_self()` and `Message.is_from_device()`.

### Changes
- Increase MSRV to 1.65.0. #4236
- Remove upper limit on the attachment size. #4253
- Update rPGP to 0.10.1. #4236
- Compress HTML emails stored in the `mime_headers` column of the database.
- Strip BIDI characters in system messages, files, group names and contact names. #3479
- Use release date instead of the provider database update date in `maybe_add_time_based_warnings()`.
- Gracefully terminate `deltachat-rpc-server` on Ctrl+C (`SIGINT`), `SIGTERM` and EOF.
- Async Python API `get_fresh_messages_in_arrival_order()` is deprecated
  in favor of `get_next_msgs()` and `wait_next_msgs()`.
- Remove metadata from avatars and JPEG images before sending. #4037
- Recode PNG and other supported image formats to JPEG if they are > 500K in size. #4037

### Fixes
- Don't let blocking be bypassed using groups. #4316
- Show a warning if quota list is empty. #4261
- Do not reset status on other devices when sending signed reaction messages. #3692
- Update `accounts.toml` atomically.
- Fix python bindings README documentation on installing the bindings from source.
- Remove confusing log line "ignoring unsolicited response Recent(…)". #3934
=======
## [1.112.9] - 2023-05-12

### Fixes

- Fetch at most 100 existing messages even if EXISTS was not received.
- Delete `smtp` rows when message sending is cancelled.

### Changes

- Improve SMTP logging.
>>>>>>> e4f4daca

## [1.112.8] - 2023-04-20

### Changes
- Add `get_http_response` JSON-RPC API.
- Add C API to get HTTP responses.

## [1.112.7] - 2023-04-17

### Fixes

- Updated `async-imap` to v0.8.0 to fix erroneous EOF detection in long IMAP responses.

## [1.112.6] - 2023-04-04

### Changes

- Add a device message after backup transfer #4301

### Fixed

- Updated `iroh` from 0.4.0 to 0.4.1 to fix transfer of large accounts with many blob files.

## [1.112.5] - 2023-04-02

### Fixes

- Run SQL database migrations after receiving a backup from the network. #4287

## [1.112.4] - 2023-03-31

### Fixes
- Fix call to `auditwheel` in `scripts/run_all.sh`.

## [1.112.3] - 2023-03-30

### Fixes
- `transfer::get_backup` now frees ongoing process when cancelled. #4249

## [1.112.2] - 2023-03-30

### Changes
- Update iroh, remove `default-net` from `[patch.crates-io]` section.
- transfer backup: Connect to multiple provider addresses concurrently.  This should speed up connection time significantly on the getter side.  #4240
- Make sure BackupProvider is cancelled on drop (or `dc_backup_provider_unref`).  The BackupProvider will now always finish with an IMEX event of 1000 or 0, previously it would sometimes finished with 1000 (success) when it really was 0 (failure). #4242

### Fixes
- Do not return media from trashed messages in the "All media" view. #4247

## [1.112.1] - 2023-03-27

### Changes
- Add support for `--version` argument to `deltachat-rpc-server`. #4224
  It can be used to check the installed version without starting the server.

### Fixes
- deltachat-rpc-client: fix bug in `Chat.send_message()`: invalid `MessageData` field `quotedMsg` instead of `quotedMsgId`
- `receive_imf`: Mark special messages as seen. Exactly: delivery reports, webxdc status updates. #4230


## [1.112.0] - 2023-03-23

### Changes
- Increase MSRV to 1.64. #4167
- Core takes care of stopping and re-starting IO itself where needed,
  e.g. during backup creation.
  It is no longer needed to call `dc_stop_io()`.
  `dc_start_io()` can now be called at any time without harm. #4138
- Pick up system's light/dark mode in generated message HTML. #4150
- More accurate `maybe_add_bcc_self` device message text. #4175
- "Full message view" not needed because of footers that go to contact status. #4151
- Support non-persistent configuration with `DELTACHAT_*` env. #4154
- Print deltachat-repl errors with causes. #4166

### Fixes
- Fix segmentation fault if `dc_context_unref()` is called during
  background process spawned by `dc_configure()` or `dc_imex()`
  or `dc_jsonrpc_instance_t` is unreferenced
  during handling the JSON-RPC request. #4153
- Delete expired messages using multiple SQL requests. #4158
- Do not emit "Failed to run incremental vacuum" warnings on success. #4160
- Ability to send backup over network and QR code to setup second device #4007
- Disable buffering during STARTTLS setup. #4190
- Add `DC_EVENT_IMAP_INBOX_IDLE` event to wait until the account
  is ready for testing.
  It is used to fix race condition between fetching
  existing messages and starting the test. #4208


## [1.111.0] - 2023-03-05

### Changes
- Make smeared timestamp generation non-async. #4075
- Set minimum TLS version to 1.2. #4096
- Run `cargo-deny` in CI. #4101
- Check provider database with CI. #4099 
- Switch to DEFERRED transactions #4100

### Fixes
- Do not block async task executor while decrypting the messages. #4079
- Housekeeping: delete the blobs backup dir #4123

### API-Changes
- jsonrpc: add more advanced API to send a message. #4097
- jsonrpc: add get webxdc blob API `getWebxdcBlob` #4070


## 1.110.0

### Changes
- use transaction in `Contact::add_or_lookup()` #4059
- Organize the connection pool as a stack rather than a queue to ensure that
  connection page cache is reused more often.
  This speeds up tests by 28%, real usage will have lower speedup. #4065
- Use transaction in `update_blocked_mailinglist_contacts`. #4058
- Remove `Sql.get_conn()` interface in favor of `.call()` and `.transaction()`. #4055
- Updated provider database.
- Disable DKIM-Checks again #4076
- Switch from "X.Y.Z" and "py-X.Y.Z" to "vX.Y.Z" tags. #4089
- mimeparser: handle headers from the signed part of unencrypted signed message #4013

### Fixes
- Start SQL transactions with IMMEDIATE behaviour rather than default DEFERRED one. #4063
- Fix a problem with Gmail where (auto-)deleted messages would get archived instead of deleted.
  Move them to the Trash folder for Gmail which auto-deletes trashed messages in 30 days #3972
- Clear config cache after backup import. This bug sometimes resulted in the import to seemingly work at first. #4067
- Update timestamps in `param` columns with transactions. #4083

### API-Changes


## 1.109.0

### Changes
- deltachat-rpc-client: use `dataclass` for `Account`, `Chat`, `Contact` and `Message` #4042

### Fixes
- deltachat-rpc-server: do not block stdin while processing the request. #4041
  deltachat-rpc-server now reads the next request as soon as previous request handler is spawned.
- Enable `auto_vacuum` on all SQL connections. #2955
- Replace `r2d2` connection pool with an own implementation. #4050 #4053 #4043 #4061
  This change improves reliability
  by closing all database connections immediately when the context is closed.

### API-Changes

- Remove `MimeMessage::from_bytes()` public interface. #4033
- BREAKING Types: jsonrpc: `get_messages` now returns a map with `MessageLoadResult` instead of failing completely if one of the requested messages could not be loaded. #4038
- Add `dc_msg_set_subject()`. C-FFI #4057
- Mark python bindings as supporting typing according to PEP 561 #4045


## 1.108.0

### Changes
- Use read/write timeouts instead of per-command timeouts for SMTP #3985
- Cache DNS results for SMTP connections #3985
- Prefer TLS over STARTTLS during autoconfiguration #4021
- Use SOCKS5 configuration for HTTP requests #4017
- Show non-deltachat emails by default for new installations #4019
- Re-enabled SMTP pipelining after disabling it in #4006

### Fixes
- Fix Securejoin for multiple devices on a joining side #3982
- python: handle NULL value returned from `dc_get_msg()` #4020
  Account.`get_message_by_id` may return `None` in this case.

### API-Changes
- Remove bitflags from `get_chat_msgs()` interface #4022
  C interface is not changed.
  Rust and JSON-RPC API have `flags` integer argument
  replaced with two boolean flags `info_only` and `add_daymarker`.
- jsonrpc: add API to check if the message is sent by a bot #3877


## 1.107.1

### Changes
- Log server security (TLS/STARTTLS/plain) type #4005

### Fixes
- Disable SMTP pipelining #4006


## 1.107.0

### Changes
- Pipeline SMTP commands #3924
- Cache DNS results for IMAP connections #3970

### Fixes
- Securejoin: Fix adding and handling Autocrypt-Gossip headers #3914
- fix verifier-by addr was empty string instead of None #3961
- Emit DC_EVENT_MSGS_CHANGED for DC_CHAT_ID_ARCHIVED_LINK when the number of archived chats with
  unread messages increases #3959
- Fix Peerstate comparison #3962
- Log SOCKS5 configuration for IMAP like already done for SMTP #3964
- Fix SOCKS5 usage for IMAP #3965
- Exit from recently seen loop on interrupt channel errors to avoid busy looping #3966

### API-Changes
- jsonrpc: add verified-by information to `Contact`-Object
- Remove `attach_selfavatar` config #3951

### Changes
- add debug logging support for webxdcs #3296

## 1.106.0

### Changes
- Only send IncomingMsgBunch if there are more than 0 new messages #3941

### Fixes
- fix: only send contact changed event for recently seen if it is relevant (not too old to matter) #3938
- Immediately save `accounts.toml` if it was modified by a migration from absolute paths to relative paths #3943
- Do not treat invalid email addresses as an exception #3942
- Add timeouts to HTTP requests #3948

## 1.105.0

### Changes
- Validate signatures in try_decrypt() even if the message isn't encrypted #3859
- Don't parse the message again after detached signatures validation #3862
- Move format=flowed support to a separate crate #3869
- cargo: bump quick-xml from 0.23.0 to 0.26.0 #3722
- Add fuzzing tests #3853
- Add mappings for some file types to Viewtype / MIME type #3881
- Buffer IMAP client writes #3888
- move `DC_CHAT_ID_ARCHIVED_LINK` to the top of chat lists
  and make `dc_get_fresh_msg_cnt()` work for `DC_CHAT_ID_ARCHIVED_LINK` #3918
- make `dc_marknoticed_chat()` work for `DC_CHAT_ID_ARCHIVED_LINK` #3919
- Update provider database

### API-Changes
- jsonrpc: add python API for webxdc updates #3872
- jsonrpc: add fresh message count to ChatListItemFetchResult::ArchiveLink
- Add ffi functions to retrieve `verified by` information #3786
- resultify `Message::get_filebytes()` #3925

### Fixes
- Do not add an error if the message is encrypted but not signed #3860
- Do not strip leading spaces from message lines #3867
- Fix uncaught exception in JSON-RPC tests #3884
- Fix STARTTLS connection and add a test for it #3907
- Trigger reconnection when failing to fetch existing messages #3911
- Do not retry fetching existing messages after failure, prevents infinite reconnection loop #3913
- Ensure format=flowed formatting is always reversible on the receiver side #3880


## 1.104.0

### Changes
- Don't use deprecated `chrono` functions #3798
- Document accounts manager #3837
- If a classical-email-user sends an email to a group and adds new recipients,
  add the new recipients as group members #3781
- Remove `pytest-async` plugin #3846
- Only send the message about ephemeral timer change if the chat is promoted #3847
- Use relative paths in `accounts.toml` #3838

### Fixes
- Set read/write timeouts for IMAP over SOCKS5 #3833
- Treat attached PGP keys as peer keys with mutual encryption preference #3832
- fix migration of old databases #3842
- Fix cargo clippy and doc errors after Rust update to 1.66 #3850
- Don't send GroupNameChanged message if the group name doesn't change in terms of
  `improve_single_line_input()` #3852
- Prefer encryption for the peer if the message is encrypted or signed with the known key #3849


## 1.103.0

### Changes
- Disable Autocrypt & Authres-checking for mailing lists,
  because they don't work well with mailing lists #3765
- Refactor: Remove the remaining AsRef<str> #3669
- Add more logging to `fetch_many_msgs` and refactor it #3811
- Small speedup #3780
- Log the reason when the message cannot be sent to the chat #3810
- Add IMAP server ID line to the context info only when it is known #3814
- Remove autogenerated typescript files #3815
- Move functions that require an IMAP session from `Imap` to `Session`
  to reduce the number of code paths where IMAP session may not exist.
  Drop connection on error instead of trying to disconnect,
  potentially preventing IMAP task from getting stuck. #3812

### API-Changes
- Add Python API to send reactions #3762
- jsonrpc: add message errors to MessageObject #3788
- jsonrpc: Add async Python client #3734

### Fixes
- Make sure malformed messages will never block receiving further messages anymore #3771
- strip leading/trailing whitespace from "Chat-Group-Name{,-Changed}:" headers content #3650
- Assume all Thunderbird users prefer encryption #3774
- refactor peerstate handling to ensure no duplicate peerstates #3776
- Fetch messages in order of their INTERNALDATE (fixes reactions for Gmail f.e.) #3789
- python: do not pass NULL to ffi.gc if the context can't be created #3818
- Add read/write timeouts to IMAP sockets #3820
- Add connection timeout to IMAP sockets #3828
- Disable read timeout during IMAP IDLE #3826
- Bots automatically accept mailing lists #3831

## 1.102.0

### Changes

- If an email has multiple From addresses, handle this as if there was
  no From address, to prevent from forgery attacks. Also, improve
  handling of emails with invalid From addresses in general #3667

### API-Changes

### Fixes
- fix detection of "All mail", "Trash", "Junk" etc folders. #3760
- fetch messages sequentially to fix reactions on partially downloaded messages #3688
- Fix a bug where one malformed message blocked receiving any further messages #3769


## 1.101.0

### Changes
- add `configured_inbox_folder` to account info #3748
- `dc_delete_contact()` hides contacts if referenced #3751
- add IMAP UIDs to message info #3755

### Fixes
- improve IMAP logging, in particular fix incorrect "IMAP IDLE protocol
  timed out" message on network error during IDLE #3749
- pop Recently Seen Loop event out of the queue when it is in the past
  to avoid busy looping #3753
- fix build failures by going back to standard `async_zip` #3747


## 1.100.0

### API-Changes
- jsonrpc: add `miscSaveSticker` method

### Changes
- add JSON-RPC stdio server `deltachat-rpc-server` and use it for JSON-RPC tests #3695
- update rPGP from 0.8 to 0.9 #3737
- jsonrpc: typescript client: use npm released deltachat fork of the tiny emitter package #3741
- jsonrpc: show sticker image in quote #3744



## 1.99.0

### API-Changes
- breaking jsonrpc: changed function naming
  - `autocryptInitiateKeyTransfer` -> `initiateAutocryptKeyTransfer`
  - `autocryptContinueKeyTransfer` -> `continueAutocryptKeyTransfer`
  - `chatlistGetFullChatById` -> `getFullChatById`
  - `messageGetMessage` -> `getMessage`
  - `messageGetMessages` -> `getMessages`
  - `messageGetNotificationInfo` -> `getMessageNotificationInfo`
  - `contactsGetContact` -> `getContact`
  - `contactsCreateContact` -> `createContact`
  - `contactsCreateChatByContactId` -> `createChatByContactId`
  - `contactsBlock` -> `blockContact`
  - `contactsUnblock` -> `unblockContact`
  - `contactsGetBlocked` -> `getBlockedContacts`
  - `contactsGetContactIds` -> `getContactIds`
  - `contactsGetContacts` -> `getContacts`
  - `contactsGetContactsByIds` -> `getContactsByIds`
  - `chatGetMedia` -> `getChatMedia`
  - `chatGetNeighboringMedia` -> `getNeighboringChatMedia`
  - `webxdcSendStatusUpdate` -> `sendWebxdcStatusUpdate`
  - `webxdcGetStatusUpdates` -> `getWebxdcStatusUpdates`
  - `messageGetWebxdcInfo` -> `getWebxdcInfo`
- jsonrpc: changed method signature
  - `miscSendTextMessage(accountId, text, chatId)` -> `miscSendTextMessage(accountId, chatId, text)`
- jsonrpc: add `SystemMessageType` to `Message`
- cffi: add missing `DC_INFO_` constants
- Add DC_EVENT_INCOMING_MSG_BUNCH event #3643
- Python bindings: Make get_matching() only match the
  whole event name, e.g. events.get_matching("DC_EVENT_INCOMING_MSG")
  won't match DC_EVENT_INCOMING_MSG_BUNCH anymore #3643


- Rust: Introduce a ContextBuilder #3698

### Changes
- allow sender timestamp to be in the future, but not too much
- Disable the new "Authentication-Results/DKIM checking" security feature
  until we have tested it a bit #3728
- refactorings #3706

### Fixes
- `dc_search_msgs()` returns unaccepted requests #3694
- emit "contacts changed" event when the contact is no longer "seen recently" #3703
- do not allow peerstate reset if DKIM check failed #3731


## 1.98.0

### API-Changes
- jsonrpc: typescript client: export constants under `C` enum, similar to how its exported from `deltachat-node` #3681
- added reactions support #3644
- jsonrpc: reactions: added reactions to `Message` type and the `sendReaction()` method #3686

### Changes
- simplify `UPSERT` queries #3676

### Fixes


## 1.97.0

### API-Changes
- jsonrpc: add function: #3641, #3645, #3653
  - `getChatContacts()`
  - `createGroupChat()`
  - `createBroadcastList()`
  - `setChatName()`
  - `setChatProfileImage()`
  - `downloadFullMessage()`
  - `lookupContactIdByAddr()`
  - `sendVideochatInvitation()`
  - `searchMessages()`
  - `messageIdsToSearchResults()`
  - `setChatVisibility()`
  - `getChatEphemeralTimer()`
  - `setChatEphemeralTimer()`
  - `getLocations()`
  - `getAccountFileSize()`
  - `estimateAutoDeletionCount()`
  - `setStockStrings()`
  - `exportSelfKeys()`
  - `importSelfKeys()`
  - `sendSticker()`
  - `changeContactName()`
  - `deleteContact()`
  - `joinSecurejoin()`
  - `stopIoForAllAccounts()`
  - `startIoForAllAccounts()`
  - `startIo()`
  - `stopIo()`
  - `exportBackup()`
  - `importBackup()`
  - `getMessageHtml()` #3671
  - `miscGetStickerFolder` and `miscGetStickers` #3672
- breaking: jsonrpc: remove function `messageListGetMessageIds()`, it is replaced by `getMessageIds()` and `getMessageListItems()` the latter returns a new `MessageListItem` type, which is the now preferred way of using the message list.
- jsonrpc: add type: #3641, #3645
  - `MessageSearchResult`
  - `Location`
- jsonrpc: add `viewType` to quoted message(`MessageQuote` type) in `Message` object type #3651


### Changes
- Look at Authentication-Results. Don't accept Autocrypt key changes
  if they come with negative authentiation results while this contact
  sent emails with positive authentication results in the past. #3583
- jsonrpc in cffi also sends events now #3662
- jsonrpc: new format for events and better typescript autocompletion
- Join all "[migration] vXX" log messages into one

### Fixes
- share stock string translations across accounts created by the same account manager #3640
- suppress welcome device messages after account import #3642
- fix unix timestamp used for daymarker #3660

## 1.96.0

### Changes
- jsonrpc js client:
  - Change package name from `deltachat-jsonrpc-client` to `@deltachat/jsonrpc-client`
  - remove relative file dependency to it from `deltachat-node` (because it did not work anyway and broke the nix build of desktop)
  - ci: add github ci action to upload it to our download server automatically on release

## 1.95.0

### API-Changes
- jsonrpc: add `mailingListAddress` property to `FullChat` #3607
- jsonrpc: add `MessageNotificationInfo` & `messageGetNotificationInfo()` #3614
- jsonrpc: add `chat_get_neighboring_media` function #3610

### Changes
- added `dclogin:` scheme to allow configuration from a qr code
  (data inside qrcode, contrary to `dcaccount:` which points to an API to create an account) #3541
- truncate incoming messages by lines instead of just length #3480
- emit separate `DC_EVENT_MSGS_CHANGED` for each expired message,
  and `DC_EVENT_WEBXDC_INSTANCE_DELETED` when a message contains a webxdc #3605
- enable `bcc_self` by default #3612


## 1.94.0

### API-Changes
- breaking change: replace `dc_accounts_event_emitter_t` with `dc_event_emitter_t` #3422

  Type `dc_accounts_event_emitter_t` is removed.
  `dc_accounts_get_event_emitter()` returns `dc_event_emitter_t` now, so
  `dc_get_next_event()` should be used instead of `dc_accounts_get_next_event`
  and `dc_event_emitter_unref()` should be used instead of
  `dc_accounts_event_emitter_unref`.
- add `dc_contact_was_seen_recently()` #3560
- Fix `get_connectivity_html` and `get_encrinfo` futures not being Send. See rust-lang/rust#101650 for more information
- jsonrpc: add functions: #3586, #3587, #3590
  - `deleteChat()`
  - `getChatEncryptionInfo()`
  - `getChatSecurejoinQrCodeSvg()`
  - `leaveGroup()`
  - `removeContactFromChat()`
  - `addContactToChat()`
  - `deleteMessages()`
  - `getMessageInfo()`
  - `getBasicChatInfo()`
  - `marknoticedChat()`
  - `getFirstUnreadMessageOfChat()`
  - `markseenMsgs()`
  - `forwardMessages()`
  - `removeDraft()`
  - `getDraft()`
  - `miscSendMsg()`
  - `miscSetDraft()`
  - `maybeNetwork()`
  - `getConnectivity()`
  - `getContactEncryptionInfo()`
  - `getConnectivityHtml()`
- jsonrpc: add `is_broadcast` property to `ChatListItemFetchResult` #3584
- jsonrpc: add `was_seen_recently` property to `ChatListItemFetchResult`, `FullChat` and `Contact` #3584
- jsonrpc: add `webxdc_info` property to `Message` #3588
- python: move `get_dc_event_name()` from `deltachat` to `deltachat.events` #3564
- jsonrpc: add `webxdc_info`, `parent_id` and `download_state` property to `Message` #3588, #3590
- jsonrpc: add `BasicChat` object as a leaner alternative to `FullChat` #3590
- jsonrpc: add `last_seen` property to `Contact` #3590
- breaking! jsonrpc: replace `Message.quoted_text` and `Message.quoted_message_id` with `Message.quote` #3590
- add separate stock strings for actions done by contacts to make them easier to translate #3518
- `dc_initiate_key_transfer()` is non-blocking now. #3553
  UIs don't need to display a button to cancel sending Autocrypt Setup Message with
  `dc_stop_ongoing_process()` anymore.

### Changes
- order contact lists by "last seen";
  this affects `dc_get_chat_contacts()`, `dc_get_contacts()` and `dc_get_blocked_contacts()` #3562
- add `internet_access` flag to `dc_msg_get_webxdc_info()` #3516
- `DC_EVENT_WEBXDC_INSTANCE_DELETED` is emitted when a message containing a webxdc gets deleted #3592

### Fixes
- do not emit notifications for blocked chats #3557
- Show attached .eml files correctly #3561
- Auto accept contact requests if `Config::Bot` is set for a client #3567 
- Don't prepend the subject to chat messages in mailinglists
- fix `set_core_version.py` script to also update version in `deltachat-jsonrpc/typescript/package.json` #3585
- Reject webxdc-updates from contacts who are not group members #3568


## 1.93.0

### API-Changes
- added a JSON RPC API, accessible through a WebSocket server, the CFFI bindings and the Node.js bindings #3463 #3554 #3542
- JSON RPC methods in CFFI #3463:
 - `dc_jsonrpc_instance_t* dc_jsonrpc_init(dc_accounts_t* account_manager);`
 - `void dc_jsonrpc_unref(dc_jsonrpc_instance_t* jsonrpc_instance);`
 - `void dc_jsonrpc_request(dc_jsonrpc_instance_t* jsonrpc_instance, char* request);`
 - `char* dc_jsonrpc_next_response(dc_jsonrpc_instance_t* jsonrpc_instance);`
- node: JSON RPC methods #3463:
 - `AccountManager.prototype.startJsonRpcHandler(callback: ((response: string) => void)): void`
 - `AccountManager.prototype.jsonRpcRequest(message: string): void`

### Changes
- use [pathlib](https://docs.python.org/3/library/pathlib.html) in provider update script #3543
- `dc_get_chat_media()` can return media globally #3528
- node: add `getMailinglistAddr()` #3524
- avoid duplicate encoded-words package and test `cargo vendor` in ci #3549
- python: don't raise an error if addr changes #3530
- improve coverage script #3530

### Fixes
- improved error handling for account setup from qrcode #3474
- python: enable certificate checks in cloned accounts #3443


## 1.92.0

### API-Changes
- add `dc_chat_get_mailinglist_addr()` #3520


## 1.91.0

### Added
- python bindings: extra method to get an account running

### Changes
- refactorings #3437

### Fixes
- mark "group image changed" as system message on receiver side #3517


## 1.90.0

### Changes
- handle drafts from mailto links in scanned QR #3492
- do not overflow ratelimiter leaky bucket #3496
- (AEAP) Add device message after you changed your address #3505
- (AEAP) Revert #3491, instead only replace contacts in verified groups #3510
- improve python bindings and tests #3502 #3503

### Fixes
- don't squash text parts of NDN into attachments #3497
- do not treat non-failed DSNs as NDNs #3506


## 1.89.0

### Changes

- (AEAP) When one of your contacts changed their address, they are
  only replaced in the chat where you got a message from them
  for now #3491

### Fixes
- replace musl libc name resolution errors with a better message #3485
- handle updates for not yet downloaded webxdc instances #3487


## 1.88.0

### Changes
- Implemented "Automatic e-mail address Porting" (AEAP). You can
  configure a new address in DC now, and when receivers get messages
  they will automatically recognize your moving to a new address. #3385
- switch from `async-std` to `tokio` as the async runtime #3449
- upgrade to `pgp@0.8.0` #3467
- add IMAP ID extension support #3468
- configure DeltaChat folder by selecting it, so it is configured even if not LISTed #3371
- build PyPy wheels #6683
- improve default error if NDN does not provide an error #3456
- increase ratelimit from 3 to 6 messages per 60 seconds #3481

### Fixes
- mailing list: remove square-brackets only for first name #3452
- do not use footers from mailinglists as the contact status #3460
- don't ignore KML parsing errors #3473


## 1.87.0

### Changes
- limit the rate of MDN sending #3402
- ignore ratelimits for bots #3439
- remove `msgs_mdns` references to deleted messages during housekeeping #3387
- format message lines starting with `>` as quotes #3434
- node: remove `split2` dependency #3418
- node: add git installation info to readme #3418
- limit the rate of webxdc update sending #3417

### Fixes
- set a default error if NDN does not provide an error #3410
- python: avoid exceptions when messages/contacts/chats are compared with `None`
- node: wait for the event loop to stop before destroying contexts #3431 #3451
- emit configuration errors via event on failure #3433
- report configure and imex success/failure after freeing ongoing process #3442

### API-Changes
- python: added `Message.get_status_updates()`  #3416
- python: added `Message.send_status_update()`  #3416
- python: added `Message.is_webxdc()`  #3416
- python: added `Message.is_videochat_invitation()`  #3416
- python: added support for "videochat" and "webxdc" view types to `Message.new_empty()`  #3416


## 1.86.0

### API-Changes
- python: added optional `closed` parameter to `Account` constructor #3394
- python: added optional `passphrase` parameter to `Account.export_all()` and `Account.import_all()` #3394
- python: added `Account.open()` #3394
- python: added `Chat.is_single()` #3394
- python: added `Chat.is_mailinglist()` #3394
- python: added `Chat.is_broadcast()` #3394
- python: added `Chat.is_multiuser()` #3394
- python: added `Chat.is_self_talk()` #3394
- python: added `Chat.is_device_talk()` #3394
- python: added `Chat.is_pinned()` #3394
- python: added `Chat.pin()` #3394
- python: added `Chat.unpin()` #3394
- python: added `Chat.archive()` #3394
- python: added `Chat.unarchive()` #3394
- python: added `Message.get_summarytext()` #3394
- python: added optional `closed` parameter to `ACFactory.get_unconfigured_account()` (pytest plugin) #3394
- python: added optional `passphrase` parameter to `ACFactory.get_pseudo_configured_account()` (pytest plugin) #3394

### Changes
- clean up series of webxdc info messages;
  `DC_EVENT_MSGS_CHANGED` is emitted on changes of existing info messages #3395
- update provider database #3399
- refactorings #3375 #3403 #3398 #3404

### Fixes
- do not reset our database if imported backup cannot be decrypted #3397
- node: remove `npx` from build script, this broke flathub build #3396


## 1.85.0

### Changes
- refactorings #3373 #3345 #3380 #3382
- node: move split2 to devDependencies
- python: build Python 3.10 wheels #3392
- update Rust dependencies

### Fixes
- delete outgoing MDNs found in the Sent folder on Gmail #3372
- fix searching one-to-one chats #3377
- do not add legacy info-messages on resending webxdc #3389


## 1.84.0

### Changes
- refactorings #3354 #3347 #3353 #3346

### Fixes
- do not unnecessarily SELECT folders if there are no operations planned on
  them #3333
- trim chat encryption info #3350
- fix failure to decrypt first message to self after key synchronization
  via Autocrypt Setup Message #3352
- Keep pgp key when you change your own email address #3351
- Do not ignore Sent and Spam folders on Gmail #3369
- handle decryption errors explicitly and don't get confused by encrypted mail attachments #3374


## 1.83.0

### Fixes
- fix node prebuild & package ci #3337


## 1.82.0

### API-Changes
- re-add removed `DC_MSG_ID_MARKER1` as in use on iOS #3330

### Changes
- refactorings #3328

### Fixes
- fix node package ci #3331
- fix race condition in ongoing process (import/export, configuration) allocation #3322


## 1.81.0

### API-Changes
- deprecate unused `marker1before` argument of `dc_get_chat_msgs`
  and remove `DC_MSG_ID_MARKER1` constant #3274

### Changes
- now the node-bindings are also part of this repository 🎉 #3283
- support `source_code_url` from Webxdc manifests #3314
- support Webxdc document names and add `document` to `dc_msg_get_webxdc_info()` #3317 #3324
- improve chat encryption info, make it easier to find contacts without keys #3318
- improve error reporting when creating a folder fails #3325
- node: remove unmaintained coverage scripts
- send normal messages with higher priority than MDNs #3243
- make Scheduler stateless #3302
- abort instead of unwinding on panic #3259
- improve python bindings #3297 #3298
- improve documentation #3307 #3306 #3309 #3319 #3321
- refactorings #3304 #3303 #3323

### Fixes
- node: throw error when getting context with an invalid account id
- node: throw error when instantiating a wrapper class on `null` (Context, Message, Chat, ChatList and so on)
- use same contact-color if email address differ only in upper-/lowercase #3327
- repair encrypted mails "mixed up" by Google Workspace "Append footer" function #3315


## 1.80.0

### Changes
- update provider database #3284
- improve python bindings, tests and ci #3287 #3286 #3287 #3289 #3290 #3292

### Fixes
- fix escaping in generated QR-code-SVG #3295


## 1.79.0

### Changes
- Send locations in the background regardless of SMTP loop activity #3247
- refactorings #3268
- improve tests and ci #3266 #3271

### Fixes
- simplify `dc_stop_io()` and remove potential panics and race conditions #3273
- fix correct message escaping consisting of a dot in SMTP protocol #3265


## 1.78.0

### API-Changes
- replaced stock string `DC_STR_ONE_MOMENT` by `DC_STR_NOT_CONNECTED` #3222
- add `dc_resend_msgs()` #3238
- `dc_provider_new_from_email()` does no longer do an DNS lookup for checking custom domains,
  this is done by `dc_provider_new_from_email_with_dns()` now #3256

### Changes
- introduce multiple self addresses with the "configured" address always being the primary one #2896
- Further improve finding the correct server after logging in #3208
- `get_connectivity_html()` returns HTML as non-scalable #3213
- add update-serial to `DC_EVENT_WEBXDC_STATUS_UPDATE` #3215
- Speed up message receiving via IMAP a bit #3225
- mark messages as seen on IMAP in batches #3223
- remove Received: based draft detection heuristic #3230
- Use pkgconfig for building Python package #2590
- don't start io on unconfigured context #2664
- do not assign group IDs to ad-hoc groups #2798
- dynamic libraries use dylib extension on Darwin #3226
- refactorings #3217 #3219 #3224 #3235 #3239 #3244 #3254
- improve documentation #3214 #3220 #3237
- improve tests and ci #3212 #3233 #3241 #3242 #3252 #3250 #3255 #3260

### Fixes
- Take `delete_device_after` into account when calculating ephemeral loop timeout #3211 #3221
- Fix a bug where a blocked contact could send a contact request #3218
- Make sure, videochat-room-names are always URL-safe #3231
- Try removing account folder multiple times in case of failure #3229
- Ignore messages from all spam folders if there are many #3246
- Hide location-only messages instead of displaying empty bubbles #3248


## 1.77.0

### API changes
- change semantics of `dc_get_webxdc_status_updates()` second parameter
  and remove update-id from `DC_EVENT_WEBXDC_STATUS_UPDATE` #3081

### Changes
- add more SMTP logging #3093
- place common headers like `From:` before the large `Autocrypt:` header #3079
- keep track of securejoin joiner status in database to survive restarts #2920
- remove never used `SentboxMove` option #3111
- improve speed by caching config values #3131 #3145
- optimize `markseen_msgs` #3141
- automatically accept chats with outgoing messages #3143
- `dc_receive_imf` refactorings #3154 #3156 #3159
- add index to speedup deletion of expired ephemeral messages #3155
- muted chats stay archived on new messages #3184
- support `min_api` from Webxdc manifests #3206
- do not read whole webxdc file into memory #3109
- improve tests, refactorings #3073 #3096 #3102 #3108 #3139 #3128 #3133 #3142 #3153 #3151 #3174 #3170 #3148 #3179 #3185
- improve documentation #2983 #3112 #3103 #3118 #3120

### Fixes
- speed up loading of chat messages by a factor of 20 #3171 #3194 #3173
- fix an issue where the app crashes when trying to export a backup #3195
- hopefully fix a bug where outgoing messages appear twice with Amazon SES #3077
- do not delete messages without Message-IDs as duplicates #3095
- assign replies from a different email address to the correct chat #3119
- assign outgoing private replies to the correct chat #3177
- start ephemeral timer when seen status is synchronized via IMAP #3122
- do not create empty contact requests with "setup changed" messages;
  instead, send a "setup changed" message into all chats we share with the peer #3187
- do not delete duplicate messages on IMAP immediately to accidentally deleting
  the last copy #3138
- clear more columns when message expires due to `delete_device_after` setting #3181
- do not try to use stale SMTP connections #3180
- slightly improve finding the correct server after logging in #3207
- retry message sending automatically if loop is not interrupted #3183
- fix a bug where sometimes the file extension of a long filename containing a dot was cropped #3098


## 1.76.0

### Changes
- move messages in batches #3058
- delete messages in batches #3060
- python: remove arbitrary timeouts from tests #3059
- refactorings #3026

### Fixes
- avoid archived, fresh chats #3053
- Also resync UIDs in folders that are not configured #2289
- treat "NO" IMAP response to MOVE and COPY commands as an error #3058
- Fix a bug where messages in the Spam folder created contact requests #3015
- Fix a bug where drafts disappeared after some days #3067
- Parse MS Exchange read receipts and mark the original message as read #3075
- do not retry message sending infinitely in case of permanent SMTP failure #3070
- set message state to failed when retry limit is exceeded #3072


## 1.75.0

### Changes
- optimize `delete_expired_imap_messages()` #3047


## 1.74.0

### Fixes
- avoid reconnection loop when message without Message-ID is marked as seen #3044


## 1.73.0

### API changes
- added `only_fetch_mvbox` config #3028

### Changes
- don't watch Sent folder by default #3025
- use webxdc app name in chatlist/quotes/replies etc. #3027
- make it possible to cancel message sending by removing the message #3034,
  this was previously removed in 1.71.0 #2939
- synchronize Seen flags only on watched folders to speed up
  folder scanning #3041
- remove direct dependency on `byteorder` crate #3031
- refactorings #3023 #3013
- update provider database #3043
- improve documentation #3017 #3018 #3021

### Fixes
- fix splitting off text from webxdc messages #3032
- call slow `delete_expired_imap_messages()` less often #3037
- make synchronization of Seen status more robust in case unsolicited FETCH
  result without UID is returned #3022
- fetch Inbox before scanning folders to ensure iOS does
  not kill the app before it gets to fetch the Inbox in background #3040


## 1.72.0

### Fixes
- run migrations on backup import #3006


## 1.71.0

### API Changes
- added APIs to handle database passwords: `dc_context_new_closed()`, `dc_context_open()`,
  `dc_context_is_open()` and `dc_accounts_add_closed_account()` #2956 #2972
- use second parameter of `dc_imex` to provide backup passphrase #2980
- added `DC_MSG_WEBXDC`, `dc_send_webxdc_status_update()`,
  `dc_get_webxdc_status_updates()`, `dc_msg_get_webxdc_blob()`, `dc_msg_get_webxdc_info()`
  and `DC_EVENT_WEBXDC_STATUS_UPDATE` #2826 #2971 #2975 #2977 #2979 #2993 #2994 #2998 #3001 #3003
- added `dc_msg_get_parent()` #2984
- added `dc_msg_force_plaintext()` API for bots #2847
- allow removing quotes on drafts `dc_msg_set_quote(msg, NULL)` #2950
- removed `mvbox_watch` option; watching is enabled when `mvbox_move` is enabled #2906
- removed `inbox_watch` option #2922
- deprecated `os_name` in `dc_context_new()`, pass `NULL` or an empty string #2956

### Changes
- start making it possible to write to mailing lists #2736
- add `hop_info` to `dc_get_info()` #2751 #2914 #2923
- add information about whether the database is encrypted or not to `dc_get_info()` #3000
- selfstatus now defaults to empty #2951 #2960
- validate detached cryptographic signatures as used eg. by Thunderbird #2865
- do not change the draft's `msg_id` on updates and sending #2887
- add `imap` table to keep track of message UIDs #2909 #2938
- replace `SendMsgToSmtp` jobs which stored outgoing messages in blobdir with `smtp` SQL table #2939 #2996
- sql: enable `auto_vacuum=INCREMENTAL` #2931
- sql: build rusqlite with sqlcipher #2934
- synchronize Seen status across devices #2942
- `dc_preconfigure_keypair` now takes ascii armored keys instead of base64 #2862
- put removed member in Bcc instead of To in the message about removal #2864
- improve group updates #2889
- re-write the blob filename creation loop #2981
- update provider database (11 Jan 2022) #2959
- python: allow timeout for internal configure tracker API #2967
- python: remove API deprecated in Python 3.10 #2907
- refactorings #2932 #2957 #2947
- improve tests #2863 #2866 #2881 #2908 #2918 #2901 #2973
- improve documentation #2880 #2886 #2895
- improve ci #2919 #2926 #2969 #2999

### Fixes
- fix leaving groups #2929
- fix unread count #2861
- make `add_parts()` not early-exit #2879
- recognize MS Exchange read receipts as read receipts #2890
- create parent directory if creating a new file fails #2978
- save "configured" flag later #2974
- improve log #2928
- `dc_receive_imf`: don't fail on invalid address in the To field #2940


## 1.70.0

### Fixes
- fix: do not abort Param parsing on unknown keys #2856
- fix: execute `Chat-Group-Member-Removed:` even when arriving disordered #2857


## 1.69.0

### Fixes
- fix group-related system messages in multi-device setups #2848
- fix "Google Workspace" (former "G Suite") issues related to bad resolvers #2852


## 1.68.0

### Fixes
- fix chat assignment when forwarding #2843
- fix layout issues with the generated QR code svg #2842


## 1.67.0

### API changes
- `dc_get_securejoin_qr_svg(chat_id)` added #2815
- added stock-strings `DC_STR_SETUP_CONTACT_QR_DESC` and `DC_STR_SECURE_JOIN_GROUP_QR_DESC`


## 1.66.0

### API changes
- `dc_contact_get_last_seen()` added #2823
- python: `Contact.last_seen` added #2823
- removed `DC_STR_NEWGROUPDRAFT`, we don't set draft after creating group anymore #2805

### Changes
- python: add cutil.from_optional_dc_charpointer() #2824
- refactorings #2807 #2822 #2825


## 1.65.0

### Changes
- python: add mypy support and some type hints #2809

### Fixes
- do not disable ephemeral timer when downloading a message partially #2811
- apply existing ephemeral timer also to partially downloaded messages;
  after full download, the ephemeral timer starts over #2811
- replace user-visible error on verification failure with warning;
  the error is logged to the corresponding chat anyway #2808


## 1.64.0

### Fixes
- add 'waiting for being added to the group' only for group-joins,
  not for setup-contact #2797
- prioritize In-Reply-To: and References: headers over group IDs when assigning
  messages to chats to fix incorrect assignment of Delta Chat replies to
  classic email threads #2795


## 1.63.0

### API changes
- `dc_get_last_error()` added #2788

### Changes
- Optimize Autocrypt gossip #2743

### Fixes
- fix permanently hiding of one-to-one chats after secure-join #2791


## 1.62.0

### API Changes
- `dc_join_securejoin()` now always returns immediately;
  the returned chat may not allow sending (`dc_chat_can_send()` returns false)
  which may change as usual on `DC_EVENT_CHAT_MODIFIED` #2508 #2767
- introduce multi-device-sync-messages;
  as older cores display them as files in self-chat,
  they are currently only sent if config option `send_sync_msgs` is set #2669
- add `DC_EVENT_SELFAVATAR_CHANGED` #2742

### Changes
- use system DNS instead of google for MX queries #2780
- improve error logging #2758
- improve tests #2764 #2781
- improve ci #2770
- refactorings #2677 #2728 #2740 #2729 #2766 #2778

### Fixes
- add Let's Encrypt certificate to core as it may be missing older devices #2752
- prioritize certificate setting from user over the one from provider-db #2749
- fix "QR process failed" error #2725
- do not update quota in endless loop #2726


## 1.61.0

### API Changes
- download-on-demand added: `dc_msg_get_download_state()`, `dc_download_full_msg()`
  and `download_limit` config option #2631 #2696
- `dc_create_broadcast_list()` and chat type `DC_CHAT_TYPE_BROADCAST` added #2707 #2722
- allow ui-specific configs using `ui.`-prefix in key (`dc_set_config(context, "ui.*", value)`) #2672
- new strings from `DC_STR_PARTIAL_DOWNLOAD_MSG_BODY`
  to `DC_STR_PART_OF_TOTAL_USED` #2631 #2694 #2707 #2723
- emit warnings and errors from account manager with account-id 0 #2712

### Changes
- notify about incoming contact requests #2690
- messages are marked as read on first read receipt #2699
- quota warning reappears after import, rewarning at 95% #2702
- lock strict TLS if certificate checks are automatic #2711
- always check certificates strictly when connecting over SOCKS5 in Automatic mode #2657
- `Accounts` is not cloneable anymore #2654 #2658
- update chat/contact data only when there was no newer update #2642
- better detection of mailing list names #2665 #2685
- log all decisions when applying ephemeral timer to chats #2679
- connectivity view now translatable #2694 #2723
- improve Doxygen documentation #2647 #2668 #2684 #2688 #2705
- refactorings #2656 #2659 #2677 #2673 #2678 #2675 #2663 #2692 #2706
- update provider database #2618

### Fixes
- ephemeral timer rollback protection #2693 #2709
- recreate configured folders if they are deleted #2691
- ignore MDNs sent to self #2674
- recognize NDNs that put headers into "message/global-headers" part #2598
- avoid `dc_get_contacts()` returning duplicate contact ids #2591
- do not leak group names on forwarding messages #2719
- in case of smtp-errors, iterate over all addresses to fix ipv6/v4 problems #2720
- fix pkg-config file #2660
- fix "QR process failed" error #2725


## 1.60.0

### Added
- add device message to warn about QUOTA #2621
- add SOCKS5 support #2474 #2620

### Changes
- don't emit multiple events with the same import/export progress number #2639
- reduce message length limit to 5000 chars #2615

### Fixes
- keep event emitter from closing when there are no accounts #2636


## 1.59.0

### Added
- add quota information to `dc_get_connectivity_html()`

### Changes
- refactorings #2592 #2570 #2581
- add 'device chat about' to now existing status #2613
- update provider database #2608

### Fixes
- provider database supports socket=PLAIN and dotless domains now #2604 #2608
- add migrated accounts to events emitter #2607
- fix forwarding quote-only mails #2600
- do not set WantsMdn param for outgoing messages #2603
- set timestamps for system messages #2593
- do not treat gmail labels as folders #2587
- avoid timing problems in `dc_maybe_network_lost()` #2551
- only set smtp to "connected" if the last message was actually sent #2541


## 1.58.0

### Fixes
- move WAL file together with database
  and avoid using data if the database was not closed correctly before #2583


## 1.57.0

### API Changes

- breaking change: removed deaddrop chat #2514 #2563

  Contact request chats are not merged into a single virtual
  "deaddrop" chat anymore. Instead, they are shown in the chatlist the
  same way as other chats, but sending of messages to them is not
  allowed and MDNs are not sent automatically until the chat is
  "accepted" by the user.

  New API:
  - `dc_chat_is_contact_request()`: returns true if chat is a contact
    request.  In this case an option to accept the chat via
    `dc_accept_chat()` should be shown in the UI.
  - `dc_accept_chat()`: unblock the chat or accept contact request
  - `dc_block_chat()`: block the chat, currently works only for mailing
    lists.

  Removed API:
  - `dc_create_chat_by_msg_id()`: deprecated 2021-02-07 in favor of
    `dc_decide_on_contact_request()`
  - `dc_marknoticed_contact()`: deprecated 2021-02-07 in favor of
    `dc_decide_on_contact_request()`
  - `dc_decide_on_contact_request()`: this call requires a message ID
    from deaddrop chat as input. As deaddrop chat is removed, this
    call can't be used anymore.
  - `dc_msg_get_real_chat_id()`: use `dc_msg_get_chat_id()` instead, the
    only difference between these calls was in handling of deaddrop
    chat
  - removed `DC_CHAT_ID_DEADDROP` and `DC_STR_DEADDROP` constants

- breaking change: removed `DC_EVENT_ERROR_NETWORK` and `DC_STR_SERVER_RESPONSE`
  Instead, there is a new api `dc_get_connectivity()`
  and `dc_get_connectivity_html()`;
  `DC_EVENT_CONNECTIVITY_CHANGED` is emitted on changes

- breaking change: removed `dc_accounts_import_account()`
  Instead you need to add an account and call `dc_imex(DC_IMEX_IMPORT_BACKUP)`
  on its context

- update account api, 2 new methods:
  `int dc_all_work_done (dc_context_t* context);`
  `int dc_accounts_all_work_done (dc_accounts_t* accounts);`

- add api to check if a message was `Auto-Submitted`
  cffi: `int dc_msg_is_bot (const dc_msg_t* msg);`
  python: `Message.is_bot()`

- `dc_context_t* dc_accounts_get_selected_account (dc_accounts_t* accounts);`
  now returns `NULL` if there is no selected account

- added `dc_accounts_maybe_network_lost()` for systems core cannot find out
  connectivity loss on its own (eg. iOS) #2550

### Added
- use Auto-Submitted: auto-generated header to identify bots #2502
- allow sending stickers via repl tool
- chat: make `get_msg_cnt()` and `get_fresh_msg_cnt()` work for deaddrop chat #2493
- withdraw/revive own qr-codes #2512
- add Connectivity view (a better api for getting the connection status) #2319 #2549 #2542

### Changes
- updated spec: new `Chat-User-Avatar` usage, `Chat-Content: sticker`, structure, copyright year #2480
- update documentation #2548 #2561 #2569
- breaking: `Accounts::create` does not also create an default account anymore #2500
- remove "forwarded" from stickers, as the primary way of getting stickers
  is by asking a bot and then forwarding them currently #2526
- mimeparser: use mailparse to parse RFC 2231 filenames #2543
- allow email addresses without dot in the domain part #2112
- allow installing lib and include under different prefixes #2558
- remove counter from name provided by `DC_CHAT_ID_ARCHIVED_LINK` #2566
- improve tests #2487 #2491 #2497
- refactorings #2492 #2503 #2504 #2506 #2515 #2520 #2567 #2575 #2577 #2579
- improve ci #2494
- update provider-database #2565

### Removed
- remove `dc_accounts_import_account()` api #2521
- remove `DC_EVENT_ERROR_NETWORK` and `DC_STR_SERVER_RESPONSE` #2319

### Fixes
- allow stickers with gif-images #2481
- fix database migration #2486
- do not count hidden messages in get_msg_cnt(). #2493
- improve drafts detection #2489
- fix panic when removing last, selected account from account manager #2500
- set_draft's message-changed-event returns now draft's msg id instead of 0 #2304
- avoid hiding outgoing classic emails #2505
- fixes for message timestamps #2517
- do not process names, avatars, location XMLs, message signature etc.
  for duplicate messages #2513
- fix `can_send` for users not in group #2479
- fix receiving events for accounts added by `dc_accounts_add_account()` #2559
- fix which chats messages are assigned to #2465
- fix: don't create chats when MDNs are received #2578


## 1.56.0

- fix downscaling images #2469

- fix outgoing messages popping up in selfchat #2456

- securejoin: display error reason if there is any #2470

- do not allow deleting contacts with ongoing chats #2458

- fix: ignore drafts folder when scanning #2454

- fix: scan folders also when inbox is not watched #2446

- more robust In-Reply-To parsing #2182

- update dependencies #2441 #2438 #2439 #2440 #2447 #2448 #2449 #2452 #2453 #2460 #2464 #2466

- update provider-database #2471

- refactorings #2459 #2457

- improve tests and ci #2445 #2450 #2451


## 1.55.0

- fix panic when receiving some HTML messages #2434

- fix downloading some messages multiple times #2430

- fix formatting of read receipt texts #2431

- simplify SQL error handling #2415

- explicit rust API for creating chats with blocked status #2282

- debloat the binary by using less AsRef arguments #2425


## 1.54.0

- switch back from `sqlx` to `rusqlite` due to performance regressions #2380 #2381 #2385 #2387

- global search performance improvement #2364 #2365 #2366

- improve SQLite performance with `PRAGMA synchronous=normal` #2382

- python: fix building of bindings against system-wide install of `libdeltachat` #2383 #2385

- python: list `requests` as a requirement #2390

- fix creation of many delete jobs when being offline #2372

- synchronize status between devices #2386

- deaddrop (contact requests) chat improvements #2373

- add "Forwarded:" to notification and chatlist summaries #2310

- place user avatar directly into `Chat-User-Avatar` header #2232 #2384

- improve tests #2360 #2362 #2370 #2377 #2387

- cleanup #2359 #2361 #2374 #2376 #2379 #2388


## 1.53.0

- fix sqlx performance regression #2355 2356

- add a `ci_scripts/coverage.sh` #2333 #2334

- refactorings and tests #2348 #2349 #2350

- improve python bindings #2332 #2326


## 1.52.0

- database library changed from rusqlite to sqlx #2089 #2331 #2336 #2340

- add alias support: UIs should check for `dc_msg_get_override_sender_name()`
  also in single-chats now and display divergent names and avatars #2297

- parse blockquote-tags for better quote detection #2313

- ignore unknown classical emails from spam folder #2311

- support "Mixed Up” encryption repairing #2321

- fix single chat search #2344

- fix nightly clippy and rustc errors #2341

- update dependencies #2350

- improve ci #2342

- improve python bindings #2332 #2326


## 1.51.0

- breaking change: You have to call `dc_stop_io()`/`dc_start_io()`
  before/after `dc_imex(DC_IMEX_EXPORT_BACKUP)`:
  fix race condition and db corruption
  when a message was received during backup #2253

- save subject for messages: new api `dc_msg_get_subject()`,
  when quoting, use the subject of the quoted message as the new subject,
  instead of the last subject in the chat #2274 #2283

- new apis to get full or html message,
  `dc_msg_has_html()` and `dc_get_msg_html()` #2125 #2151 #2264 #2279

- new chat type and apis for the new mailing list support,
  `DC_CHAT_TYPE_MAILINGLIST`, `dc_msg_get_real_chat_id()`,
  `dc_msg_get_override_sender_name()` #1964 #2181 #2185 #2195 #2211 #2210 #2240
  #2241 #2243 #2258 #2259 #2261 #2267 #2270 #2272 #2290

- new api `dc_decide_on_contact_request()`,
  deprecated `dc_create_chat_by_msg_id()` and `dc_marknoticed_contact()` #1964

- new flag `DC_GCM_INFO_ONLY` for api `dc_get_chat_msgs()` #2132

- new api `dc_get_chat_encrinfo()` #2186

- new api `dc_contact_get_status()`, returning the recent footer #2218 #2307

- improve contact name update rules,
  add api `dc_contact_get_auth_name()` #2206 #2212 #2225

- new api for bots: `dc_msg_set_html()` #2153

- new api for bots: `dc_msg_set_override_sender_name()` #2231

- api removed: `dc_is_io_running()` #2139

- api removed: `dc_contact_get_first_name()` #2165 #2171

- improve compatibility with providers changing the Message-ID
  (as Outlook.com) #2250 #2265

- correctly show emails that were sent to an alias and then bounced 

- implement Consistent Color Generation (XEP-0392),
  that results in contact colors be be changed #2228 #2229 #2239

- fetch recent existing messages
  and create corresponding chats after configure #2106

- improve e-mail compatibility
  by scanning all folders from time to time #2067 #2152 #2158 #2184 #2215 #2224

- better support videochat-services not supporting random rooms #2191

- export backups as .tar files #2023

- scale avatars based on media_quality, fix avatar rotation #2063

- compare ephemeral timer to parent message to deal with reordering better #2100

- better ephemeral system messages #2183

- read quotes out of html messages #2104

- prepend subject to messages with attachments, if needed #2111

- run housekeeping at least once a day #2114

- resolve MX domain only once per OAuth2 provider #2122

- configure provider based on MX record #2123 #2134

- make transient bad destination address error permanent
  after n tries #2126 #2202

- enable strict TLS for known providers by default #2121

- improve and harden secure join #2154 #2161 #2251

- update `dc_get_info()` to return more information #2156

- prefer In-Reply-To/References
  over group-id stored in Message-ID #2164 #2172 #2173

- apply gossiped encryption preference to new peerstates #2174

- fix: do not return quoted messages from the trash chat #2221

- fix: allow emojis for location markers #2177

- fix encoding of Chat-Group-Name-Changed messages that could even lead to
  messages not being delivered #2141

- fix error when no temporary directory is available #1929

- fix marking read receipts as seen #2117

- fix read-notification for mixed-case addresses #2103

- fix decoding of attachment filenames #2080 #2094 #2102

- fix downloading ranges of message #2061

- fix parsing quoted encoded words in From: header #2193 #2204

- fix import/export race condition #2250

- fix: exclude muted chats from notified-list #2269 #2275

- fix: update uid_next if the server rewind it #2288

- fix: return error on fingerprint mismatch on qr-scan #2295

- fix ci #2217 #2226 #2244 #2245 #2249 #2277 #2286

- try harder on backup opening #2148

- trash messages more thoroughly #2273

- nicer logging #2284

- add CMakeLists.txt #2260

- switch to rust 1.50, update toolchains, deps #2150 #2155 #2165 #2107 #2262 #2271

- improve python bindings #2113 #2115 #2133 #2214

- improve documentation #2143 #2160 #2175 #2146

- refactorings #2110 #2136 #2135 #2168 #2178 #2189 #2190 #2198 #2197 #2201 #2196
  #2200 #2230 #2262 #2203

- update provider-database #2299


## 1.50.0

- do not fetch emails in between inbox_watch disabled and enabled again #2087

- fix: do not fetch from INBOX if inbox_watch is disabled #2085

- fix: do not use STARTTLS when PLAIN connection is requested
  and do not allow downgrade if STARTTLS is not available #2071


## 1.49.0

- add timestamps to image and video filenames #2068

- forbid quoting messages from another context #2069

- fix: preserve quotes in messages with attachments #2070


## 1.48.0

- `fetch_existing` renamed to `fetch_existing_msgs` and disabled by default
  #2035 #2042

- skip fetch existing messages/contacts if config-option `bot` set #2017

- always log why a message is sorted to trash #2045

- display a quote if top posting is detected #2047

- add ephemeral task cancellation to `dc_stop_io()`;
  before, there was no way to quickly terminate pending ephemeral tasks #2051

- when saved-messages chat is deleted,
  a device-message about recreation is added #2050

- use `max_smtp_rcpt_to` from provider-db,
  sending messages to many recipients in configurable chunks #2056

- fix handling of empty autoconfigure files #2027

- fix adding saved messages to wrong chats on multi-device #2034 #2039

- fix hang on android4.4 and other systems
  by adding a workaround to executer-blocking-handling bug #2040

- fix secret key export/import roundtrip #2048

- fix mistakenly unarchived chats #2057

- fix outdated-reminder test that fails only 7 days a year,
  including halloween :) #2059

- improve python bindings #2021 #2036 #2038

- update provider-database #2037


## 1.47.0

- breaking change: `dc_update_device_chats()` removed;
  this is now done automatically during configure
  unless the new config-option `bot` is set #1957

- breaking change: split `DC_EVENT_MSGS_NOTICED` off `DC_EVENT_MSGS_CHANGED`
  and remove `dc_marknoticed_all_chats()` #1942 #1981

- breaking change: remove unused starring options #1965

- breaking change: `DC_CHAT_TYPE_VERIFIED_GROUP` replaced by
  `dc_chat_is_protected()`; also single-chats may be protected now, this may
  happen over the wire even if the UI do not offer an option for that #1968

- breaking change: split quotes off message text,
  UIs should use at least `dc_msg_get_quoted_text()` to show quotes now #1975

- new api for quote handling: `dc_msg_set_quote()`, `dc_msg_get_quoted_text()`,
  `dc_msg_get_quoted_msg()` #1975 #1984 #1985 #1987 #1989 #2004

- require quorum to enable encryption #1946

- speed up and clean up account creation #1912 #1927 #1960 #1961

- configure now collects recent contacts and fetches last messages
  unless disabled by `fetch_existing` config-option #1913 #2003
  EDIT: `fetch_existing` renamed to `fetch_existing_msgs` in 1.48.0 #2042

- emit `DC_EVENT_CHAT_MODIFIED` on contact rename
  and set contact-id on `DC_EVENT_CONTACTS_CHANGED` #1935 #1936 #1937

- add `dc_set_chat_protection()`; the `protect` parameter in
  `dc_create_group_chat()` will be removed in an upcoming release;
  up to then, UIs using the "verified group" paradigm
  should not use `dc_set_chat_protection()` #1968 #2014 #2001 #2012 #2007

- remove unneeded `DC_STR_COUNT` #1991

- mark all failed messages as failed when receiving an NDN #1993

- check some easy cases for bad system clock and outdated app #1901

- fix import temporary directory usage #1929

- fix forcing encryption for reset peers #1998

- fix: do not allow to save drafts in non-writeable chats #1997

- fix: do not show HTML if there is no content and there is an attachment #1988

- fix recovering offline/lost connections, fixes background receive bug #1983

- fix ordering of accounts returned by `dc_accounts_get_all()` #1909

- fix whitespace for summaries #1938

- fix: improve sentbox name guessing #1941

- fix: avoid manual poll impl for accounts events #1944

- fix encoding newlines in param as a preparation for storing quotes #1945

- fix: internal and ffi error handling #1967 #1966 #1959 #1911 #1916 #1917 #1915

- fix ci #1928 #1931 #1932 #1933 #1934 #1943

- update provider-database #1940 #2005 #2006

- update dependencies #1919 #1908 #1950 #1963 #1996 #2010 #2013


## 1.46.0

- breaking change: `dc_configure()` report errors in
  `DC_EVENT_CONFIGURE_PROGRESS`: capturing error events is no longer working
  #1886 #1905

- breaking change: removed `DC_LP_{IMAP|SMTP}_SOCKET*` from `server_flags`;
  added `mail_security` and `send_security` using `DC_SOCKET` enum #1835

- parse multiple servers in Mozilla autoconfig #1860

- try multiple servers for each protocol #1871

- do IMAP and SMTP configuration in parallel #1891

- configuration cleanup and speedup #1858 #1875 #1889 #1904 #1906

- secure-join cleanup, testing, fixing #1876 #1877 #1887 #1888 #1896 #1899 #1900

- do not reset peerstate on encrypted messages,
  ignore reordered autocrypt headers #1885 #1890

- always sort message replies after parent message #1852

- add an index to significantly speed up `get_fresh_msg_cnt()` #1881

- improve mimetype guessing for PDF and many other formats #1857 #1861

- improve accepting invalid html #1851

- improve tests, cleanup and ci #1850 #1856 #1859 #1861 #1884 #1894 #1895

- tweak HELO command #1908

- make `dc_accounts_get_all()` return accounts sorted #1909

- fix KML coordinates precision used for location streaming #1872

- fix cancelling import/export #1855


## 1.45.0

- add `dc_accounts_t` account manager object and related api functions #1784

- add capability to import backups as .tar files,
  which will become the default in a subsequent release #1749

- try various server domains on configuration #1780 #1838

- recognize .tgs files as stickers #1826

- remove X-Mailer debug header #1819

- improve guessing message types from extension #1818

- fix showing unprotected subjects in encrypted messages #1822

- fix threading in interaction with non-delta-clients #1843

- fix handling if encryption degrades #1829

- fix webrtc-servers names set by the user #1831

- update provider database #1828

- update async-imap to fix Oauth2 #1837

- optimize jpeg assets with trimage #1840

- add tests and documentations #1809 #1820


## 1.44.0

- fix peerstate issues #1800 #1805

- fix a crash related to muted chats #1803

- fix incorrect dimensions sometimes reported for images #1806

- fixed `dc_chat_get_remaining_mute_duration` function #1807

- handle empty tags (e.g. `<br/>`) in HTML mails #1810

- always translate the message about disappearing messages timer change #1813

- improve footer detection in plain text email #1812

- update device chat icon to fix warnings in iOS logs #1802

- fix deletion of multiple messages #1795


## 1.43.0

- improve using own jitsi-servers #1785

- fix smtp-timeout tweaks for larger mails #1797

- more bug fixes and updates #1794 #1792 #1789 #1787


## 1.42.0

- new qr-code type `DC_QR_WEBRTC` #1779

- new `dc_chatlist_get_summary2()` api #1771

- tweak smtp-timeout for larger mails #1782

- optimize read-receipts #1765

- Allow http scheme for DCACCOUNT URLs #1770

- improve tests #1769

- bug fixes #1766 #1772 #1773 #1775 #1776 #1777


## 1.41.0

- new apis to initiate video chats #1718 #1735

- new apis `dc_msg_get_ephemeral_timer()`
  and `dc_msg_get_ephemeral_timestamp()`

- new api `dc_chatlist_get_summary2()` #1771

- improve IMAP handling #1703 #1704

- improve ephemeral messages #1696 #1705

- mark location-messages as auto-generated #1715

- multi-device avatar-sync #1716 #1717

- improve python bindings #1732 #1733 #1738 #1769

- Allow http scheme for DCACCOUNT urls #1770

- more fixes #1702 #1706 #1707 #1710 #1719 #1721
  #1723 #1734 #1740 #1744 #1748 #1760 #1766 #1773 #1765

- refactorings #1712 #1714 #1757

- update toolchains and dependencies #1726 #1736 #1737 #1742 #1743 #1746


## 1.40.0

- introduce ephemeral messages #1540 #1680 #1683 #1684 #1691 #1692

- `DC_MSG_ID_DAYMARKER` gets timestamp attached #1677 #1685

- improve idle #1690 #1688

- fix message processing issues by sequential processing #1694

- refactorings #1670 #1673


## 1.39.0

- fix handling of `mvbox_watch`, `sentbox_watch`, `inbox_watch` #1654 #1658

- fix potential panics, update dependencies #1650 #1655


## 1.38.0

- fix sorting, esp. for multi-device


## 1.37.0

- improve ndn heuristics #1630

- get oauth2 authorizer from provider-db #1641

- removed linebreaks and spaces from generated qr-code #1631

- more fixes #1633 #1635 #1636 #1637


## 1.36.0

- parse ndn (network delivery notification) reports
  and report failed messages as such #1552 #1622 #1630

- add oauth2 support for gsuite domains #1626

- read image orientation from exif before recoding #1619

- improve logging #1593 #1598

- improve python and bot bindings #1583 #1609

- improve imap logout #1595

- fix sorting #1600 #1604

- fix qr code generation #1631

- update rustcrypto releases #1603

- refactorings #1617


## 1.35.0

- enable strict-tls from a new provider-db setting #1587

- new subject 'Message from USER' for one-to-one chats #1395

- recode images #1563

- improve reconnect handling #1549 #1580

- improve importing addresses #1544

- improve configure and folder detection #1539 #1548

- improve test suite #1559 #1564 #1580 #1581 #1582 #1584 #1588:

- fix ad-hoc groups #1566

- preventions against being marked as spam #1575

- refactorings #1542 #1569


## 1.34.0

- new api for io, thread and event handling #1356,
  see the example atop of `deltachat.h` to get an overview

- LOTS of speed improvements due to async processing #1356

- enable WAL mode for sqlite #1492

- process incoming messages in bulk #1527

- improve finding out the sent-folder #1488

- several bug fixes


## 1.33.0

- let `dc_set_muted()` also mute one-to-one chats #1470

- fix a bug that led to load and traffic if the server does not use sent-folder
  #1472


## 1.32.0

- fix endless loop when trying to download messages with bad RFC Message-ID,
  also be more reliable on similar errors #1463 #1466 #1462

- fix bug with comma in contact request #1438

- do not refer to hidden messages on replies #1459

- improve error handling #1468 #1465 #1464


## 1.31.0

- always describe the context of the displayed error #1451

- do not emit `DC_EVENT_ERROR` when message sending fails;
  `dc_msg_get_state()` and `dc_get_msg_info()` are sufficient #1451

- new config-option `media_quality` #1449

- try over if writing message to database fails #1447


## 1.30.0

- expunge deleted messages #1440

- do not send `DC_EVENT_MSGS_CHANGED|INCOMING_MSG` on hidden messages #1439


## 1.29.0

- new config options `delete_device_after` and `delete_server_after`,
  each taking an amount of seconds after which messages
  are deleted from the device and/or the server #1310 #1335 #1411 #1417 #1423

- new api `dc_estimate_deletion_cnt()` to estimate the effect
  of `delete_device_after` and `delete_server_after`

- use Ed25519 keys by default, these keys are much shorter
  than RSA keys, which results in saving traffic and speed improvements #1362

- improve message ellipsizing #1397 #1430

- emit `DC_EVENT_ERROR_NETWORK` also on smtp-errors #1378

- do not show badly formatted non-delta-messages as empty #1384

- try over SMTP on potentially recoverable error 5.5.0 #1379

- remove device-chat from forward-to-chat-list #1367

- improve group-handling #1368

- `dc_get_info()` returns uptime (how long the context is in use)

- python improvements and adaptions #1408 #1415

- log to the stdout and stderr in tests #1416

- refactoring, code improvements #1363 #1365 #1366 #1370 #1375 #1389 #1390 #1418 #1419

- removed api: `dc_chat_get_subtitle()`, `dc_get_version_str()`, `dc_array_add_id()`

- removed events: `DC_EVENT_MEMBER_ADDED`, `DC_EVENT_MEMBER_REMOVED`


## 1.28.0

- new flag DC_GCL_FOR_FORWARDING for dc_get_chatlist()
  that will sort the "saved messages" chat to the top of the chatlist #1336
- mark mails as being deleted from server in dc_empty_server() #1333
- fix interaction with servers that do not allow folder creation on root-level;
  use path separator as defined by the email server #1359
- fix group creation if group was created by non-delta clients #1357
- fix showing replies from non-delta clients #1353
- fix member list on rejoining left groups #1343
- fix crash when using empty groups #1354
- fix potential crash on special names #1350


## 1.27.0

- handle keys reliably on armv7 #1327


## 1.26.0

- change generated key type back to RSA as shipped versions
  have problems to encrypt to Ed25519 keys

- update rPGP to encrypt reliably to Ed25519 keys;
  one of the next versions can finally use Ed25519 keys then


## 1.25.0

- save traffic by downloading only messages that are really displayed #1236

- change generated key type to Ed25519, these keys are much shorter
  than RSA keys, which results in saving traffic and speed improvements #1287

- improve key handling #1237 #1240 #1242 #1247

- mute handling, apis are dc_set_chat_mute_duration()
  dc_chat_is_muted() and dc_chat_get_remaining_mute_duration() #1143

- pinning chats, new apis are dc_set_chat_visibility() and
  dc_chat_get_visibility() #1248

- add dc_provider_new_from_email() api that queries the new, integrated
  provider-database #1207

- account creation by scanning a qr code
  in the DCACCOUNT scheme (https://mailadm.readthedocs.io),
  new api is dc_set_config_from_qr() #1249

- if possible, dc_join_securejoin(), returns the new chat-id immediately
  and does the handshake in background #1225

- update imap and smtp dependencies #1115

- check for MOVE capability before using MOVE command #1263

- allow inline attachments from RFC 2183 #1280

- fix updating names from incoming mails #1298

- fix error messages shown on import #1234

- directly attempt to re-connect if the smtp connection is maybe stale #1296

- improve adding group members #1291

- improve rust-api #1261

- cleanup #1302 #1283 #1282 #1276 #1270-#1274 #1267 #1258-#1260
  #1257 #1239 #1231 #1224

- update spec #1286 #1291


## 1.0.0-beta.24

- fix oauth2/gmail bug introduced in beta23 (not used in releases) #1219

- fix panic when receiving eg. cyrillic filenames #1216

- delete all consumed secure-join handshake messagess #1209 #1212

- rust-level cleanups #1218 #1217 #1210 #1205

- python-level cleanups #1204 #1202 #1201


## 1.0.0-beta.23

- #1197 fix imap-deletion of messages 

- #1171 Combine multiple MDNs into a single mail, reducing traffic 

- #1155 fix to not send out gossip always, reducing traffic

- #1160 fix reply-to-encrypted determination 

- #1182 Add "Auto-Submitted: auto-replied" header to MDNs

- #1194 produce python wheels again, fix c/py.delta.chat
  master-deployment 

- rust-level housekeeping and improvements #1161 #1186 #1185 #1190 #1194 #1199 #1191 #1190 #1184 and more

- #1063 clarify licensing 

- #1147 use mailparse 0.10.2 


## 1.0.0-beta.22

- #1095 normalize email lineends to CRLF

- #1095 enable link-time-optimization, saves eg. on android 11 mb

- #1099 fix import regarding devicechats

- #1092 improve logging

- #1096 #1097 #1094 #1090 #1091 internal cleanups

## 1.0.0-beta.21

- #1078 #1082 ensure RFC compliance by producing 78 column lines for
  encoded attachments. 

- #1080 don't recreate and thus break group membership if an unknown 
  sender (or mailer-daemon) sends a message referencing the group chat 

- #1081 #1079 some internal cleanups 

- update imap-proto dependency, to fix yandex/oauth 

## 1.0.0-beta.20

- #1074 fix OAUTH2/gmail
- #1072 fix group members not appearing in contact list
- #1071 never block interrupt_idle (thus hopefully also not on maybe_network())
- #1069 reduce smtp-timeout to 30 seconds
- #1066 #1065 avoid unwrap in dehtml, make literals more readable

## 1.0.0-beta.19

- #1058 timeout smtp-send if it doesn't complete in 15 minutes 

- #1059 trim down logging

## 1.0.0-beta.18

- #1056 avoid panicking when we couldn't read imap-server's greeting
  message 

- #1055 avoid panicking when we don't have a selected folder

- #1052 #1049 #1051 improve logging to add thread-id/name and
  file/lineno to each info/warn message.

- #1050 allow python bindings to initialize Account with "os_name".


## 1.0.0-beta.17

- #1044 implement avatar recoding to 192x192 in core to keep file sizes small. 

- #1024 fix #1021 SQL/injection malformed Chat-Group-Name breakage

- #1036 fix smtp crash by pulling in a fixed async-smtp 

- #1039 fix read-receipts appearing as normal messages when you change
  MDN settings 

- #1040 do not panic on SystemTimeDifference

- #1043 avoid potential crashes in malformed From/Chat-Disposition... headers  

- #1045 #1041 #1038 #1035 #1034 #1029 #1025 various cleanups and doc
  improvements

## 1.0.0-beta.16

- alleviate login problems with providers which only
  support RSA1024 keys by switching back from Rustls 
  to native-tls, by using the new async-email/async-native-tls 
  crate from @dignifiedquire. thanks @link2xt. 

- introduce per-contact profile images to send out 
  own profile image heuristically, and fix sending
  out of profile images in "in-prepare" groups. 
  this also extends the Chat-spec that is maintained
  in core to specify Chat-Group-Image and Chat-Group-Avatar
  headers. thanks @r10s and @hpk42.

- fix merging of protected headers from the encrypted
  to the unencrypted parts, now not happening recursively
  anymore.  thanks @hpk and @r10s

- fix/optimize autocrypt gossip headers to only get 
  sent when there are more than 2 people in a chat. 
  thanks @link2xt

- fix displayname to use the authenticated name 
  when available (displayname as coming from contacts 
  themselves). thanks @simon-laux

- introduce preliminary support for offline autoconfig 
  for nauta provider. thanks @hpk42 @r10s

## 1.0.0-beta.15

- fix #994 attachment appeared doubled in chats (and where actually
  downloaded after smtp-send). @hpk42

## 1.0.0-beta.14

- fix packaging issue with our rust-email fork, now we are tracking
  master again there. hpk42

## 1.0.0-beta.13

- fix #976 -- unicode-issues in display-name of email addresses. @hpk42

- fix #985 group add/remove member bugs resulting in broken groups.  @hpk42

- fix hanging IMAP connections -- we now detect with a 15second timeout
  if we cannot terminate the IDLE IMAP protocol. @hpk42 @link2xt

- fix incoming multipart/mixed containing html, to show up as
  attachments again.  Fixes usage for simplebot which sends html
  files for users to interact with the bot. @adbenitez @hpk42 

- refinements to internal autocrypt-handling code, do not send
  prefer-encrypt=nopreference as it is the default if no attribute
  is present.  @linkxt 

- simplify, modularize and rustify several parts 
  of dc-core (general WIP). @link2xt @flub @hpk42 @r10s

- use async-email/async-smtp to handle SMTP connections, might
  fix connection/reconnection issues. @link2xt 

- more tests and refinements for dealing with blobstorage @flub @hpk42 

- use a dedicated build-server for CI testing of core PRs


## 1.0.0-beta.12

- fix python bindings to use core for copying attachments to blobdir
  and fix core to actually do it. @hpk42

## 1.0.0-beta.11

- trigger reconnect more often on imap error states.  Should fix an 
  issue observed when trying to empty a folder.  @hpk42

- un-split qr tests: we fixed qr-securejoin protocol flakiness 
  last weeks. @hpk42

## 1.0.0-beta.10

- fix grpid-determination from in-reply-to and references headers. @hpk42

- only send Autocrypt-gossip headers on encrypted messages. @dignifiedquire

- fix reply-to-encrypted message to also be encrypted. @hpk42

- remove last unsafe code from dc_receive_imf :) @hpk42

- add experimental new dc_chat_get_info_json FFI/API so that desktop devs
  can play with using it. @jikstra

- fix encoding of subjects and attachment-filenames @hpk42
  @dignifiedquire . 

## 1.0.0-beta.9

- historic: we now use the mailparse crate and lettre-email to generate mime
  messages.  This got rid of mmime completely, the C2rust generated port of the libetpan 
  mime-parse -- IOW 22KLocs of cumbersome code removed! see 
  https://github.com/deltachat/deltachat-core-rust/pull/904#issuecomment-561163330
  many thanks @dignifiedquire for making everybody's life easier 
  and @jonhoo (from rust-imap fame) for suggesting to use the mailparse crate :) 

- lots of improvements and better error handling in many rust modules 
  thanks @link2xt @flub @r10s, @hpk42 and @dignifiedquire 

- @r10s introduced a new device chat which has an initial
  welcome message.  See 
  https://c.delta.chat/classdc__context__t.html#a1a2aad98bd23c1d21ee42374e241f389
  for the main new FFI-API.

- fix moving self-sent messages, thanks @r10s, @flub, @hpk42

- fix flakiness/sometimes-failing verified/join-protocols, 
  thanks @flub, @r10s, @hpk42

- fix reply-to-encrypted message to keep encryption 

- new DC_EVENT_SECUREJOIN_MEMBER_ADDED event 

- many little fixes and rustifications (@link2xt, @flub, @hpk42)


## 1.0.0-beta.8

- now uses async-email/async-imap as the new base 
  which makes imap-idle interruptible and thus fixes
  several issues around the imap thread being in zombie state . 
  thanks @dignifiedquire, @hpk42 and @link2xt. 

- fixes imap-protocol parsing bugs that lead to infinitely
  repeated crashing while trying to receive messages with
  a subject that contained non-utf8. thanks @link2xt

- fixed logic to find encryption subkey -- previously 
  delta chat would use the primary key for encryption
  (which works with RSA but not ECC). thanks @link2xt

- introduce a new device chat where core and UIs can 
  add "device" messages.  Android uses it for an initial
  welcome message. thanks @r10s

- fix time smearing (when two message are virtually send
  in the same second, there would be misbehaviour because
  we didn't persist smeared time). thanks @r10s

- fix double-dotted extensions like .html.zip or .tar.gz  
  to not mangle them when creating blobfiles.  thanks @flub

- fix backup/exports where the wrong sql file would be modified,
  leading to problems when exporting twice.  thanks @hpk42

- several other little fixes and improvements 


## 1.0.0-beta.7

- fix location-streaming #782

- fix display of messages that could not be decrypted #785
 
- fix smtp MAILER-DAEMON bug #786 

- fix a logging of durations #783

- add more error logging #779

- do not panic on some bad utf-8 mime #776

## 1.0.0-beta.6

- fix chatlist.get_msg_id to return id, instead of wrongly erroring

## 1.0.0-beta.5

- fix dc_get_msg() to return empty messages when asked for special ones 

## 1.0.0-beta.4

- fix more than one sending of autocrypt setup message

- fix recognition of mailto-address-qr-codes, add tests

- tune down error to warning when adding self to chat

## 1.0.0-beta.3

- add back `dc_empty_server()` #682

- if `show_emails` is set to `DC_SHOW_EMAILS_ALL`,
  email-based contact requests are added to the chatlist directly

- fix IMAP hangs #717 and cleanups

- several rPGP fixes

- code streamlining and rustifications


## 1.0.0-beta.2

- https://c.delta.chat docs are now regenerated again through our CI 

- several rPGP cleanups, security fixes and better multi-platform support 

- reconnect on io errors and broken pipes (imap)

- probe SMTP with real connection not just setup

- various imap/smtp related fixes

- use to_string_lossy in most places instead of relying on valid utf-8
  encodings
 
- rework, rustify and test autoconfig-reading and parsing 

- some rustifications/boolifications of c-ints 


## 1.0.0-beta.1 

- first beta of the Delta Chat Rust core library. many fixes of crashes
  and other issues compared to 1.0.0-alpha.5.

- Most code is now "rustified" and does not do manual memory allocation anymore. 

- The `DC_EVENT_GET_STRING` event is not used anymore, removing the last
  event where the core requested a return value from the event callback. 

  Please now use `dc_set_stock_translation()` API for core messages
  to be properly localized. 

- Deltachat FFI docs are automatically generated and available here: 
  https://c.delta.chat 

- New events ImapMessageMoved and ImapMessageDeleted

For a full list of changes, please see our closed Pull Requests: 

https://github.com/deltachat/deltachat-core-rust/pulls?q=is%3Apr+is%3Aclosed

[1.111.0]: https://github.com/deltachat/deltachat-core-rust/compare/v1.110.0...v1.111.0
[1.112.0]: https://github.com/deltachat/deltachat-core-rust/compare/v1.111.0...v1.112.0
[1.112.1]: https://github.com/deltachat/deltachat-core-rust/compare/v1.112.0...v1.112.1
[1.112.2]: https://github.com/deltachat/deltachat-core-rust/compare/v1.112.1...v1.112.2
[1.112.3]: https://github.com/deltachat/deltachat-core-rust/compare/v1.112.2...v1.112.3
[1.112.4]: https://github.com/deltachat/deltachat-core-rust/compare/v1.112.3...v1.112.4
[1.112.5]: https://github.com/deltachat/deltachat-core-rust/compare/v1.112.4...v1.112.5
[1.112.6]: https://github.com/deltachat/deltachat-core-rust/compare/v1.112.5...v1.112.6
[1.112.7]: https://github.com/deltachat/deltachat-core-rust/compare/v1.112.6...v1.112.7
[1.112.8]: https://github.com/deltachat/deltachat-core-rust/compare/v1.112.7...v1.112.8
[1.113.0]: https://github.com/deltachat/deltachat-core-rust/compare/v1.112.8...v1.113.0
[1.114.0]: https://github.com/deltachat/deltachat-core-rust/compare/v1.113.0...v1.114.0<|MERGE_RESOLUTION|>--- conflicted
+++ resolved
@@ -1,6 +1,5 @@
 # Changelog
 
-<<<<<<< HEAD
 ## Unreleased
 
 ### Added
@@ -26,6 +25,16 @@
 - Recreate `smtp` table with AUTOINCREMENT `id`. #4390
 - delete `smtp` rows when message sending is cancelled #4391
 
+## [1.112.9] - 2023-05-12
+
+### Fixes
+
+- Fetch at most 100 existing messages even if EXISTS was not received.
+- Delete `smtp` rows when message sending is cancelled.
+
+### Changes
+
+- Improve SMTP logging.
 
 ## [1.114.0] - 2023-04-24
 
@@ -71,18 +80,6 @@
 - Update `accounts.toml` atomically.
 - Fix python bindings README documentation on installing the bindings from source.
 - Remove confusing log line "ignoring unsolicited response Recent(…)". #3934
-=======
-## [1.112.9] - 2023-05-12
-
-### Fixes
-
-- Fetch at most 100 existing messages even if EXISTS was not received.
-- Delete `smtp` rows when message sending is cancelled.
-
-### Changes
-
-- Improve SMTP logging.
->>>>>>> e4f4daca
 
 ## [1.112.8] - 2023-04-20
 
