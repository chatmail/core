use std::collections::BTreeMap;
use std::fmt;
use std::str;

use anyhow::{bail, Error};
use async_std::path::PathBuf;
use itertools::Itertools;
use num_traits::FromPrimitive;
use serde::{Deserialize, Serialize};

use crate::blob::{BlobError, BlobObject};
use crate::context::Context;
use crate::message::MsgId;
use crate::mimeparser::SystemMessage;

/// Available param keys.
#[derive(
    PartialEq, Eq, Debug, Clone, Copy, Hash, PartialOrd, Ord, FromPrimitive, Serialize, Deserialize,
)]
#[repr(u8)]
pub enum Param {
    /// For messages and jobs
    File = b'f',

    /// For messages: This name should be shown instead of contact.get_display_name()
    /// (used if this is a mailinglist)
    OverrideSenderDisplayname = b'O',

    /// For Messages
    Width = b'w',

    /// For Messages
    Height = b'h',

    /// For Messages
    Duration = b'd',

    /// For Messages
    MimeType = b'm',

    /// For Messages: HTML to be written to the database and to be send.
    /// `SendHtml` param is not used for received messages.
    /// Use `MsgId::get_html()` to get HTML of received messages.
    SendHtml = b'T',

    /// For Messages: message is encrypted, outgoing: guarantee E2EE or the message is not send
    GuaranteeE2ee = b'c',

    /// For Messages: decrypted with validation errors or without mutual set, if neither
    /// 'c' nor 'e' are preset, the messages is only transport encrypted.
    ErroneousE2ee = b'e',

    /// For Messages: force unencrypted message, a value from `ForcePlaintext` enum.
    ForcePlaintext = b'u',

    /// For Messages: do not include Autocrypt header.
    SkipAutocrypt = b'o',

    /// For Messages
    WantsMdn = b'r',

    /// For Messages: unset or 0=not forwarded,
    /// 1=forwarded from unknown msg_id, >9 forwarded from msg_id
    Forwarded = b'a',

    /// For Messages: quoted text.
    Quote = b'q',

    /// For Messages
    Cmd = b'S',

    /// For Messages
    Arg = b'E',

    /// For Messages
    Arg2 = b'F',

    /// For Messages
    Arg3 = b'G',

    /// For Messages
    Arg4 = b'H',

    /// For Messages
    AttachGroupImage = b'A',

    /// For Messages
    WebrtcRoom = b'V',

    /// For Messages: space-separated list of messaged IDs of forwarded copies.
    ///
    /// This is used when a [crate::message::Message] is in the
    /// [crate::message::MessageState::OutPending] state but is already forwarded.
    /// In this case the forwarded messages are written to the
    /// database and their message IDs are added to this parameter of
    /// the original message, which is also saved in the database.
    /// When the original message is then finally sent this parameter
    /// is used to also send all the forwarded messages.
    PrepForwards = b'P',

    /// For Jobs
    SetLatitude = b'l',

    /// For Jobs
    SetLongitude = b'n',

    /// For Jobs
    AlsoMove = b'M',

    /// For Jobs: space-separated list of message recipients
    Recipients = b'R',

    /// For Groups
    ///
    /// An unpromoted group has not had any messages sent to it and thus only exists on the
    /// creator's device.  Any changes made to an unpromoted group do not need to send
    /// system messages to the group members to update them of the changes.  Once a message
    /// has been sent to a group it is promoted and group changes require sending system
    /// messages to all members.
    Unpromoted = b'U',

    /// For Groups and Contacts
    ProfileImage = b'i',

    /// For contacts, contains the chat id of the mailing list if this is a pseudo contacts.
    /// If the List-Id is e.g. delta.chat.1234, then the pseudo contact is delta.chat.1234@mailing.list
    MailingListPseudoContact = b'p',

    /// For Chats
    Selftalk = b'K',

    /// For Chats: So that on sending a new message we can sent the subject to "Re: <last subject>"
    LastSubject = b't',

    /// For Chats
    Devicetalk = b'D',

<<<<<<< HEAD
    /// For Chats: "1" if this chat is a mailing list, all other values are invalid.
    MailingList = b'L',

    /// For QR
    Auth = b's',

    /// For QR
    GroupId = b'x',

    /// For QR
    GroupName = b'g',

=======
>>>>>>> 0ef6a306
    /// For MDN-sending job
    MsgId = b'I',
}

/// An object for handling key=value parameter lists.
///
/// The structure is serialized by calling `to_string()` on it.
///
/// Only for library-internal use.
#[derive(Debug, Clone, PartialEq, Eq, Default, Serialize, Deserialize)]
pub struct Params {
    inner: BTreeMap<Param, String>,
}

impl fmt::Display for Params {
    fn fmt(&self, f: &mut fmt::Formatter<'_>) -> fmt::Result {
        for (i, (key, value)) in self.inner.iter().enumerate() {
            if i > 0 {
                writeln!(f)?;
            }
            write!(
                f,
                "{}={}",
                *key as u8 as char,
                value.split('\n').join("\n\n")
            )?;
        }
        Ok(())
    }
}

impl str::FromStr for Params {
    type Err = Error;

    fn from_str(s: &str) -> std::result::Result<Self, Self::Err> {
        let mut inner = BTreeMap::new();
        let mut lines = s.lines().peekable();

        while let Some(line) = lines.next() {
            if let [key, value] = line.splitn(2, '=').collect::<Vec<_>>()[..] {
                let key = key.to_string();
                let mut value = value.to_string();
                while let Some(s) = lines.peek() {
                    if !s.is_empty() {
                        break;
                    }
                    lines.next();
                    value.push('\n');
                    value += lines.next().unwrap_or_default();
                }

                if let Some(key) = key.as_bytes().first().and_then(|key| Param::from_u8(*key)) {
                    inner.insert(key, value);
                } else {
                    bail!("Unknown key: {}", key);
                }
            } else {
                bail!("Not a key-value pair: {:?}", line);
            }
        }

        Ok(Params { inner })
    }
}

impl Params {
    /// Create new empty params.
    pub fn new() -> Self {
        Default::default()
    }

    /// Get the value of the given key, return `None` if no value is set.
    pub fn get(&self, key: Param) -> Option<&str> {
        self.inner.get(&key).map(|s| s.as_str())
    }

    /// Check if the given key is set.
    pub fn exists(&self, key: Param) -> bool {
        self.inner.contains_key(&key)
    }

    /// Set the given key to the passed in value.
    pub fn set(&mut self, key: Param, value: impl AsRef<str>) -> &mut Self {
        self.inner.insert(key, value.as_ref().to_string());
        self
    }

    /// Removes the given key, if it exists.
    pub fn remove(&mut self, key: Param) -> &mut Self {
        self.inner.remove(&key);
        self
    }

    /// Check if there are any values in this.
    pub fn is_empty(&self) -> bool {
        self.inner.is_empty()
    }

    /// Returns how many key-value pairs are set.
    pub fn len(&self) -> usize {
        self.inner.len()
    }

    /// Get the given parameter and parse as `i32`.
    pub fn get_int(&self, key: Param) -> Option<i32> {
        self.get(key).and_then(|s| s.parse().ok())
    }

    /// Get the given parameter and parse as `bool`.
    pub fn get_bool(&self, key: Param) -> Option<bool> {
        self.get_int(key).map(|v| v != 0)
    }

    /// Get the parameter behind `Param::Cmd` interpreted as `SystemMessage`.
    pub fn get_cmd(&self) -> SystemMessage {
        self.get_int(Param::Cmd)
            .and_then(SystemMessage::from_i32)
            .unwrap_or_default()
    }

    /// Set the parameter behind `Param::Cmd`.
    pub fn set_cmd(&mut self, value: SystemMessage) {
        self.set_int(Param::Cmd, value as i32);
    }

    /// Get the given parameter and parse as `f64`.
    pub fn get_float(&self, key: Param) -> Option<f64> {
        self.get(key).and_then(|s| s.parse().ok())
    }

    /// Gets the given parameter and parse as [ParamsFile].
    ///
    /// See also [Params::get_blob] and [Params::get_path] which may
    /// be more convenient.
    pub fn get_file<'a>(
        &self,
        key: Param,
        context: &'a Context,
    ) -> Result<Option<ParamsFile<'a>>, BlobError> {
        let val = match self.get(key) {
            Some(val) => val,
            None => return Ok(None),
        };
        ParamsFile::from_param(context, val).map(Some)
    }

    /// Gets the parameter and returns a [BlobObject] for it.
    ///
    /// This parses the parameter value as a [ParamsFile] and than
    /// tries to return a [BlobObject] for that file.  If the file is
    /// not yet a valid blob, one will be created by copying the file
    /// only if `create` is set to `true`, otherwise the a [BlobError]
    /// will result.
    ///
    /// Note that in the [ParamsFile::FsPath] case the blob can be
    /// created without copying if the path already referes to a valid
    /// blob.  If so a [BlobObject] will be returned regardless of the
    /// `create` argument.
    #[allow(clippy::needless_lifetimes)]
    pub async fn get_blob<'a>(
        &self,
        key: Param,
        context: &'a Context,
        create: bool,
    ) -> Result<Option<BlobObject<'a>>, BlobError> {
        let val = match self.get(key) {
            Some(val) => val,
            None => return Ok(None),
        };
        let file = ParamsFile::from_param(context, val)?;
        let blob = match file {
            ParamsFile::FsPath(path) => match create {
                true => BlobObject::new_from_path(context, path).await?,
                false => BlobObject::from_path(context, path)?,
            },
            ParamsFile::Blob(blob) => blob,
        };
        Ok(Some(blob))
    }

    /// Gets the parameter and returns a [PathBuf] for it.
    ///
    /// This parses the parameter value as a [ParamsFile] and returns
    /// a [PathBuf] to the file.
    pub fn get_path(&self, key: Param, context: &Context) -> Result<Option<PathBuf>, BlobError> {
        let val = match self.get(key) {
            Some(val) => val,
            None => return Ok(None),
        };
        let file = ParamsFile::from_param(context, val)?;
        let path = match file {
            ParamsFile::FsPath(path) => path,
            ParamsFile::Blob(blob) => blob.to_abs_path(),
        };
        Ok(Some(path))
    }

    pub fn get_msg_id(&self) -> Option<MsgId> {
        self.get(Param::MsgId)
            .and_then(|x| x.parse::<u32>().ok())
            .map(MsgId::new)
    }

    /// Set the given paramter to the passed in `i32`.
    pub fn set_int(&mut self, key: Param, value: i32) -> &mut Self {
        self.set(key, format!("{}", value));
        self
    }

    /// Set the given parameter to the passed in `f64` .
    pub fn set_float(&mut self, key: Param, value: f64) -> &mut Self {
        self.set(key, format!("{}", value));
        self
    }
}

/// The value contained in [Param::File].
///
/// Because the only way to construct this object is from a valid
/// UTF-8 string it is always safe to convert the value contained
/// within the [ParamsFile::FsPath] back to a [String] or [&str].
/// Despite the type itself does not guarantee this.
#[derive(Debug, Clone, PartialEq, Eq)]
pub enum ParamsFile<'a> {
    FsPath(PathBuf),
    Blob(BlobObject<'a>),
}

impl<'a> ParamsFile<'a> {
    /// Parse the [Param::File] value into an object.
    ///
    /// If the value was stored into the [Params] correctly this
    /// should not fail.
    pub fn from_param(context: &'a Context, src: &str) -> Result<ParamsFile<'a>, BlobError> {
        let param = match src.starts_with("$BLOBDIR/") {
            true => ParamsFile::Blob(BlobObject::from_name(context, src.to_string())?),
            false => ParamsFile::FsPath(PathBuf::from(src)),
        };
        Ok(param)
    }
}

#[cfg(test)]
mod tests {
    use super::*;

    use async_std::fs;
    use async_std::path::Path;

    use crate::test_utils::TestContext;

    #[test]
    fn test_dc_param() {
        let mut p1: Params = "a=1\nf=2\nc=3".parse().unwrap();

        assert_eq!(p1.get_int(Param::Forwarded), Some(1));
        assert_eq!(p1.get_int(Param::File), Some(2));
        assert_eq!(p1.get_int(Param::Height), None);
        assert!(!p1.exists(Param::Height));

        p1.set_int(Param::Duration, 4);

        assert_eq!(p1.get_int(Param::Duration), Some(4));

        let mut p1 = Params::new();

        p1.set(Param::Forwarded, "foo")
            .set_int(Param::File, 2)
            .remove(Param::GuaranteeE2ee)
            .set_int(Param::Duration, 4);

        assert_eq!(p1.to_string(), "a=foo\nd=4\nf=2");

        p1.remove(Param::File);

        assert_eq!(p1.to_string(), "a=foo\nd=4",);
        assert_eq!(p1.len(), 2);

        p1.remove(Param::Forwarded);
        p1.remove(Param::Duration);

        assert_eq!(p1.to_string(), "",);

        assert!(p1.is_empty());
        assert_eq!(p1.len(), 0)
    }

    #[test]
    fn test_roundtrip() {
        let mut params = Params::new();
        params.set(Param::Height, "foo\nbar=baz\nquux");
        params.set(Param::Width, "\n\n\na=\n=");
        assert_eq!(params.to_string().parse::<Params>().unwrap(), params);
    }

    #[async_std::test]
    async fn test_params_file_fs_path() {
        let t = TestContext::new().await;
        if let ParamsFile::FsPath(p) = ParamsFile::from_param(&t, "/foo/bar/baz").unwrap() {
            assert_eq!(p, Path::new("/foo/bar/baz"));
        } else {
            panic!("Wrong enum variant");
        }
    }

    #[async_std::test]
    async fn test_params_file_blob() {
        let t = TestContext::new().await;
        if let ParamsFile::Blob(b) = ParamsFile::from_param(&t, "$BLOBDIR/foo").unwrap() {
            assert_eq!(b.as_name(), "$BLOBDIR/foo");
        } else {
            panic!("Wrong enum variant");
        }
    }

    // Tests for Params::get_file(), Params::get_path() and Params::get_blob().
    #[async_std::test]
    async fn test_params_get_fileparam() {
        let t = TestContext::new().await;
        let fname = t.dir.path().join("foo");
        let mut p = Params::new();
        p.set(Param::File, fname.to_str().unwrap());

        let file = p.get_file(Param::File, &t).unwrap().unwrap();
        assert_eq!(file, ParamsFile::FsPath(fname.clone().into()));

        let path: PathBuf = p.get_path(Param::File, &t).unwrap().unwrap();
        let fname: PathBuf = fname.into();
        assert_eq!(path, fname);

        // Blob does not exist yet, expect BlobError.
        let err = p.get_blob(Param::File, &t, false).await.unwrap_err();
        match err {
            BlobError::WrongBlobdir { .. } => (),
            _ => panic!("wrong error type/variant: {:?}", err),
        }

        fs::write(fname, b"boo").await.unwrap();
        let blob = p.get_blob(Param::File, &t, true).await.unwrap().unwrap();
        assert_eq!(blob, BlobObject::from_name(&t, "foo".to_string()).unwrap());

        // Blob in blobdir, expect blob.
        let bar_path = t.get_blobdir().join("bar");
        p.set(Param::File, bar_path.to_str().unwrap());
        let blob = p.get_blob(Param::File, &t, false).await.unwrap().unwrap();
        assert_eq!(blob, BlobObject::from_name(&t, "bar".to_string()).unwrap());

        p.remove(Param::File);
        assert!(p.get_file(Param::File, &t).unwrap().is_none());
        assert!(p.get_path(Param::File, &t).unwrap().is_none());
        assert!(p.get_blob(Param::File, &t, false).await.unwrap().is_none());
    }
}<|MERGE_RESOLUTION|>--- conflicted
+++ resolved
@@ -134,22 +134,7 @@
 
     /// For Chats
     Devicetalk = b'D',
-
-<<<<<<< HEAD
-    /// For Chats: "1" if this chat is a mailing list, all other values are invalid.
-    MailingList = b'L',
-
-    /// For QR
-    Auth = b's',
-
-    /// For QR
-    GroupId = b'x',
-
-    /// For QR
-    GroupName = b'g',
-
-=======
->>>>>>> 0ef6a306
+    
     /// For MDN-sending job
     MsgId = b'I',
 }
