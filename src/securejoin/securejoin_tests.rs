--- conflicted
+++ resolved
@@ -844,7 +844,6 @@
     Ok(())
 }
 
-<<<<<<< HEAD
 #[tokio::test(flavor = "multi_thread", worker_threads = 2)]
 async fn test_send_avatar_in_securejoin() -> Result<()> {
     async fn exec_securejoin_group(
@@ -852,9 +851,7 @@
         scanner: &TestContext,
         scanned: &TestContext,
     ) {
-        let chat_id = chat::create_group_chat(scanned, ProtectionStatus::Protected, "group")
-            .await
-            .unwrap();
+        let chat_id = chat::create_group(scanned, "group").await.unwrap();
         let qr = get_securejoin_qr(scanned, Some(chat_id)).await.unwrap();
         tcm.exec_securejoin_qr(scanner, scanned, &qr).await;
     }
@@ -910,7 +907,10 @@
             AVATAR_64x64_DEDUPLICATED
         );
     }
-=======
+
+    Ok(())
+}
+
 /// Tests that scanning a QR code week later
 /// allows Bob to establish a contact with Alice,
 /// but does not mark Bob as verified for Alice.
@@ -1024,7 +1024,6 @@
     // Bob should not be verified for Alice.
     let contact_bob = alice.add_or_lookup_contact_no_key(bob).await;
     assert_eq!(contact_bob.is_verified(alice).await.unwrap(), false);
->>>>>>> fc81cef1
 
     Ok(())
 }