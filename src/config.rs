//! # Key-value configuration management

use strum::{EnumProperty, IntoEnumIterator};
use strum_macros::{AsRefStr, Display, EnumIter, EnumProperty, EnumString};

use crate::blob::BlobObject;
use crate::chat::ChatId;
use crate::constants::DC_VERSION_STR;
use crate::context::Context;
use crate::dc_tools::*;
use crate::events::EventType;
use crate::job;
use crate::message::MsgId;
use crate::mimefactory::RECOMMENDED_FILE_SIZE;
use crate::stock::StockMessage;

/// The available configuration keys.
#[derive(
    Debug, Clone, Copy, PartialEq, Eq, Display, EnumString, AsRefStr, EnumIter, EnumProperty,
)]
#[strum(serialize_all = "snake_case")]
pub enum Config {
    Addr,
    MailServer,
    MailUser,
    MailPw,
    MailPort,
    MailSecurity,
    ImapCertificateChecks,
    SendServer,
    SendUser,
    SendPw,
    SendPort,
    SendSecurity,
    SmtpCertificateChecks,
    ServerFlags,

    #[strum(props(default = "INBOX"))]
    ImapFolder,

    Displayname,
    Selfstatus,
    Selfavatar,

    #[strum(props(default = "0"))]
    BccSelf,

    #[strum(props(default = "1"))]
    E2eeEnabled,

    #[strum(props(default = "1"))]
    MdnsEnabled,

    #[strum(props(default = "1"))]
    InboxWatch,

    #[strum(props(default = "1"))]
    SentboxWatch,

    #[strum(props(default = "1"))]
    MvboxWatch,

    #[strum(props(default = "1"))]
    MvboxMove,

    #[strum(props(default = "0"))] // also change ShowEmails.default() on changes
    ShowEmails,

    #[strum(props(default = "0"))] // also change MediaQuality.default() on changes
    MediaQuality,

    /// If set to "1", on the first time `start_io()` is called after configuring,
    /// the newest existing messages are fetched.
    /// Existing recipients are added to the contact database regardless of this setting.
    #[strum(props(default = "1"))]
    FetchExistingMsgs,

    #[strum(props(default = "0"))]
    KeyGenType,

    /// Timer in seconds after which the message is deleted from the
    /// server.
    ///
    /// Equals to 0 by default, which means the message is never
    /// deleted.
    ///
    /// Value 1 is treated as "delete at once": messages are deleted
    /// immediately, without moving to DeltaChat folder.
    #[strum(props(default = "0"))]
    DeleteServerAfter,

    /// Timer in seconds after which the message is deleted from the
    /// device.
    ///
    /// Equals to 0 by default, which means the message is never
    /// deleted.
    #[strum(props(default = "0"))]
    DeleteDeviceAfter,

    SaveMimeHeaders,
    ConfiguredAddr,
    ConfiguredMailServer,
    ConfiguredMailUser,
    ConfiguredMailPw,
    ConfiguredMailPort,
    ConfiguredMailSecurity,
    ConfiguredImapCertificateChecks,
    ConfiguredSendServer,
    ConfiguredSendUser,
    ConfiguredSendPw,
    ConfiguredSendPort,
    ConfiguredSmtpCertificateChecks,
    ConfiguredServerFlags,
    ConfiguredSendSecurity,
    ConfiguredE2EEEnabled,
    ConfiguredInboxFolder,
    ConfiguredMvboxFolder,
    ConfiguredSentboxFolder,
<<<<<<< HEAD
    ConfiguredSpamFolder,
    ConfiguredTimestamp,
=======
    ConfiguredProvider,
>>>>>>> f4c8ffca
    Configured,

    #[strum(serialize = "sys.version")]
    SysVersion,

    #[strum(serialize = "sys.msgsize_max_recommended")]
    SysMsgsizeMaxRecommended,

    #[strum(serialize = "sys.config_keys")]
    SysConfigKeys,

    Bot,

    /// Whether we send a warning if the password is wrong (set to false when we send a warning
    /// because we do not want to send a second warning)
    #[strum(props(default = "0"))]
    NotifyAboutWrongPw,

    /// address to webrtc instance to use for videochats
    WebrtcInstance,

    /// Timestamp of the last time housekeeping was run
    LastHousekeeping,
}

impl Context {
    pub async fn config_exists(&self, key: Config) -> bool {
        self.sql.get_raw_config(self, key).await.is_some()
    }

    /// Get a configuration key. Returns `None` if no value is set, and no default value found.
    pub async fn get_config(&self, key: Config) -> Option<String> {
        let value = match key {
            Config::Selfavatar => {
                let rel_path = self.sql.get_raw_config(self, key).await;
                rel_path.map(|p| dc_get_abs_path(self, &p).to_string_lossy().into_owned())
            }
            Config::SysVersion => Some((&*DC_VERSION_STR).clone()),
            Config::SysMsgsizeMaxRecommended => Some(format!("{}", RECOMMENDED_FILE_SIZE)),
            Config::SysConfigKeys => Some(get_config_keys_string()),
            _ => self.sql.get_raw_config(self, key).await,
        };

        if value.is_some() {
            return value;
        }

        // Default values
        match key {
            Config::Selfstatus => Some(self.stock_str(StockMessage::StatusLine).await.into_owned()),
            Config::ConfiguredInboxFolder => Some("INBOX".to_owned()),
            _ => key.get_str("default").map(|s| s.to_string()),
        }
    }

    pub async fn get_config_int(&self, key: Config) -> i32 {
        self.get_config(key)
            .await
            .and_then(|s| s.parse().ok())
            .unwrap_or_default()
    }

    pub async fn get_config_i64(&self, key: Config) -> i64 {
        self.get_config(key)
            .await
            .and_then(|s| s.parse().ok())
            .unwrap_or_default()
    }

    pub async fn get_config_bool(&self, key: Config) -> bool {
        self.get_config_int(key).await != 0
    }

    /// Gets configured "delete_server_after" value.
    ///
    /// `None` means never delete the message, `Some(0)` means delete
    /// at once, `Some(x)` means delete after `x` seconds.
    pub async fn get_config_delete_server_after(&self) -> Option<i64> {
        match self.get_config_int(Config::DeleteServerAfter).await {
            0 => None,
            1 => Some(0),
            x => Some(x as i64),
        }
    }

    /// Gets configured "delete_device_after" value.
    ///
    /// `None` means never delete the message, `Some(x)` means delete
    /// after `x` seconds.
    pub async fn get_config_delete_device_after(&self) -> Option<i64> {
        match self.get_config_int(Config::DeleteDeviceAfter).await {
            0 => None,
            x => Some(x as i64),
        }
    }

    /// Set the given config key.
    /// If `None` is passed as a value the value is cleared and set to the default if there is one.
    pub async fn set_config(&self, key: Config, value: Option<&str>) -> crate::sql::Result<()> {
        match key {
            Config::Selfavatar => {
                self.sql
                    .execute("UPDATE contacts SET selfavatar_sent=0;", paramsv![])
                    .await?;
                self.sql
                    .set_raw_config_bool(self, "attach_selfavatar", true)
                    .await?;
                match value {
                    Some(value) => {
                        let blob = BlobObject::new_from_path(&self, value).await?;
                        blob.recode_to_avatar_size(self).await?;
                        self.sql
                            .set_raw_config(self, key, Some(blob.as_name()))
                            .await
                    }
                    None => self.sql.set_raw_config(self, key, None).await,
                }
            }
            Config::Selfstatus => {
                let def = self.stock_str(StockMessage::StatusLine).await;
                let val = if value.is_none() || value.unwrap() == def {
                    None
                } else {
                    value
                };

                self.sql.set_raw_config(self, key, val).await
            }
            Config::DeleteDeviceAfter => {
                let ret = self.sql.set_raw_config(self, key, value).await;
                // Force chatlist reload to delete old messages immediately.
                self.emit_event(EventType::MsgsChanged {
                    msg_id: MsgId::new(0),
                    chat_id: ChatId::new(0),
                });
                ret
            }
            Config::Displayname => {
                let value = value.map(improve_single_line_input);
                self.sql.set_raw_config(self, key, value.as_deref()).await
            }
            Config::DeleteServerAfter => {
                let ret = self.sql.set_raw_config(self, key, value).await;
                job::schedule_resync(self).await;
                ret
            }
            _ => self.sql.set_raw_config(self, key, value).await,
        }
    }
}

/// Returns all available configuration keys concated together.
fn get_config_keys_string() -> String {
    let keys = Config::iter().fold(String::new(), |mut acc, key| {
        acc += key.as_ref();
        acc += " ";
        acc
    });

    format!(" {} ", keys)
}

#[cfg(test)]
mod tests {
    use super::*;

    use std::str::FromStr;
    use std::string::ToString;

    use crate::constants;
    use crate::constants::BALANCED_AVATAR_SIZE;
    use crate::test_utils::*;
    use image::GenericImageView;
    use num_traits::FromPrimitive;
    use std::fs::File;
    use std::io::Write;

    #[test]
    fn test_to_string() {
        assert_eq!(Config::MailServer.to_string(), "mail_server");
        assert_eq!(Config::from_str("mail_server"), Ok(Config::MailServer));

        assert_eq!(Config::SysConfigKeys.to_string(), "sys.config_keys");
        assert_eq!(
            Config::from_str("sys.config_keys"),
            Ok(Config::SysConfigKeys)
        );
    }

    #[test]
    fn test_default_prop() {
        assert_eq!(Config::ImapFolder.get_str("default"), Some("INBOX"));
    }

    #[async_std::test]
    async fn test_selfavatar_outside_blobdir() {
        let t = TestContext::new().await;
        let avatar_src = t.dir.path().join("avatar.jpg");
        let avatar_bytes = include_bytes!("../test-data/image/avatar1000x1000.jpg");
        File::create(&avatar_src)
            .unwrap()
            .write_all(avatar_bytes)
            .unwrap();
        let avatar_blob = t.get_blobdir().join("avatar.jpg");
        assert!(!avatar_blob.exists().await);
        t.set_config(Config::Selfavatar, Some(&avatar_src.to_str().unwrap()))
            .await
            .unwrap();
        assert!(avatar_blob.exists().await);
        assert!(std::fs::metadata(&avatar_blob).unwrap().len() < avatar_bytes.len() as u64);
        let avatar_cfg = t.get_config(Config::Selfavatar).await;
        assert_eq!(avatar_cfg, avatar_blob.to_str().map(|s| s.to_string()));

        let img = image::open(avatar_src).unwrap();
        assert_eq!(img.width(), 1000);
        assert_eq!(img.height(), 1000);

        let img = image::open(avatar_blob).unwrap();
        assert_eq!(img.width(), BALANCED_AVATAR_SIZE);
        assert_eq!(img.height(), BALANCED_AVATAR_SIZE);
    }

    #[async_std::test]
    async fn test_selfavatar_in_blobdir() {
        let t = TestContext::new().await;
        let avatar_src = t.get_blobdir().join("avatar.png");
        let avatar_bytes = include_bytes!("../test-data/image/avatar900x900.png");
        File::create(&avatar_src)
            .unwrap()
            .write_all(avatar_bytes)
            .unwrap();

        let img = image::open(&avatar_src).unwrap();
        assert_eq!(img.width(), 900);
        assert_eq!(img.height(), 900);

        t.set_config(Config::Selfavatar, Some(&avatar_src.to_str().unwrap()))
            .await
            .unwrap();
        let avatar_cfg = t.get_config(Config::Selfavatar).await;
        assert_eq!(avatar_cfg, avatar_src.to_str().map(|s| s.to_string()));

        let img = image::open(avatar_src).unwrap();
        assert_eq!(img.width(), BALANCED_AVATAR_SIZE);
        assert_eq!(img.height(), BALANCED_AVATAR_SIZE);
    }

    #[async_std::test]
    async fn test_selfavatar_copy_without_recode() {
        let t = TestContext::new().await;
        let avatar_src = t.dir.path().join("avatar.png");
        let avatar_bytes = include_bytes!("../test-data/image/avatar64x64.png");
        File::create(&avatar_src)
            .unwrap()
            .write_all(avatar_bytes)
            .unwrap();
        let avatar_blob = t.get_blobdir().join("avatar.png");
        assert!(!avatar_blob.exists().await);
        t.set_config(Config::Selfavatar, Some(&avatar_src.to_str().unwrap()))
            .await
            .unwrap();
        assert!(avatar_blob.exists().await);
        assert_eq!(
            std::fs::metadata(&avatar_blob).unwrap().len(),
            avatar_bytes.len() as u64
        );
        let avatar_cfg = t.get_config(Config::Selfavatar).await;
        assert_eq!(avatar_cfg, avatar_blob.to_str().map(|s| s.to_string()));
    }

    #[async_std::test]
    async fn test_media_quality_config_option() {
        let t = TestContext::new().await;
        let media_quality = t.get_config_int(Config::MediaQuality).await;
        assert_eq!(media_quality, 0);
        let media_quality = constants::MediaQuality::from_i32(media_quality).unwrap_or_default();
        assert_eq!(media_quality, constants::MediaQuality::Balanced);

        t.set_config(Config::MediaQuality, Some("1")).await.unwrap();

        let media_quality = t.get_config_int(Config::MediaQuality).await;
        assert_eq!(media_quality, 1);
        assert_eq!(constants::MediaQuality::Worse as i32, 1);
        let media_quality = constants::MediaQuality::from_i32(media_quality).unwrap_or_default();
        assert_eq!(media_quality, constants::MediaQuality::Worse);
    }
}<|MERGE_RESOLUTION|>--- conflicted
+++ resolved
@@ -116,12 +116,9 @@
     ConfiguredInboxFolder,
     ConfiguredMvboxFolder,
     ConfiguredSentboxFolder,
-<<<<<<< HEAD
     ConfiguredSpamFolder,
     ConfiguredTimestamp,
-=======
     ConfiguredProvider,
->>>>>>> f4c8ffca
     Configured,
 
     #[strum(serialize = "sys.version")]
