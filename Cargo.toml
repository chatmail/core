[package]
name = "deltachat"
version = "1.159.3"
edition = "2021"
license = "MPL-2.0"
rust-version = "1.83"
repository = "https://github.com/chatmail/core"

[profile.dev]
debug = 0
panic = 'abort'
opt-level = 1

[profile.test]
# Make anyhow `backtrace` feature useful.
# With `debug = 0` there are no line numbers in the backtrace
# produced with RUST_BACKTRACE=1.
debug = 1
opt-level = 0

# Always optimize dependencies.
# This does not apply to crates in the workspace.
# <https://doc.rust-lang.org/cargo/reference/profiles.html#overrides>
[profile.dev.package."*"]
opt-level = "z"

[profile.release]
lto = true
panic = 'abort'
opt-level = "z"
codegen-units = 1
strip = true

[dependencies]
deltachat_derive = { path = "./deltachat_derive" }
deltachat-time = { path = "./deltachat-time" }
deltachat-contact-tools = { workspace = true }
format-flowed = { path = "./format-flowed" }
ratelimit = { path = "./deltachat-ratelimit" }

anyhow = { workspace = true }
async-broadcast = "0.7.2"
async-channel = { workspace = true }
async-imap = { version = "0.10.4", default-features = false, features = ["runtime-tokio", "compress"] }
async-native-tls = { version = "0.5", default-features = false, features = ["runtime-tokio"] }
async-smtp = { version = "0.10", default-features = false, features = ["runtime-tokio"] }
async_zip = { version = "0.0.17", default-features = false, features = ["deflate", "tokio-fs"] }
base64 = { workspace = true }
<<<<<<< HEAD
brotli = { version = "7", default-features = false, features = ["std"] }
=======
brotli = { version = "8", default-features=false, features = ["std"] }
>>>>>>> 846c8e7f
bytes = "1"
chrono = { workspace = true, features = ["alloc", "clock", "std"] }
data-encoding = "2.9.0"
escaper = "0.1"
fast-socks5 = "0.10"
fd-lock = "4"
futures-lite = { workspace = true }
futures = { workspace = true }
hex = "0.4.0"
hickory-resolver = "=0.25.0-alpha.5"
http-body-util = "0.1.3"
humansize = "2"
hyper = "1"
hyper-util = "0.1.11"
image = { version = "0.25.6", default-features=false, features = ["gif", "jpeg", "ico", "png", "pnm", "webp", "bmp"] }
iroh-gossip = { version = "0.33", default-features = false, features = ["net"] }
iroh = { version = "0.33", default-features = false }
kamadak-exif = "0.6.1"
libc = { workspace = true }
mail-builder = { version = "0.4.2", default-features = false }
mailparse = { workspace = true }
mime = "0.3.17"
num_cpus = "1.16"
num-derive = "0.4"
num-traits = { workspace = true }
parking_lot = "0.12"
percent-encoding = "2.3"
pgp = { git = "https://github.com/rpgp/rpgp.git", branch = "main" }
pin-project = "1"
qrcodegen = "1.7.0"
quick-xml = "0.37"
quoted_printable = "0.5"
rand = { workspace = true }
regex = { workspace = true }
rusqlite = { workspace = true, features = ["sqlcipher"] }
rust-hsluv = "0.1"
rustls-pki-types = "1.11.0"
rustls = { version = "0.23.22", default-features = false }
sanitize-filename = { workspace = true }
serde_json = { workspace = true }
serde_urlencoded = "0.7.1"
serde = { workspace = true, features = ["derive"] }
sha-1 = "0.10"
sha2 = "0.10"
shadowsocks = { version = "1.22.0", default-features = false, features = ["aead-cipher", "aead-cipher-2022"] }
smallvec = "1.15.0"
strum = "0.27"
strum_macros = "0.27"
tagger = "4.3.4"
textwrap = "0.16.2"
thiserror = { workspace = true }
tokio-io-timeout = "1.2.0"
tokio-rustls = { version = "0.26.2", default-features = false }
tokio-stream = { version = "0.1.17", features = ["fs"] }
tokio-tar = { version = "0.3" } # TODO: integrate tokio into async-tar
tokio-util = { workspace = true }
tokio = { workspace = true, features = ["fs", "rt-multi-thread", "macros"] }
toml = "0.8"
url = "2"
uuid = { version = "1", features = ["serde", "v4"] }
webpki-roots = "0.26.8"
blake3 = "1.8.2"

[dev-dependencies]
anyhow = { workspace = true, features = ["backtrace"] } # Enable `backtrace` feature in tests.
criterion = { version = "0.5.1", features = ["async_tokio"] }
futures-lite = { workspace = true }
log = { workspace = true }
nu-ansi-term = { workspace = true }
pretty_assertions = "1.4.1"
proptest = { version = "1", default-features = false, features = ["std"] }
tempfile = { workspace = true }
testdir = "0.9.3"
tokio = { workspace = true, features = ["rt-multi-thread", "macros"] }

[workspace]
members = [
    "deltachat-ffi",
    "deltachat_derive",
    "deltachat-jsonrpc",
    "deltachat-rpc-server",
    "deltachat-ratelimit",
    "deltachat-repl",
    "deltachat-time",
    "format-flowed",
    "deltachat-contact-tools",
    "fuzz",
]

[[bench]]
name = "create_account"
harness = false

[[bench]]
name = "contacts"
harness = false

[[bench]]
name = "search_msgs"
harness = false

[[bench]]
name = "receive_emails"
required-features = ["internals"]
harness = false

[[bench]]
name = "get_chat_msgs"
harness = false

[[bench]]
name = "marknoticed_chat"
harness = false

[[bench]]
name = "get_chatlist"
harness = false

[[bench]]
name = "send_events"
harness = false

[workspace.dependencies]
anyhow = "1"
async-channel = "2.3.1"
base64 = "0.22"
chrono = { version = "0.4.41", default-features = false }
deltachat-contact-tools = { path = "deltachat-contact-tools" }
deltachat-jsonrpc = { path = "deltachat-jsonrpc", default-features = false }
deltachat = { path = ".", default-features = false }
futures = "0.3.31"
futures-lite = "2.6.0"
libc = "0.2"
log = "0.4"
mailparse = "0.16.1"
nu-ansi-term = "0.46"
num-traits = "0.2"
rand = "0.8"
regex = "1.10"
rusqlite = "0.32"
sanitize-filename = "0.5"
serde = "1.0"
serde_json = "1"
tempfile = "3.19.1"
thiserror = "2"
tokio = "1"
tokio-util = "0.7.14"
tracing-subscriber = "0.3"
yerpc = "0.6.4"

[features]
default = ["vendored"]
internals = []
vendored = [
    "rusqlite/bundled-sqlcipher-vendored-openssl"
]

[lints.rust]
unexpected_cfgs = { level = "warn", check-cfg = ['cfg(fuzzing)'] }<|MERGE_RESOLUTION|>--- conflicted
+++ resolved
@@ -46,11 +46,7 @@
 async-smtp = { version = "0.10", default-features = false, features = ["runtime-tokio"] }
 async_zip = { version = "0.0.17", default-features = false, features = ["deflate", "tokio-fs"] }
 base64 = { workspace = true }
-<<<<<<< HEAD
-brotli = { version = "7", default-features = false, features = ["std"] }
-=======
 brotli = { version = "8", default-features=false, features = ["std"] }
->>>>>>> 846c8e7f
 bytes = "1"
 chrono = { workspace = true, features = ["alloc", "clock", "std"] }
 data-encoding = "2.9.0"
