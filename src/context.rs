--- conflicted
+++ resolved
@@ -1063,7 +1063,6 @@
                 .unwrap_or_default(),
         );
         res.insert(
-<<<<<<< HEAD
             "stats_id",
             self.get_config(Config::StatsId)
                 .await?
@@ -1078,13 +1077,13 @@
             self.get_config_i64(Config::StatsLastSent)
                 .await?
                 .to_string(),
-=======
+        );
+        res.insert(
             "fail_on_receiving_full_msg",
             self.sql
                 .get_raw_config("fail_on_receiving_full_msg")
                 .await?
                 .unwrap_or_default(),
->>>>>>> 0bc9fe84
         );
 
         let elapsed = time_elapsed(&self.creation_time);
