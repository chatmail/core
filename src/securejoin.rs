--- conflicted
+++ resolved
@@ -468,19 +468,7 @@
             context.emit_event(EventType::ContactsChanged(Some(contact_id)));
             if let Some(joining_chat_id) = joining_chat_id {
                 // Join group.
-<<<<<<< HEAD
-                secure_connection_established(
-                    context,
-                    contact_id,
-                    joining_chat_id,
-                    mime_message.timestamp_sent,
-                )
-                .await?;
-
                 chat::add_contact_to_chat_ex(context, Nosync, joining_chat_id, contact_id, true)
-=======
-                chat::add_contact_to_chat_ex(context, Nosync, group_chat_id, contact_id, true)
->>>>>>> fc81cef1
                     .await?;
                 let chat = Chat::load_from_db(context, joining_chat_id).await?;
 
