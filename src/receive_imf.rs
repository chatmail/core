--- conflicted
+++ resolved
@@ -3607,9 +3607,7 @@
         ensure!(removed_fpr == self_fingerprint(context).await?);
 
         if from_id == ContactId::SELF {
-<<<<<<< HEAD
-            better_msg
-                .get_or_insert(stock_str::msg_group_left_local(context, ContactId::SELF).await);
+            better_msg.get_or_insert(stock_str::msg_you_left_broadcast(context).await);
         } else {
             better_msg.get_or_insert(
                 stock_str::msg_del_member_local(context, ContactId::SELF, from_id).await,
@@ -3636,9 +3634,6 @@
             save_broadcast_shared_secret(context, chat.id, secret).await?;
         } else {
             warn!(context, "Not saving invalid broadcast secret");
-=======
-            better_msg.get_or_insert(stock_str::msg_you_left_broadcast(context).await);
->>>>>>> 9ec03324
         }
     }
 
