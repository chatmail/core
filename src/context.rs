--- conflicted
+++ resolved
@@ -1074,13 +1074,8 @@
         res += &format!("db_size_bytes {db_size}\n");
 
         let secret_key = &load_self_secret_key(self).await?.primary_key;
-<<<<<<< HEAD
         let key_created = secret_key.public_key().created_at().timestamp();
-        res += &format!("key_created {}\n", key_created);
-=======
-        let key_created = secret_key.created_at().timestamp();
         res += &format!("key_created {key_created}\n");
->>>>>>> 89df9536
 
         // how many of the chats active in the last months are:
         // - protected
