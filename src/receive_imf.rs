//! Internet Message Format reception pipeline.

use std::collections::{BTreeMap, HashSet};
use std::iter;
use std::sync::LazyLock;

use anyhow::{Context as _, Result, ensure};
use data_encoding::BASE32_NOPAD;
use deltachat_contact_tools::{
    ContactAddress, addr_cmp, addr_normalize, may_be_valid_addr, sanitize_single_line,
};
use iroh_gossip::proto::TopicId;
use mailparse::SingleInfo;
use num_traits::FromPrimitive;
use regex::Regex;

<<<<<<< HEAD
use crate::chat::{
    self, Chat, ChatId, ChatIdBlocked, ProtectionStatus, save_broadcast_shared_secret,
};
=======
use crate::chat::{self, Chat, ChatId, ChatIdBlocked, remove_from_chat_contacts_table};
>>>>>>> fc81cef1
use crate::config::Config;
use crate::constants::{self, Blocked, Chattype, DC_CHAT_ID_TRASH, EDITED_PREFIX, ShowEmails};
use crate::contact::{Contact, ContactId, Origin, mark_contact_id_as_verified};
use crate::context::Context;
use crate::debug_logging::maybe_set_logging_xdc_inner;
use crate::download::DownloadState;
use crate::ephemeral::{Timer as EphemeralTimer, stock_ephemeral_timer_changed};
use crate::events::EventType;
use crate::headerdef::{HeaderDef, HeaderDefMap};
use crate::imap::{GENERATED_PREFIX, markseen_on_imap_table};
use crate::key::{DcKey, Fingerprint};
use crate::key::{self_fingerprint, self_fingerprint_opt};
use crate::log::LogExt;
use crate::log::{info, warn};
use crate::logged_debug_assert;
use crate::message::{
    self, Message, MessageState, MessengerMessage, MsgId, Viewtype, rfc724_mid_exists,
};
use crate::mimeparser::{AvatarAction, GossipedKey, MimeMessage, SystemMessage, parse_message_ids};
use crate::param::{Param, Params};
use crate::peer_channels::{add_gossip_peer_from_header, insert_topic_stub};
use crate::reaction::{Reaction, set_msg_reaction};
use crate::rusqlite::OptionalExtension;
use crate::securejoin::{self, handle_securejoin_handshake, observe_securejoin_on_other_device};
use crate::simplify;
use crate::stock_str;
use crate::sync::Sync::*;
use crate::tools::{self, buf_compress, remove_subject_prefix, validate_broadcast_shared_secret};
use crate::{chatlist_events, ensure_and_debug_assert, ensure_and_debug_assert_eq, location};
use crate::{contact, imap};

/// This is the struct that is returned after receiving one email (aka MIME message).
///
/// One email with multiple attachments can end up as multiple chat messages, but they
/// all have the same chat_id, state and sort_timestamp.
#[derive(Debug)]
pub struct ReceivedMsg {
    /// Chat the message is assigned to.
    pub chat_id: ChatId,

    /// Received message state.
    pub state: MessageState,

    /// Whether the message is hidden.
    pub hidden: bool,

    /// Message timestamp for sorting.
    pub sort_timestamp: i64,

    /// IDs of inserted rows in messages table.
    pub msg_ids: Vec<MsgId>,

    /// Whether IMAP messages should be immediately deleted.
    pub needs_delete_job: bool,
}

/// Decision on which kind of chat the message
/// should be assigned in.
///
/// This is done before looking up contact IDs
/// so we know in advance whether to lookup
/// key-contacts or email address contacts.
///
/// Once this decision is made,
/// it should not be changed so we
/// don't assign the message to an encrypted
/// group after looking up key-contacts
/// or vice versa.
#[derive(Debug)]
enum ChatAssignment {
    /// Trash the message.
    Trash,

    /// Group chat with a Group ID.
    ///
    /// Lookup key-contacts and
    /// assign to encrypted group.
    GroupChat { grpid: String },

    /// Mailing list or broadcast channel.
    ///
    /// Mailing lists don't have members.
    /// Broadcast channels have members
    /// on the sender side,
    /// but their addresses don't go into
    /// the `To` field.
    ///
    /// In any case, the `To`
    /// field should be ignored
    /// and no contact IDs should be looked
    /// up except the `from_id`
    /// which may be an email address contact
    /// or a key-contact.
    MailingListOrBroadcast,

    /// Group chat without a Group ID.
    ///
    /// This is not encrypted.
    AdHocGroup,

    /// Assign the message to existing chat
    /// with a known `chat_id`.
    ExistingChat {
        /// ID of existing chat
        /// which the message should be assigned to.
        chat_id: ChatId,

        /// Whether existing chat is blocked.
        /// This is loaded together with a chat ID
        /// reduce the number of database calls.
        ///
        /// We may want to unblock the chat
        /// after adding the message there
        /// if the chat is currently blocked.
        chat_id_blocked: Blocked,
    },

    /// 1:1 chat with a single contact.
    ///
    /// The chat may be encrypted or not,
    /// it does not matter.
    /// It is not possible to mix
    /// email address contacts
    /// with key-contacts in a single 1:1 chat anyway.
    OneOneChat,
}

/// Emulates reception of a message from the network.
///
/// This method returns errors on a failure to parse the mail or extract Message-ID. It's only used
/// for tests and REPL tool, not actual message reception pipeline.
#[cfg(any(test, feature = "internals"))]
pub async fn receive_imf(
    context: &Context,
    imf_raw: &[u8],
    seen: bool,
) -> Result<Option<ReceivedMsg>> {
    let mail = mailparse::parse_mail(imf_raw).context("can't parse mail")?;
    let rfc724_mid =
        imap::prefetch_get_message_id(&mail.headers).unwrap_or_else(imap::create_message_id);
    if let Some(download_limit) = context.download_limit().await? {
        let download_limit: usize = download_limit.try_into()?;
        if imf_raw.len() > download_limit {
            let head = std::str::from_utf8(imf_raw)?
                .split("\r\n\r\n")
                .next()
                .context("No empty line in the message")?;
            return receive_imf_from_inbox(
                context,
                &rfc724_mid,
                head.as_bytes(),
                seen,
                Some(imf_raw.len().try_into()?),
            )
            .await;
        }
    }
    receive_imf_from_inbox(context, &rfc724_mid, imf_raw, seen, None).await
}

/// Emulates reception of a message from "INBOX".
///
/// Only used for tests and REPL tool, not actual message reception pipeline.
#[cfg(any(test, feature = "internals"))]
pub(crate) async fn receive_imf_from_inbox(
    context: &Context,
    rfc724_mid: &str,
    imf_raw: &[u8],
    seen: bool,
    is_partial_download: Option<u32>,
) -> Result<Option<ReceivedMsg>> {
    receive_imf_inner(
        context,
        "INBOX",
        0,
        0,
        rfc724_mid,
        imf_raw,
        seen,
        is_partial_download.map(|msg_size| (msg_size, None)),
    )
    .await
}

/// Inserts a tombstone into `msgs` table
/// to prevent downloading the same message in the future.
///
/// Returns tombstone database row ID.
async fn insert_tombstone(context: &Context, rfc724_mid: &str) -> Result<MsgId> {
    let row_id = context
        .sql
        .insert(
            "INSERT INTO msgs(rfc724_mid, chat_id) VALUES (?,?)",
            (rfc724_mid, DC_CHAT_ID_TRASH),
        )
        .await?;
    let msg_id = MsgId::new(u32::try_from(row_id)?);
    Ok(msg_id)
}

async fn get_to_and_past_contact_ids(
    context: &Context,
    mime_parser: &MimeMessage,
    chat_assignment: &ChatAssignment,
    is_partial_download: Option<u32>,
    parent_message: &Option<Message>,
    incoming_origin: Origin,
) -> Result<(Vec<Option<ContactId>>, Vec<Option<ContactId>>)> {
    // `None` means that the chat is encrypted,
    // but we were not able to convert the address
    // to key-contact, e.g.
    // because there was no corresponding
    // Autocrypt-Gossip header.
    //
    // This way we still preserve remaining
    // number of contacts and their positions
    // so we can match the contacts to
    // e.g. Chat-Group-Member-Timestamps
    // header.
    let to_ids: Vec<Option<ContactId>>;
    let past_ids: Vec<Option<ContactId>>;

    // ID of the chat to look up the addresses in.
    //
    // Note that this is not necessarily the chat we want to assign the message to.
    // In case of an outgoing private reply to a group message we may
    // lookup the address of receipient in the list of addresses used in the group,
    // but want to assign the message to 1:1 chat.
    let chat_id = match chat_assignment {
        ChatAssignment::Trash => None,
        ChatAssignment::GroupChat { grpid } => {
            if let Some((chat_id, _blocked)) = chat::get_chat_id_by_grpid(context, grpid).await? {
                Some(chat_id)
            } else {
                None
            }
        }
        ChatAssignment::AdHocGroup => {
            // If we are going to assign a message to ad hoc group,
            // we can just convert the email addresses
            // to e-mail address contacts and don't need a `ChatId`
            // to lookup key-contacts.
            None
        }
        ChatAssignment::ExistingChat { chat_id, .. } => Some(*chat_id),
        ChatAssignment::MailingListOrBroadcast => None,
        ChatAssignment::OneOneChat => {
            if is_partial_download.is_none() && !mime_parser.incoming {
                parent_message.as_ref().map(|m| m.chat_id)
            } else {
                None
            }
        }
    };

    let member_fingerprints = mime_parser.chat_group_member_fingerprints();
    let to_member_fingerprints;
    let past_member_fingerprints;

    if !member_fingerprints.is_empty() {
        if member_fingerprints.len() >= mime_parser.recipients.len() {
            (to_member_fingerprints, past_member_fingerprints) =
                member_fingerprints.split_at(mime_parser.recipients.len());
        } else {
            warn!(
                context,
                "Unexpected length of the fingerprint header, expected at least {}, got {}.",
                mime_parser.recipients.len(),
                member_fingerprints.len()
            );
            to_member_fingerprints = &[];
            past_member_fingerprints = &[];
        }
    } else {
        to_member_fingerprints = &[];
        past_member_fingerprints = &[];
    }

    match chat_assignment {
        ChatAssignment::GroupChat { .. } => {
            to_ids = add_or_lookup_key_contacts(
                context,
                &mime_parser.recipients,
                &mime_parser.gossiped_keys,
                to_member_fingerprints,
                Origin::Hidden,
            )
            .await?;

            if let Some(chat_id) = chat_id {
                past_ids = lookup_key_contacts_by_address_list(
                    context,
                    &mime_parser.past_members,
                    past_member_fingerprints,
                    Some(chat_id),
                )
                .await?;
            } else {
                past_ids = add_or_lookup_key_contacts(
                    context,
                    &mime_parser.past_members,
                    &mime_parser.gossiped_keys,
                    past_member_fingerprints,
                    Origin::Hidden,
                )
                .await?;
            }
        }
        ChatAssignment::Trash | ChatAssignment::MailingListOrBroadcast => {
            to_ids = Vec::new();
            past_ids = Vec::new();
        }
        ChatAssignment::ExistingChat { chat_id, .. } => {
            let chat = Chat::load_from_db(context, *chat_id).await?;
            if chat.is_encrypted(context).await? {
                to_ids = add_or_lookup_key_contacts(
                    context,
                    &mime_parser.recipients,
                    &mime_parser.gossiped_keys,
                    to_member_fingerprints,
                    Origin::Hidden,
                )
                .await?;
                past_ids = lookup_key_contacts_by_address_list(
                    context,
                    &mime_parser.past_members,
                    past_member_fingerprints,
                    Some(*chat_id),
                )
                .await?;
            } else {
                to_ids = add_or_lookup_contacts_by_address_list(
                    context,
                    &mime_parser.recipients,
                    if !mime_parser.incoming {
                        Origin::OutgoingTo
                    } else if incoming_origin.is_known() {
                        Origin::IncomingTo
                    } else {
                        Origin::IncomingUnknownTo
                    },
                )
                .await?;

                past_ids = add_or_lookup_contacts_by_address_list(
                    context,
                    &mime_parser.past_members,
                    Origin::Hidden,
                )
                .await?;
            }
        }
        ChatAssignment::AdHocGroup => {
            to_ids = add_or_lookup_contacts_by_address_list(
                context,
                &mime_parser.recipients,
                if !mime_parser.incoming {
                    Origin::OutgoingTo
                } else if incoming_origin.is_known() {
                    Origin::IncomingTo
                } else {
                    Origin::IncomingUnknownTo
                },
            )
            .await?;

            past_ids = add_or_lookup_contacts_by_address_list(
                context,
                &mime_parser.past_members,
                Origin::Hidden,
            )
            .await?;
        }
        ChatAssignment::OneOneChat => {
            let pgp_to_ids = add_or_lookup_key_contacts(
                context,
                &mime_parser.recipients,
                &mime_parser.gossiped_keys,
                to_member_fingerprints,
                Origin::Hidden,
            )
            .await?;
            if pgp_to_ids
                .first()
                .is_some_and(|contact_id| contact_id.is_some())
            {
                // There is a single recipient and we have
                // mapped it to a key contact.
                // This is an encrypted 1:1 chat.
                to_ids = pgp_to_ids
            } else if let Some(chat_id) = chat_id {
                to_ids = match mime_parser.was_encrypted() {
                    true => {
                        lookup_key_contacts_by_address_list(
                            context,
                            &mime_parser.recipients,
                            to_member_fingerprints,
                            Some(chat_id),
                        )
                        .await?
                    }
                    false => {
                        add_or_lookup_contacts_by_address_list(
                            context,
                            &mime_parser.recipients,
                            if !mime_parser.incoming {
                                Origin::OutgoingTo
                            } else if incoming_origin.is_known() {
                                Origin::IncomingTo
                            } else {
                                Origin::IncomingUnknownTo
                            },
                        )
                        .await?
                    }
                }
            } else {
                let ids = match mime_parser.was_encrypted() {
                    true => {
                        lookup_key_contacts_by_address_list(
                            context,
                            &mime_parser.recipients,
                            to_member_fingerprints,
                            None,
                        )
                        .await?
                    }
                    false => vec![],
                };
                if mime_parser.was_encrypted() && !ids.contains(&None)
                // Prefer creating PGP chats if there are any key-contacts. At least this prevents
                // from replying unencrypted.
                || ids
                    .iter()
                    .any(|&c| c.is_some() && c != Some(ContactId::SELF))
                {
                    to_ids = ids;
                } else {
                    to_ids = add_or_lookup_contacts_by_address_list(
                        context,
                        &mime_parser.recipients,
                        if !mime_parser.incoming {
                            Origin::OutgoingTo
                        } else if incoming_origin.is_known() {
                            Origin::IncomingTo
                        } else {
                            Origin::IncomingUnknownTo
                        },
                    )
                    .await?;
                }
            }

            past_ids = add_or_lookup_contacts_by_address_list(
                context,
                &mime_parser.past_members,
                Origin::Hidden,
            )
            .await?;
        }
    };

    Ok((to_ids, past_ids))
}

/// Receive a message and add it to the database.
///
/// Returns an error on database failure or if the message is broken,
/// e.g. has nonstandard MIME structure.
///
/// If possible, creates a database entry to prevent the message from being
/// downloaded again, sets `chat_id=DC_CHAT_ID_TRASH` and returns `Ok(Some(…))`.
/// If the message is so wrong that we didn't even create a database entry,
/// returns `Ok(None)`.
///
/// If `partial` is set, it contains the full message size in bytes and an optional error text for
/// the partially downloaded message.
#[expect(clippy::too_many_arguments)]
pub(crate) async fn receive_imf_inner(
    context: &Context,
    folder: &str,
    uidvalidity: u32,
    uid: u32,
    rfc724_mid: &str,
    imf_raw: &[u8],
    seen: bool,
    partial: Option<(u32, Option<String>)>,
) -> Result<Option<ReceivedMsg>> {
    if std::env::var(crate::DCC_MIME_DEBUG).is_ok() {
        info!(
            context,
            "receive_imf: incoming message mime-body:\n{}",
            String::from_utf8_lossy(imf_raw),
        );
    }
    if partial.is_none() {
        ensure!(
            !context
                .get_config_bool(Config::FailOnReceivingFullMsg)
                .await?
        );
    }

    let is_partial_download = partial.as_ref().map(|(msg_size, _err)| *msg_size);
    let mut mime_parser = match MimeMessage::from_bytes(context, imf_raw, partial).await {
        Err(err) => {
            warn!(context, "receive_imf: can't parse MIME: {err:#}.");
            if rfc724_mid.starts_with(GENERATED_PREFIX) {
                // We don't have an rfc724_mid, there's no point in adding a trash entry
                return Ok(None);
            }

            let msg_ids = vec![insert_tombstone(context, rfc724_mid).await?];

            return Ok(Some(ReceivedMsg {
                chat_id: DC_CHAT_ID_TRASH,
                state: MessageState::Undefined,
                hidden: false,
                sort_timestamp: 0,
                msg_ids,
                needs_delete_job: false,
            }));
        }
        Ok(mime_parser) => mime_parser,
    };

    let rfc724_mid_orig = &mime_parser
        .get_rfc724_mid()
        .unwrap_or(rfc724_mid.to_string());
    info!(
        context,
        "Receiving message {rfc724_mid_orig:?}, seen={seen}...",
    );

    // check, if the mail is already in our database.
    // make sure, this check is done eg. before securejoin-processing.
    let (replace_msg_id, replace_chat_id);
    if let Some((old_msg_id, _)) = message::rfc724_mid_exists(context, rfc724_mid).await? {
        replace_msg_id = Some(old_msg_id);
        replace_chat_id = if let Some(msg) = Message::load_from_db_optional(context, old_msg_id)
            .await?
            .filter(|msg| msg.download_state() != DownloadState::Done)
        {
            // the message was partially downloaded before and is fully downloaded now.
            info!(context, "Message already partly in DB, replacing.");
            Some(msg.chat_id)
        } else {
            // The message was already fully downloaded
            // or cannot be loaded because it is deleted.
            None
        };
    } else {
        replace_msg_id = if rfc724_mid_orig == rfc724_mid {
            None
        } else if let Some((old_msg_id, old_ts_sent)) =
            message::rfc724_mid_exists(context, rfc724_mid_orig).await?
        {
            if imap::is_dup_msg(
                mime_parser.has_chat_version(),
                mime_parser.timestamp_sent,
                old_ts_sent,
            ) {
                info!(context, "Deleting duplicate message {rfc724_mid_orig}.");
                let target = context.get_delete_msgs_target().await?;
                context
                    .sql
                    .execute(
                        "UPDATE imap SET target=? WHERE folder=? AND uidvalidity=? AND uid=?",
                        (target, folder, uidvalidity, uid),
                    )
                    .await?;
            }
            Some(old_msg_id)
        } else {
            None
        };
        replace_chat_id = None;
    }

    if replace_chat_id.is_some() {
        // Need to update chat id in the db.
    } else if let Some(msg_id) = replace_msg_id {
        info!(context, "Message is already downloaded.");
        if mime_parser.incoming {
            return Ok(None);
        }
        // For the case if we missed a successful SMTP response. Be optimistic that the message is
        // delivered also.
        let self_addr = context.get_primary_self_addr().await?;
        context
            .sql
            .execute(
                "DELETE FROM smtp \
                WHERE rfc724_mid=?1 AND (recipients LIKE ?2 OR recipients LIKE ('% ' || ?2))",
                (rfc724_mid_orig, &self_addr),
            )
            .await?;
        if !context
            .sql
            .exists(
                "SELECT COUNT(*) FROM smtp WHERE rfc724_mid=?",
                (rfc724_mid_orig,),
            )
            .await?
        {
            msg_id.set_delivered(context).await?;
        }
        return Ok(None);
    };

    let prevent_rename = should_prevent_rename(&mime_parser);

    // get From: (it can be an address list!) and check if it is known (for known From:'s we add
    // the other To:/Cc: in the 3rd pass)
    // or if From: is equal to SELF (in this case, it is any outgoing messages,
    // we do not check Return-Path any more as this is unreliable, see
    // <https://github.com/deltachat/deltachat-core/issues/150>)
    //
    // If this is a mailing list email (i.e. list_id_header is some), don't change the displayname because in
    // a mailing list the sender displayname sometimes does not belong to the sender email address.
    // For example, GitHub sends messages from `notifications@github.com`,
    // but uses display name of the user whose action generated the notification
    // as the display name.
    let fingerprint = mime_parser.signature.as_ref();
    let (from_id, _from_id_blocked, incoming_origin) = match from_field_to_contact_id(
        context,
        &mime_parser.from,
        fingerprint,
        prevent_rename,
        is_partial_download.is_some()
            && mime_parser
                .get_header(HeaderDef::ContentType)
                .unwrap_or_default()
                .starts_with("multipart/encrypted"),
    )
    .await?
    {
        Some(contact_id_res) => contact_id_res,
        None => {
            warn!(
                context,
                "receive_imf: From field does not contain an acceptable address."
            );
            return Ok(None);
        }
    };

    // Lookup parent message.
    //
    // This may be useful to assign the message to
    // group chats without Chat-Group-ID
    // when a message is sent by Thunderbird.
    //
    // This can be also used to lookup
    // key-contact by email address
    // when receiving a private 1:1 reply
    // to a group chat message.
    let parent_message = get_parent_message(
        context,
        mime_parser.get_header(HeaderDef::References),
        mime_parser.get_header(HeaderDef::InReplyTo),
    )
    .await?
    .filter(|p| Some(p.id) != replace_msg_id);

    let chat_assignment = decide_chat_assignment(
        context,
        &mime_parser,
        &parent_message,
        rfc724_mid,
        from_id,
        &is_partial_download,
    )
    .await?;
    info!(context, "Chat assignment is {chat_assignment:?}.");

    let (to_ids, past_ids) = get_to_and_past_contact_ids(
        context,
        &mime_parser,
        &chat_assignment,
        is_partial_download,
        &parent_message,
        incoming_origin,
    )
    .await?;

    let received_msg;
    if mime_parser.get_header(HeaderDef::SecureJoin).is_some() {
        let res = if mime_parser.incoming {
            handle_securejoin_handshake(context, &mut mime_parser, from_id)
                .await
                .context("error in Secure-Join message handling")?
        } else if let Some(to_id) = to_ids.first().copied().flatten() {
            // handshake may mark contacts as verified and must be processed before chats are created
            observe_securejoin_on_other_device(context, &mime_parser, to_id)
                .await
                .context("error in Secure-Join watching")?
        } else {
            securejoin::HandshakeMessage::Propagate
        };

        match res {
            securejoin::HandshakeMessage::Done | securejoin::HandshakeMessage::Ignore => {
                let msg_id = insert_tombstone(context, rfc724_mid).await?;
                received_msg = Some(ReceivedMsg {
                    chat_id: DC_CHAT_ID_TRASH,
                    state: MessageState::InSeen,
                    hidden: false,
                    sort_timestamp: mime_parser.timestamp_sent,
                    msg_ids: vec![msg_id],
                    needs_delete_job: res == securejoin::HandshakeMessage::Done,
                });
            }
            securejoin::HandshakeMessage::Propagate => {
                received_msg = None;
            }
        }
    } else {
        received_msg = None;
    }

    let verified_encryption = has_verified_encryption(context, &mime_parser, from_id).await?;

    if verified_encryption == VerifiedEncryption::Verified {
        mark_recipients_as_verified(context, from_id, &mime_parser).await?;
    }

    let received_msg = if let Some(received_msg) = received_msg {
        received_msg
    } else {
        let is_dc_message = if mime_parser.has_chat_version() {
            MessengerMessage::Yes
        } else if let Some(parent_message) = &parent_message {
            match parent_message.is_dc_message {
                MessengerMessage::No => MessengerMessage::No,
                MessengerMessage::Yes | MessengerMessage::Reply => MessengerMessage::Reply,
            }
        } else {
            MessengerMessage::No
        };

        let show_emails = ShowEmails::from_i32(context.get_config_int(Config::ShowEmails).await?)
            .unwrap_or_default();

        let allow_creation = if mime_parser.decrypting_failed {
            false
        } else if mime_parser.is_system_message != SystemMessage::AutocryptSetupMessage
            && is_dc_message == MessengerMessage::No
            && !context.get_config_bool(Config::IsChatmail).await?
        {
            // the message is a classic email in a classic profile
            // (in chatmail profiles, we always show all messages, because shared dc-mua usage is not supported)
            match show_emails {
                ShowEmails::Off | ShowEmails::AcceptedContacts => false,
                ShowEmails::All => true,
            }
        } else {
            !mime_parser.parts.iter().all(|part| part.is_reaction)
        };

        let to_id = if mime_parser.incoming {
            ContactId::SELF
        } else {
            to_ids.first().copied().flatten().unwrap_or(ContactId::SELF)
        };

        let (chat_id, chat_id_blocked) = do_chat_assignment(
            context,
            chat_assignment,
            from_id,
            &to_ids,
            &past_ids,
            to_id,
            allow_creation,
            &mut mime_parser,
            is_partial_download,
            parent_message,
        )
        .await?;

        // Add parts
        add_parts(
            context,
            &mut mime_parser,
            imf_raw,
            &to_ids,
            &past_ids,
            rfc724_mid_orig,
            from_id,
            seen,
            is_partial_download,
            replace_msg_id,
            prevent_rename,
            chat_id,
            chat_id_blocked,
            is_dc_message,
        )
        .await
        .context("add_parts error")?
    };

    if !from_id.is_special() {
        contact::update_last_seen(context, from_id, mime_parser.timestamp_sent).await?;
    }

    // Update gossiped timestamp for the chat if someone else or our other device sent
    // Autocrypt-Gossip header to avoid sending Autocrypt-Gossip ourselves
    // and waste traffic.
    let chat_id = received_msg.chat_id;
    if !chat_id.is_special() {
        for gossiped_key in mime_parser.gossiped_keys.values() {
            context
                .sql
                .transaction(move |transaction| {
                    let fingerprint = gossiped_key.public_key.dc_fingerprint().hex();
                    transaction.execute(
                        "INSERT INTO gossip_timestamp (chat_id, fingerprint, timestamp)
                         VALUES                       (?, ?, ?)
                         ON CONFLICT                  (chat_id, fingerprint)
                         DO UPDATE SET timestamp=MAX(timestamp, excluded.timestamp)",
                        (chat_id, &fingerprint, mime_parser.timestamp_sent),
                    )?;

                    Ok(())
                })
                .await?;
        }
    }

    let insert_msg_id = if let Some(msg_id) = received_msg.msg_ids.last() {
        *msg_id
    } else {
        MsgId::new_unset()
    };

    save_locations(context, &mime_parser, chat_id, from_id, insert_msg_id).await?;

    if let Some(ref sync_items) = mime_parser.sync_items {
        if from_id == ContactId::SELF {
            if mime_parser.was_encrypted() {
                context
                    .execute_sync_items(sync_items, mime_parser.timestamp_sent)
                    .await;
            } else {
                warn!(context, "Sync items are not encrypted.");
            }
        } else {
            warn!(context, "Sync items not sent by self.");
        }
    }

    if let Some(ref status_update) = mime_parser.webxdc_status_update {
        let can_info_msg;
        let instance = if mime_parser
            .parts
            .first()
            .filter(|part| part.typ == Viewtype::Webxdc)
            .is_some()
        {
            can_info_msg = false;
            Some(Message::load_from_db(context, insert_msg_id).await?)
        } else if let Some(field) = mime_parser.get_header(HeaderDef::InReplyTo) {
            if let Some(instance) =
                message::get_by_rfc724_mids(context, &parse_message_ids(field)).await?
            {
                can_info_msg = instance.download_state() == DownloadState::Done;
                Some(instance)
            } else {
                can_info_msg = false;
                None
            }
        } else {
            can_info_msg = false;
            None
        };

        if let Some(instance) = instance {
            if let Err(err) = context
                .receive_status_update(
                    from_id,
                    &instance,
                    received_msg.sort_timestamp,
                    can_info_msg,
                    status_update,
                )
                .await
            {
                warn!(context, "receive_imf cannot update status: {err:#}.");
            }
        } else {
            warn!(
                context,
                "Received webxdc update, but cannot assign it to message."
            );
        }
    }

    if let Some(avatar_action) = &mime_parser.user_avatar {
        if from_id != ContactId::UNDEFINED
            && context
                .update_contacts_timestamp(
                    from_id,
                    Param::AvatarTimestamp,
                    mime_parser.timestamp_sent,
                )
                .await?
        {
            if let Err(err) = contact::set_profile_image(
                context,
                from_id,
                avatar_action,
                mime_parser.was_encrypted(),
            )
            .await
            {
                warn!(context, "receive_imf cannot update profile image: {err:#}.");
            };
        }
    }

    // Ignore footers from mailinglists as they are often created or modified by the mailinglist software.
    if let Some(footer) = &mime_parser.footer {
        if !mime_parser.is_mailinglist_message()
            && from_id != ContactId::UNDEFINED
            && context
                .update_contacts_timestamp(
                    from_id,
                    Param::StatusTimestamp,
                    mime_parser.timestamp_sent,
                )
                .await?
        {
            if let Err(err) = contact::set_status(
                context,
                from_id,
                footer.to_string(),
                mime_parser.was_encrypted(),
                mime_parser.has_chat_version(),
            )
            .await
            {
                warn!(context, "Cannot update contact status: {err:#}.");
            }
        }
    }

    // Get user-configured server deletion
    let delete_server_after = context.get_config_delete_server_after().await?;

    if !received_msg.msg_ids.is_empty() {
        let target = if received_msg.needs_delete_job
            || (delete_server_after == Some(0) && is_partial_download.is_none())
        {
            Some(context.get_delete_msgs_target().await?)
        } else {
            None
        };
        if target.is_some() || rfc724_mid_orig != rfc724_mid {
            let target_subst = match &target {
                Some(_) => "target=?1,",
                None => "",
            };
            context
                .sql
                .execute(
                    &format!("UPDATE imap SET {target_subst} rfc724_mid=?2 WHERE rfc724_mid=?3"),
                    (
                        target.as_deref().unwrap_or_default(),
                        rfc724_mid_orig,
                        rfc724_mid,
                    ),
                )
                .await?;
        }
        if target.is_none() && !mime_parser.mdn_reports.is_empty() && mime_parser.has_chat_version()
        {
            // This is a Delta Chat MDN. Mark as read.
            markseen_on_imap_table(context, rfc724_mid_orig).await?;
        }
    }

    if is_partial_download.is_none() && mime_parser.is_call() {
        context
            .handle_call_msg(insert_msg_id, &mime_parser, from_id)
            .await?;
    } else if received_msg.hidden {
        // No need to emit an event about the changed message
    } else if let Some(replace_chat_id) = replace_chat_id {
        match replace_chat_id == chat_id {
            false => context.emit_msgs_changed_without_msg_id(replace_chat_id),
            true => context.emit_msgs_changed(chat_id, replace_msg_id.unwrap_or_default()),
        }
    } else if !chat_id.is_trash() {
        let fresh = received_msg.state == MessageState::InFresh
            && mime_parser.is_system_message != SystemMessage::CallAccepted
            && mime_parser.is_system_message != SystemMessage::CallEnded;
        for msg_id in &received_msg.msg_ids {
            chat_id.emit_msg_event(context, *msg_id, mime_parser.incoming && fresh);
        }
    }
    context.new_msgs_notify.notify_one();

    mime_parser
        .handle_reports(context, from_id, &mime_parser.parts)
        .await;

    if let Some(is_bot) = mime_parser.is_bot {
        // If the message is auto-generated and was generated by Delta Chat,
        // mark the contact as a bot.
        if mime_parser.get_header(HeaderDef::ChatVersion).is_some() {
            from_id.mark_bot(context, is_bot).await?;
        }
    }

    Ok(Some(received_msg))
}

/// Converts "From" field to contact id.
///
/// Also returns whether it is blocked or not and its origin.
///
/// * `prevent_rename`: if true, the display_name of this contact will not be changed. Useful for
///   mailing lists: In some mailing lists, many users write from the same address but with different
///   display names. We don't want the display name to change every time the user gets a new email from
///   a mailing list.
///
/// * `find_key_contact_by_addr`: if true, we only know the e-mail address
///   of the contact, but not the fingerprint,
///   yet want to assign the message to some key-contact.
///   This can happen during prefetch or when the message is partially downloaded.
///   If we get it wrong, the message will be placed into the correct
///   chat after downloading.
///
/// Returns `None` if From field does not contain a valid contact address.
pub async fn from_field_to_contact_id(
    context: &Context,
    from: &SingleInfo,
    fingerprint: Option<&Fingerprint>,
    prevent_rename: bool,
    find_key_contact_by_addr: bool,
) -> Result<Option<(ContactId, bool, Origin)>> {
    let fingerprint = fingerprint.as_ref().map(|fp| fp.hex()).unwrap_or_default();
    let display_name = if prevent_rename {
        Some("")
    } else {
        from.display_name.as_deref()
    };
    let from_addr = match ContactAddress::new(&from.addr) {
        Ok(from_addr) => from_addr,
        Err(err) => {
            warn!(
                context,
                "Cannot create a contact for the given From field: {err:#}."
            );
            return Ok(None);
        }
    };

    if fingerprint.is_empty() && find_key_contact_by_addr {
        let addr_normalized = addr_normalize(&from_addr);

        // Try to assign to some key-contact.
        if let Some((from_id, origin)) = context
            .sql
            .query_row_optional(
                "SELECT id, origin FROM contacts
                 WHERE addr=?1 COLLATE NOCASE
                 AND fingerprint<>'' -- Only key-contacts
                 AND id>?2 AND origin>=?3 AND blocked=?4
                 ORDER BY last_seen DESC
                 LIMIT 1",
                (
                    &addr_normalized,
                    ContactId::LAST_SPECIAL,
                    Origin::IncomingUnknownFrom,
                    Blocked::Not,
                ),
                |row| {
                    let id: ContactId = row.get(0)?;
                    let origin: Origin = row.get(1)?;
                    Ok((id, origin))
                },
            )
            .await?
        {
            return Ok(Some((from_id, false, origin)));
        }
    }

    let (from_id, _) = Contact::add_or_lookup_ex(
        context,
        display_name.unwrap_or_default(),
        &from_addr,
        &fingerprint,
        Origin::IncomingUnknownFrom,
    )
    .await?;

    if from_id == ContactId::SELF {
        Ok(Some((ContactId::SELF, false, Origin::OutgoingBcc)))
    } else {
        let contact = Contact::get_by_id(context, from_id).await?;
        let from_id_blocked = contact.blocked;
        let incoming_origin = contact.origin;

        context
            .sql
            .execute(
                "UPDATE contacts SET addr=? WHERE id=?",
                (from_addr, from_id),
            )
            .await?;

        Ok(Some((from_id, from_id_blocked, incoming_origin)))
    }
}

async fn decide_chat_assignment(
    context: &Context,
    mime_parser: &MimeMessage,
    parent_message: &Option<Message>,
    rfc724_mid: &str,
    from_id: ContactId,
    is_partial_download: &Option<u32>,
) -> Result<ChatAssignment> {
    let should_trash = if !mime_parser.mdn_reports.is_empty() {
        info!(context, "Message is an MDN (TRASH).");
        true
    } else if mime_parser.delivery_report.is_some() {
        info!(context, "Message is a DSN (TRASH).");
        markseen_on_imap_table(context, rfc724_mid).await.ok();
        true
    } else if mime_parser.get_header(HeaderDef::ChatEdit).is_some()
        || mime_parser.get_header(HeaderDef::ChatDelete).is_some()
        || mime_parser.get_header(HeaderDef::IrohNodeAddr).is_some()
        || mime_parser.sync_items.is_some()
    {
        info!(context, "Chat edit/delete/iroh/sync message (TRASH).");
        true
    } else if is_partial_download.is_none()
        && (mime_parser.is_system_message == SystemMessage::CallAccepted
            || mime_parser.is_system_message == SystemMessage::CallEnded)
    {
        info!(context, "Call state changed (TRASH).");
        true
    } else if mime_parser.decrypting_failed && !mime_parser.incoming {
        // Outgoing undecryptable message.
        let last_time = context
            .get_config_i64(Config::LastCantDecryptOutgoingMsgs)
            .await?;
        let now = tools::time();
        let update_config = if last_time.saturating_add(24 * 60 * 60) <= now {
            let mut msg = Message::new_text(stock_str::cant_decrypt_outgoing_msgs(context).await);
            chat::add_device_msg(context, None, Some(&mut msg))
                .await
                .log_err(context)
                .ok();
            true
        } else {
            last_time > now
        };
        if update_config {
            context
                .set_config_internal(Config::LastCantDecryptOutgoingMsgs, Some(&now.to_string()))
                .await?;
        }
        info!(context, "Outgoing undecryptable message (TRASH).");
        true
    } else if mime_parser.is_system_message != SystemMessage::AutocryptSetupMessage
        && !mime_parser.has_chat_version()
        && parent_message
            .as_ref()
            .is_none_or(|p| p.is_dc_message == MessengerMessage::No)
        && !context.get_config_bool(Config::IsChatmail).await?
        && ShowEmails::from_i32(context.get_config_int(Config::ShowEmails).await?)
            .unwrap_or_default()
            == ShowEmails::Off
    {
        info!(context, "Classical email not shown (TRASH).");
        // the message is a classic email in a classic profile
        // (in chatmail profiles, we always show all messages, because shared dc-mua usage is not supported)
        true
    } else if mime_parser
        .get_header(HeaderDef::XMozillaDraftInfo)
        .is_some()
    {
        // Mozilla Thunderbird does not set \Draft flag on "Templates", but sets
        // X-Mozilla-Draft-Info header, which can be used to detect both drafts and templates
        // created by Thunderbird.

        // Most mailboxes have a "Drafts" folder where constantly new emails appear but we don't actually want to show them
        info!(context, "Email is probably just a draft (TRASH).");
        true
    } else if mime_parser.webxdc_status_update.is_some() && mime_parser.parts.len() == 1 {
        if let Some(part) = mime_parser.parts.first() {
            if part.typ == Viewtype::Text && part.msg.is_empty() {
                info!(context, "Message is a status update only (TRASH).");
                markseen_on_imap_table(context, rfc724_mid).await.ok();
                true
            } else {
                false
            }
        } else {
            false
        }
    } else {
        false
    };

    // Decide on the type of chat we assign the message to.
    //
    // The chat may not exist yet, i.e. there may be
    // no database row and ChatId yet.
    let mut num_recipients = 0;
    let mut has_self_addr = false;
    for recipient in &mime_parser.recipients {
        if addr_cmp(&recipient.addr, &mime_parser.from.addr) {
            continue;
        }

        if context.is_self_addr(&recipient.addr).await? {
            has_self_addr = true;
        }

        num_recipients += 1;
    }
    if from_id != ContactId::SELF && !has_self_addr {
        num_recipients += 1;
    }

    let chat_assignment = if should_trash {
        ChatAssignment::Trash
    } else if mime_parser.get_mailinglist_header().is_some() {
        ChatAssignment::MailingListOrBroadcast
    } else if let Some(grpid) = mime_parser.get_chat_group_id() {
        if mime_parser.was_encrypted() {
            ChatAssignment::GroupChat {
                grpid: grpid.to_string(),
            }
        } else if let Some(parent) = &parent_message {
            if let Some((chat_id, chat_id_blocked)) =
                lookup_chat_by_reply(context, mime_parser, parent, is_partial_download).await?
            {
                // Try to assign to a chat based on In-Reply-To/References.
                ChatAssignment::ExistingChat {
                    chat_id,
                    chat_id_blocked,
                }
            } else {
                ChatAssignment::AdHocGroup
            }
        } else {
            // Could be a message from old version
            // with opportunistic encryption.
            //
            // We still want to assign this to a group
            // even if it had only two members.
            //
            // Group ID is ignored, however.
            ChatAssignment::AdHocGroup
        }
    } else if let Some(parent) = &parent_message {
        if let Some((chat_id, chat_id_blocked)) =
            lookup_chat_by_reply(context, mime_parser, parent, is_partial_download).await?
        {
            // Try to assign to a chat based on In-Reply-To/References.
            ChatAssignment::ExistingChat {
                chat_id,
                chat_id_blocked,
            }
        } else if mime_parser.get_header(HeaderDef::ChatGroupName).is_some() {
            ChatAssignment::AdHocGroup
        } else if num_recipients <= 1 {
            ChatAssignment::OneOneChat
        } else {
            ChatAssignment::AdHocGroup
        }
    } else if mime_parser.get_header(HeaderDef::ChatGroupName).is_some() {
        ChatAssignment::AdHocGroup
    } else if num_recipients <= 1 {
        ChatAssignment::OneOneChat
    } else {
        ChatAssignment::AdHocGroup
    };
    Ok(chat_assignment)
}

/// Assigns the message to a chat.
///
/// Creates a new chat if necessary.
#[expect(clippy::too_many_arguments)]
async fn do_chat_assignment(
    context: &Context,
    chat_assignment: ChatAssignment,
    from_id: ContactId,
    to_ids: &[Option<ContactId>],
    past_ids: &[Option<ContactId>],
    to_id: ContactId,
    allow_creation: bool,
    mime_parser: &mut MimeMessage,
    is_partial_download: Option<u32>,
    parent_message: Option<Message>,
) -> Result<(ChatId, Blocked)> {
    let is_bot = context.get_config_bool(Config::Bot).await?;

    let mut chat_id = None;
    let mut chat_id_blocked = Blocked::Not;

    if mime_parser.incoming {
        let test_normal_chat = ChatIdBlocked::lookup_by_contact(context, from_id).await?;

        let create_blocked_default = if is_bot {
            Blocked::Not
        } else {
            Blocked::Request
        };
        let create_blocked = if let Some(ChatIdBlocked { id: _, blocked }) = test_normal_chat {
            match blocked {
                Blocked::Request => create_blocked_default,
                Blocked::Not => Blocked::Not,
                Blocked::Yes => {
                    if Contact::is_blocked_load(context, from_id).await? {
                        // User has blocked the contact.
                        // Block the group contact created as well.
                        Blocked::Yes
                    } else {
                        // 1:1 chat is blocked, but the contact is not.
                        // This happens when 1:1 chat is hidden
                        // during scanning of a group invitation code.
                        create_blocked_default
                    }
                }
            }
        } else {
            create_blocked_default
        };

        match &chat_assignment {
            ChatAssignment::Trash => {
                chat_id = Some(DC_CHAT_ID_TRASH);
            }
            ChatAssignment::GroupChat { grpid } => {
                // Try to assign to a chat based on Chat-Group-ID.
                if let Some((id, blocked)) = chat::get_chat_id_by_grpid(context, grpid).await? {
                    chat_id = Some(id);
                    chat_id_blocked = blocked;
                } else if allow_creation || test_normal_chat.is_some() {
                    if let Some((new_chat_id, new_chat_id_blocked)) = create_group(
                        context,
                        mime_parser,
                        is_partial_download.is_some(),
                        create_blocked,
                        from_id,
                        to_ids,
                        past_ids,
                        grpid,
                    )
                    .await?
                    {
                        chat_id = Some(new_chat_id);
                        chat_id_blocked = new_chat_id_blocked;
                    }
                }
            }
            ChatAssignment::MailingListOrBroadcast => {
                if let Some(mailinglist_header) = mime_parser.get_mailinglist_header() {
                    if let Some((new_chat_id, new_chat_id_blocked)) =
                        create_or_lookup_mailinglist_or_broadcast(
                            context,
                            allow_creation,
                            create_blocked,
                            mailinglist_header,
                            from_id,
                            mime_parser,
                        )
                        .await?
                    {
                        chat_id = Some(new_chat_id);
                        chat_id_blocked = new_chat_id_blocked;

                        apply_mailinglist_changes(context, mime_parser, new_chat_id).await?;
                    }
                }
            }
            ChatAssignment::ExistingChat {
                chat_id: new_chat_id,
                chat_id_blocked: new_chat_id_blocked,
            } => {
                chat_id = Some(*new_chat_id);
                chat_id_blocked = *new_chat_id_blocked;
            }
            ChatAssignment::AdHocGroup => {
                if let Some((new_chat_id, new_chat_id_blocked)) = lookup_or_create_adhoc_group(
                    context,
                    mime_parser,
                    to_ids,
                    allow_creation || test_normal_chat.is_some(),
                    create_blocked,
                    is_partial_download.is_some(),
                )
                .await?
                {
                    chat_id = Some(new_chat_id);
                    chat_id_blocked = new_chat_id_blocked;
                }
            }
            ChatAssignment::OneOneChat => {}
        }

        // if the chat is somehow blocked but we want to create a non-blocked chat,
        // unblock the chat
        if chat_id_blocked != Blocked::Not
            && create_blocked != Blocked::Yes
            && !matches!(chat_assignment, ChatAssignment::MailingListOrBroadcast)
        {
            if let Some(chat_id) = chat_id {
                chat_id.set_blocked(context, create_blocked).await?;
                chat_id_blocked = create_blocked;
            }
        }

        if chat_id.is_none() {
            // Try to create a 1:1 chat.
            let contact = Contact::get_by_id(context, from_id).await?;
            let create_blocked = match contact.is_blocked() {
                true => Blocked::Yes,
                false if is_bot => Blocked::Not,
                false => Blocked::Request,
            };

            if let Some(chat) = test_normal_chat {
                chat_id = Some(chat.id);
                chat_id_blocked = chat.blocked;
            } else if allow_creation {
                let chat = ChatIdBlocked::get_for_contact(context, from_id, create_blocked)
                    .await
                    .context("Failed to get (new) chat for contact")?;
                chat_id = Some(chat.id);
                chat_id_blocked = chat.blocked;
            }

            if let Some(chat_id) = chat_id {
                if chat_id_blocked != Blocked::Not {
                    if chat_id_blocked != create_blocked {
                        chat_id.set_blocked(context, create_blocked).await?;
                    }
                    if create_blocked == Blocked::Request && parent_message.is_some() {
                        // we do not want any chat to be created implicitly.  Because of the origin-scale-up,
                        // the contact requests will pop up and this should be just fine.
                        ContactId::scaleup_origin(context, &[from_id], Origin::IncomingReplyTo)
                            .await?;
                        info!(
                            context,
                            "Message is a reply to a known message, mark sender as known.",
                        );
                    }
                }
            }
        }
    } else {
        // Outgoing

        // Older Delta Chat versions with core <=1.152.2 only accepted
        // self-sent messages in Saved Messages with own address in the `To` field.
        // New Delta Chat versions may use empty `To` field
        // with only a single `hidden-recipients` group in this case.
        let self_sent = to_ids.len() <= 1 && to_id == ContactId::SELF;

        match &chat_assignment {
            ChatAssignment::Trash => {
                chat_id = Some(DC_CHAT_ID_TRASH);
            }
            ChatAssignment::GroupChat { grpid } => {
                if let Some((id, blocked)) = chat::get_chat_id_by_grpid(context, grpid).await? {
                    chat_id = Some(id);
                    chat_id_blocked = blocked;
                } else if allow_creation {
                    if let Some((new_chat_id, new_chat_id_blocked)) = create_group(
                        context,
                        mime_parser,
                        is_partial_download.is_some(),
                        Blocked::Not,
                        from_id,
                        to_ids,
                        past_ids,
                        grpid,
                    )
                    .await?
                    {
                        chat_id = Some(new_chat_id);
                        chat_id_blocked = new_chat_id_blocked;
                    }
                }
            }
            ChatAssignment::ExistingChat {
                chat_id: new_chat_id,
                chat_id_blocked: new_chat_id_blocked,
            } => {
                chat_id = Some(*new_chat_id);
                chat_id_blocked = *new_chat_id_blocked;
            }
            ChatAssignment::MailingListOrBroadcast => {
                // Check if the message belongs to a broadcast channel
                // (it can't be a mailing list, since it's outgoing)
                if let Some(mailinglist_header) = mime_parser.get_mailinglist_header() {
                    let listid = mailinglist_header_listid(mailinglist_header)?;
                    if let Some((id, ..)) = chat::get_chat_id_by_grpid(context, &listid).await? {
                        chat_id = Some(id);
                    } else {
                        // Looks like we missed the sync message that was creating this broadcast channel
                        let name =
                            compute_mailinglist_name(mailinglist_header, &listid, mime_parser);
                        if let Some(secret) = mime_parser
                            .get_header(HeaderDef::ChatBroadcastSecret)
                            .filter(|s| validate_broadcast_shared_secret(s))
                        {
                            chat_id = Some(
                                chat::create_out_broadcast_ex(
                                    context,
                                    Nosync,
                                    listid,
                                    name,
                                    secret.to_string(),
                                )
                                .await?,
                            );
                        } else {
                            warn!(
                                context,
                                "Not creating outgoing broadcast, because secret is unknown"
                            );
                        }
                    }
                }
            }
            ChatAssignment::AdHocGroup => {
                if let Some((new_chat_id, new_chat_id_blocked)) = lookup_or_create_adhoc_group(
                    context,
                    mime_parser,
                    to_ids,
                    allow_creation,
                    Blocked::Not,
                    is_partial_download.is_some(),
                )
                .await?
                {
                    chat_id = Some(new_chat_id);
                    chat_id_blocked = new_chat_id_blocked;
                }
            }
            ChatAssignment::OneOneChat => {}
        }

        if !to_ids.is_empty() {
            if chat_id.is_none() && allow_creation {
                let to_contact = Contact::get_by_id(context, to_id).await?;
                if let Some(list_id) = to_contact.param.get(Param::ListId) {
                    if let Some((id, blocked)) =
                        chat::get_chat_id_by_grpid(context, list_id).await?
                    {
                        chat_id = Some(id);
                        chat_id_blocked = blocked;
                    }
                } else {
                    let chat = ChatIdBlocked::get_for_contact(context, to_id, Blocked::Not).await?;
                    chat_id = Some(chat.id);
                    chat_id_blocked = chat.blocked;
                }
            }
            if chat_id.is_none() && mime_parser.has_chat_version() {
                if let Some(chat) = ChatIdBlocked::lookup_by_contact(context, to_id).await? {
                    chat_id = Some(chat.id);
                    chat_id_blocked = chat.blocked;
                }
            }
        }

        if chat_id.is_none() && self_sent {
            // from_id==to_id==ContactId::SELF - this is a self-sent messages,
            // maybe an Autocrypt Setup Message
            let chat = ChatIdBlocked::get_for_contact(context, ContactId::SELF, Blocked::Not)
                .await
                .context("Failed to get (new) chat for contact")?;

            chat_id = Some(chat.id);
            chat_id_blocked = chat.blocked;

            if Blocked::Not != chat.blocked {
                chat.id.unblock_ex(context, Nosync).await?;
            }
        }

        // automatically unblock chat when the user sends a message
        if chat_id_blocked != Blocked::Not {
            if let Some(chat_id) = chat_id {
                chat_id.unblock_ex(context, Nosync).await?;
                chat_id_blocked = Blocked::Not;
            }
        }
    }
    let chat_id = chat_id.unwrap_or_else(|| {
        info!(context, "No chat id for message (TRASH).");
        DC_CHAT_ID_TRASH
    });
    Ok((chat_id, chat_id_blocked))
}

/// Creates a `ReceivedMsg` from given parts which might consist of
/// multiple messages (if there are multiple attachments).
/// Every entry in `mime_parser.parts` produces a new row in the `msgs` table.
#[expect(clippy::too_many_arguments)]
async fn add_parts(
    context: &Context,
    mime_parser: &mut MimeMessage,
    imf_raw: &[u8],
    to_ids: &[Option<ContactId>],
    past_ids: &[Option<ContactId>],
    rfc724_mid: &str,
    from_id: ContactId,
    seen: bool,
    is_partial_download: Option<u32>,
    mut replace_msg_id: Option<MsgId>,
    prevent_rename: bool,
    chat_id: ChatId,
    chat_id_blocked: Blocked,
    is_dc_message: MessengerMessage,
) -> Result<ReceivedMsg> {
    let to_id = if mime_parser.incoming {
        ContactId::SELF
    } else {
        to_ids.first().copied().flatten().unwrap_or(ContactId::SELF)
    };

    // if contact renaming is prevented (for mailinglists and bots),
    // we use name from From:-header as override name
    if prevent_rename {
        if let Some(name) = &mime_parser.from.display_name {
            for part in &mut mime_parser.parts {
                part.param.set(Param::OverrideSenderDisplayname, name);
            }
        }
    }

    let mut chat = Chat::load_from_db(context, chat_id).await?;

    if mime_parser.incoming && !chat_id.is_trash() {
        // It can happen that the message is put into a chat
        // but the From-address is not a member of this chat.
        if !chat::is_contact_in_chat(context, chat_id, from_id).await? {
            // Mark the sender as overridden.
            // The UI will prepend `~` to the sender's name,
            // indicating that the sender is not part of the group.
            let from = &mime_parser.from;
            let name: &str = from.display_name.as_ref().unwrap_or(&from.addr);
            for part in &mut mime_parser.parts {
                part.param.set(Param::OverrideSenderDisplayname, name);
            }

            if chat.typ == Chattype::InBroadcast {
                let s = stock_str::error(context, "This message was not sent by the channel owner")
                    .await;
                if let Some(part) = mime_parser.parts.first_mut() {
                    part.error = Some(format!("{s}:\n\"{}\"", part.msg));
                }
                mime_parser.replace_msg_by_error(&s);
            }
        }
    }

    let is_location_kml = mime_parser.location_kml.is_some();
    let is_mdn = !mime_parser.mdn_reports.is_empty();

    let mut group_changes = match chat.typ {
        _ if chat.id.is_special() => GroupChangesInfo::default(),
        Chattype::Single => GroupChangesInfo::default(),
        Chattype::Mailinglist => GroupChangesInfo::default(),
        Chattype::OutBroadcast => {
            apply_out_broadcast_changes(context, mime_parser, &mut chat, from_id).await?
        }
        Chattype::Group => {
            apply_group_changes(context, mime_parser, &mut chat, from_id, to_ids, past_ids).await?
        }
        Chattype::InBroadcast => {
            apply_in_broadcast_changes(context, mime_parser, &mut chat, from_id).await?
        }
    };

    let rfc724_mid_orig = &mime_parser
        .get_rfc724_mid()
        .unwrap_or(rfc724_mid.to_string());

    // Extract ephemeral timer from the message or use the existing timer if the message is not fully downloaded.
    let mut ephemeral_timer = if is_partial_download.is_some() {
        chat_id.get_ephemeral_timer(context).await?
    } else if let Some(value) = mime_parser.get_header(HeaderDef::EphemeralTimer) {
        match value.parse::<EphemeralTimer>() {
            Ok(timer) => timer,
            Err(err) => {
                warn!(context, "Can't parse ephemeral timer \"{value}\": {err:#}.");
                EphemeralTimer::Disabled
            }
        }
    } else {
        EphemeralTimer::Disabled
    };

    let state = if !mime_parser.incoming {
        MessageState::OutDelivered
    } else if seen || is_mdn || chat_id_blocked == Blocked::Yes || group_changes.silent
    // No check for `hidden` because only reactions are such and they should be `InFresh`.
    {
        MessageState::InSeen
    } else {
        MessageState::InFresh
    };
    let in_fresh = state == MessageState::InFresh;

    let sort_to_bottom = false;
    let received = true;
    let sort_timestamp = chat_id
        .calc_sort_timestamp(
            context,
            mime_parser.timestamp_sent,
            sort_to_bottom,
            received,
            mime_parser.incoming,
        )
        .await?;

    // Apply ephemeral timer changes to the chat.
    //
    // Only apply the timer when there are visible parts (e.g., the message does not consist only
    // of `location.kml` attachment).  Timer changes without visible received messages may be
    // confusing to the user.
    if !chat_id.is_special()
        && !mime_parser.parts.is_empty()
        && chat_id.get_ephemeral_timer(context).await? != ephemeral_timer
    {
        let chat_contacts =
            HashSet::<ContactId>::from_iter(chat::get_chat_contacts(context, chat_id).await?);
        let is_from_in_chat =
            !chat_contacts.contains(&ContactId::SELF) || chat_contacts.contains(&from_id);

        info!(
            context,
            "Received new ephemeral timer value {ephemeral_timer:?} for chat {chat_id}, checking if it should be applied."
        );
        if !is_from_in_chat {
            warn!(
                context,
                "Ignoring ephemeral timer change to {ephemeral_timer:?} for chat {chat_id} because sender {from_id} is not a member.",
            );
        } else if is_dc_message == MessengerMessage::Yes
            && get_previous_message(context, mime_parser)
                .await?
                .map(|p| p.ephemeral_timer)
                == Some(ephemeral_timer)
            && mime_parser.is_system_message != SystemMessage::EphemeralTimerChanged
        {
            // The message is a Delta Chat message, so we know that previous message according to
            // References header is the last message in the chat as seen by the sender. The timer
            // is the same in both the received message and the last message, so we know that the
            // sender has not seen any change of the timer between these messages. As our timer
            // value is different, it means the sender has not received some timer update that we
            // have seen or sent ourselves, so we ignore incoming timer to prevent a rollback.
            warn!(
                context,
                "Ignoring ephemeral timer change to {ephemeral_timer:?} for chat {chat_id} to avoid rollback.",
            );
        } else if chat_id
            .update_timestamp(
                context,
                Param::EphemeralSettingsTimestamp,
                mime_parser.timestamp_sent,
            )
            .await?
        {
            if let Err(err) = chat_id
                .inner_set_ephemeral_timer(context, ephemeral_timer)
                .await
            {
                warn!(
                    context,
                    "Failed to modify timer for chat {chat_id}: {err:#}."
                );
            } else {
                info!(
                    context,
                    "Updated ephemeral timer to {ephemeral_timer:?} for chat {chat_id}."
                );
                if mime_parser.is_system_message != SystemMessage::EphemeralTimerChanged {
                    chat::add_info_msg(
                        context,
                        chat_id,
                        &stock_ephemeral_timer_changed(context, ephemeral_timer, from_id).await,
                        sort_timestamp,
                    )
                    .await?;
                }
            }
        } else {
            warn!(
                context,
                "Ignoring ephemeral timer change to {ephemeral_timer:?} because it is outdated."
            );
        }
    }

    let mut better_msg = if mime_parser.is_system_message == SystemMessage::LocationStreamingEnabled
    {
        Some(stock_str::msg_location_enabled_by(context, from_id).await)
    } else if mime_parser.is_system_message == SystemMessage::EphemeralTimerChanged {
        let better_msg = stock_ephemeral_timer_changed(context, ephemeral_timer, from_id).await;

        // Do not delete the system message itself.
        //
        // This prevents confusion when timer is changed
        // to 1 week, and then changed to 1 hour: after 1
        // hour, only the message about the change to 1
        // week is left.
        ephemeral_timer = EphemeralTimer::Disabled;

        Some(better_msg)
    } else {
        None
    };

    drop(chat); // Avoid using stale `chat` object.

    let sort_timestamp = tweak_sort_timestamp(
        context,
        mime_parser,
        group_changes.silent,
        chat_id,
        sort_timestamp,
    )
    .await?;

    let mime_in_reply_to = mime_parser
        .get_header(HeaderDef::InReplyTo)
        .unwrap_or_default();
    let mime_references = mime_parser
        .get_header(HeaderDef::References)
        .unwrap_or_default();

    // fine, so far.  now, split the message into simple parts usable as "short messages"
    // and add them to the database (mails sent by other messenger clients should result
    // into only one message; mails sent by other clients may result in several messages
    // (eg. one per attachment))
    let icnt = mime_parser.parts.len();

    let subject = mime_parser.get_subject().unwrap_or_default();

    let is_system_message = mime_parser.is_system_message;

    // if indicated by the parser,
    // we save the full mime-message and add a flag
    // that the ui should show button to display the full message.

    // We add "Show Full Message" button to the last message bubble (part) if this flag evaluates to
    // `true` finally.
    let mut save_mime_modified = false;

    let mime_headers = if mime_parser.is_mime_modified {
        let headers = if !mime_parser.decoded_data.is_empty() {
            mime_parser.decoded_data.clone()
        } else {
            imf_raw.to_vec()
        };
        tokio::task::block_in_place(move || buf_compress(&headers))?
    } else {
        Vec::new()
    };

    let mut created_db_entries = Vec::with_capacity(mime_parser.parts.len());

    if let Some(m) = group_changes.better_msg {
        match &better_msg {
            None => better_msg = Some(m),
            Some(_) => {
                if !m.is_empty() {
                    group_changes.extra_msgs.push((m, is_system_message, None))
                }
            }
        }
    }

    let chat_id = if better_msg
        .as_ref()
        .is_some_and(|better_msg| better_msg.is_empty())
        && is_partial_download.is_none()
    {
        DC_CHAT_ID_TRASH
    } else {
        chat_id
    };

    for (group_changes_msg, cmd, added_removed_id) in group_changes.extra_msgs {
        chat::add_info_msg_with_cmd(
            context,
            chat_id,
            &group_changes_msg,
            cmd,
            sort_timestamp,
            None,
            None,
            None,
            added_removed_id,
        )
        .await?;
    }

    if let Some(node_addr) = mime_parser.get_header(HeaderDef::IrohNodeAddr) {
        match mime_parser.get_header(HeaderDef::InReplyTo) {
            Some(in_reply_to) => match rfc724_mid_exists(context, in_reply_to).await? {
                Some((instance_id, _ts_sent)) => {
                    if let Err(err) =
                        add_gossip_peer_from_header(context, instance_id, node_addr).await
                    {
                        warn!(context, "Failed to add iroh peer from header: {err:#}.");
                    }
                }
                None => {
                    warn!(
                        context,
                        "Cannot add iroh peer because WebXDC instance does not exist."
                    );
                }
            },
            None => {
                warn!(
                    context,
                    "Cannot add iroh peer because the message has no In-Reply-To."
                );
            }
        }
    }

    handle_edit_delete(context, mime_parser, from_id).await?;

    if is_partial_download.is_none()
        && (mime_parser.is_system_message == SystemMessage::CallAccepted
            || mime_parser.is_system_message == SystemMessage::CallEnded)
    {
        if let Some(field) = mime_parser.get_header(HeaderDef::InReplyTo) {
            if let Some(call) =
                message::get_by_rfc724_mids(context, &parse_message_ids(field)).await?
            {
                context
                    .handle_call_msg(call.get_id(), mime_parser, from_id)
                    .await?;
            } else {
                warn!(context, "Call: Cannot load parent.")
            }
        } else {
            warn!(context, "Call: Not a reply.")
        }
    }

    let hidden = mime_parser.parts.iter().all(|part| part.is_reaction);
    let mut parts = mime_parser.parts.iter().peekable();
    while let Some(part) = parts.next() {
        let hidden = part.is_reaction;
        if part.is_reaction {
            let reaction_str = simplify::remove_footers(part.msg.as_str());
            let is_incoming_fresh = mime_parser.incoming && !seen;
            set_msg_reaction(
                context,
                mime_in_reply_to,
                chat_id,
                from_id,
                sort_timestamp,
                Reaction::from(reaction_str.as_str()),
                is_incoming_fresh,
            )
            .await?;
        }

        let mut param = part.param.clone();
        if is_system_message != SystemMessage::Unknown {
            param.set_int(Param::Cmd, is_system_message as i32);
        }

        if let Some(replace_msg_id) = replace_msg_id {
            let placeholder = Message::load_from_db(context, replace_msg_id).await?;
            for key in [
                Param::WebxdcSummary,
                Param::WebxdcSummaryTimestamp,
                Param::WebxdcDocument,
                Param::WebxdcDocumentTimestamp,
            ] {
                if let Some(value) = placeholder.param.get(key) {
                    param.set(key, value);
                }
            }
        }

        let (msg, typ): (&str, Viewtype) = if let Some(better_msg) = &better_msg {
            (better_msg, Viewtype::Text)
        } else {
            (&part.msg, part.typ)
        };
        let part_is_empty =
            typ == Viewtype::Text && msg.is_empty() && part.param.get(Param::Quote).is_none();

        if let Some(contact_id) = group_changes.added_removed_id {
            param.set(Param::ContactAddedRemoved, contact_id.to_u32().to_string());
        }

        save_mime_modified |= mime_parser.is_mime_modified && !part_is_empty && !hidden;
        let save_mime_modified = save_mime_modified && parts.peek().is_none();

        let ephemeral_timestamp = if in_fresh {
            0
        } else {
            match ephemeral_timer {
                EphemeralTimer::Disabled => 0,
                EphemeralTimer::Enabled { duration } => {
                    mime_parser.timestamp_rcvd.saturating_add(duration.into())
                }
            }
        };

        // If you change which information is skipped if the message is trashed,
        // also change `MsgId::trash()` and `delete_expired_messages()`
        let trash = chat_id.is_trash() || (is_location_kml && part_is_empty && !save_mime_modified);

        let row_id = context
            .sql
            .call_write(|conn| {
                let mut stmt = conn.prepare_cached(
            r#"
INSERT INTO msgs
  (
    id,
    rfc724_mid, chat_id,
    from_id, to_id, timestamp, timestamp_sent, 
    timestamp_rcvd, type, state, msgrmsg, 
    txt, txt_normalized, subject, param, hidden,
    bytes, mime_headers, mime_compressed, mime_in_reply_to,
    mime_references, mime_modified, error, ephemeral_timer,
    ephemeral_timestamp, download_state, hop_info
  )
  VALUES (
    ?,
    ?, ?, ?, ?,
    ?, ?, ?, ?,
    ?, ?, ?, ?,
    ?, ?, ?, ?, ?, 1,
    ?, ?, ?, ?,
    ?, ?, ?, ?
  )
ON CONFLICT (id) DO UPDATE
SET rfc724_mid=excluded.rfc724_mid, chat_id=excluded.chat_id,
    from_id=excluded.from_id, to_id=excluded.to_id, timestamp_sent=excluded.timestamp_sent,
    type=excluded.type, state=max(state,excluded.state), msgrmsg=excluded.msgrmsg,
    txt=excluded.txt, txt_normalized=excluded.txt_normalized, subject=excluded.subject,
    param=excluded.param,
    hidden=excluded.hidden,bytes=excluded.bytes, mime_headers=excluded.mime_headers,
    mime_compressed=excluded.mime_compressed, mime_in_reply_to=excluded.mime_in_reply_to,
    mime_references=excluded.mime_references, mime_modified=excluded.mime_modified, error=excluded.error, ephemeral_timer=excluded.ephemeral_timer,
    ephemeral_timestamp=excluded.ephemeral_timestamp, download_state=excluded.download_state, hop_info=excluded.hop_info
RETURNING id
"#)?;
                let row_id: MsgId = stmt.query_row(params![
                    replace_msg_id,
                    rfc724_mid_orig,
                    if trash { DC_CHAT_ID_TRASH } else { chat_id },
                    if trash { ContactId::UNDEFINED } else { from_id },
                    if trash { ContactId::UNDEFINED } else { to_id },
                    sort_timestamp,
                    if trash { 0 } else { mime_parser.timestamp_sent },
                    if trash { 0 } else { mime_parser.timestamp_rcvd },
                    if trash { Viewtype::Unknown } else { typ },
                    if trash { MessageState::Undefined } else { state },
                    if trash { MessengerMessage::No } else { is_dc_message },
                    if trash || hidden { "" } else { msg },
                    if trash || hidden { None } else { message::normalize_text(msg) },
                    if trash || hidden { "" } else { &subject },
                    if trash {
                        "".to_string()
                    } else {
                        param.to_string()
                    },
                    !trash && hidden,
                    if trash { 0 } else { part.bytes as isize },
                    if save_mime_modified && !(trash || hidden) {
                        mime_headers.clone()
                    } else {
                        Vec::new()
                    },
                    if trash { "" } else { mime_in_reply_to },
                    if trash { "" } else { mime_references },
                    !trash && save_mime_modified,
                    if trash { "" } else { part.error.as_deref().unwrap_or_default() },
                    if trash { 0 } else { ephemeral_timer.to_u32() },
                    if trash { 0 } else { ephemeral_timestamp },
                    if trash {
                        DownloadState::Done
                    } else if is_partial_download.is_some() {
                        DownloadState::Available
                    } else if mime_parser.decrypting_failed {
                        DownloadState::Undecipherable
                    } else {
                        DownloadState::Done
                    },
                    if trash { "" } else { &mime_parser.hop_info },
                ],
                |row| {
                    let msg_id: MsgId = row.get(0)?;
                    Ok(msg_id)
                }
                )?;
                Ok(row_id)
            })
            .await?;

        // We only replace placeholder with a first part,
        // afterwards insert additional parts.
        replace_msg_id = None;

        ensure_and_debug_assert!(!row_id.is_special(), "Rowid {row_id} is special");
        created_db_entries.push(row_id);
    }

    // Maybe set logging xdc and add gossip topics for webxdcs.
    for (part, msg_id) in mime_parser.parts.iter().zip(&created_db_entries) {
        // check if any part contains a webxdc topic id
        if part.typ == Viewtype::Webxdc {
            if let Some(topic) = mime_parser.get_header(HeaderDef::IrohGossipTopic) {
                // default encoding of topic ids is `hex`.
                let mut topic_raw = [0u8; 32];
                BASE32_NOPAD
                    .decode_mut(topic.to_ascii_uppercase().as_bytes(), &mut topic_raw)
                    .map_err(|e| e.error)
                    .context("Wrong gossip topic header")?;

                let topic = TopicId::from_bytes(topic_raw);
                insert_topic_stub(context, *msg_id, topic).await?;
            } else {
                warn!(context, "webxdc doesn't have a gossip topic")
            }
        }

        maybe_set_logging_xdc_inner(
            context,
            part.typ,
            chat_id,
            part.param.get(Param::Filename),
            *msg_id,
        )
        .await?;
    }

    if let Some(replace_msg_id) = replace_msg_id {
        // Trash the "replace" placeholder with a message that has no parts. If it has the original
        // "Message-ID", mark the placeholder for server-side deletion so as if the user deletes the
        // fully downloaded message later, the server-side deletion is issued.
        let on_server = rfc724_mid == rfc724_mid_orig;
        replace_msg_id.trash(context, on_server).await?;
    }

    let unarchive = match mime_parser.get_header(HeaderDef::ChatGroupMemberRemoved) {
        Some(addr) => context.is_self_addr(addr).await?,
        None => true,
    };
    if unarchive {
        chat_id.unarchive_if_not_muted(context, state).await?;
    }

    info!(
        context,
        "Message has {icnt} parts and is assigned to chat #{chat_id}."
    );

    if !chat_id.is_trash() && !hidden {
        let mut chat = Chat::load_from_db(context, chat_id).await?;
        let mut update_param = false;

        // In contrast to most other update-timestamps,
        // use `sort_timestamp` instead of `sent_timestamp` for the subject-timestamp comparison.
        // This way, `LastSubject` actually refers to the most recent message _shown_ in the chat.
        if chat
            .param
            .update_timestamp(Param::SubjectTimestamp, sort_timestamp)?
        {
            // write the last subject even if empty -
            // otherwise a reply may get an outdated subject.
            let subject = mime_parser.get_subject().unwrap_or_default();

            chat.param.set(Param::LastSubject, subject);
            update_param = true;
        }

        if chat.is_unpromoted() {
            chat.param.remove(Param::Unpromoted);
            update_param = true;
        }
        if update_param {
            chat.update_param(context).await?;
        }
    }

    // Normally outgoing MDNs sent by us never appear in mailboxes, but Gmail saves all
    // outgoing messages, including MDNs, to the Sent folder. If we detect such saved MDN,
    // delete it.
    let needs_delete_job =
        !mime_parser.incoming && is_mdn && is_dc_message == MessengerMessage::Yes;

    Ok(ReceivedMsg {
        chat_id,
        state,
        hidden,
        sort_timestamp,
        msg_ids: created_db_entries,
        needs_delete_job,
    })
}

/// Checks for "Chat-Edit" and "Chat-Delete" headers,
/// and edits/deletes existing messages accordingly.
///
/// Returns `true` if this message is an edit/deletion request.
async fn handle_edit_delete(
    context: &Context,
    mime_parser: &MimeMessage,
    from_id: ContactId,
) -> Result<()> {
    if let Some(rfc724_mid) = mime_parser.get_header(HeaderDef::ChatEdit) {
        if let Some((original_msg_id, _)) = rfc724_mid_exists(context, rfc724_mid).await? {
            if let Some(mut original_msg) =
                Message::load_from_db_optional(context, original_msg_id).await?
            {
                if original_msg.from_id == from_id {
                    if let Some(part) = mime_parser.parts.first() {
                        let edit_msg_showpadlock = part
                            .param
                            .get_bool(Param::GuaranteeE2ee)
                            .unwrap_or_default();
                        if edit_msg_showpadlock || !original_msg.get_showpadlock() {
                            let new_text =
                                part.msg.strip_prefix(EDITED_PREFIX).unwrap_or(&part.msg);
                            chat::save_text_edit_to_db(context, &mut original_msg, new_text)
                                .await?;
                        } else {
                            warn!(context, "Edit message: Not encrypted.");
                        }
                    }
                } else {
                    warn!(context, "Edit message: Bad sender.");
                }
            } else {
                warn!(context, "Edit message: Database entry does not exist.");
            }
        } else {
            warn!(
                context,
                "Edit message: rfc724_mid {rfc724_mid:?} not found."
            );
        }
    } else if let Some(rfc724_mid_list) = mime_parser.get_header(HeaderDef::ChatDelete) {
        if let Some(part) = mime_parser.parts.first() {
            // See `message::delete_msgs_ex()`, unlike edit requests, DC doesn't send unencrypted
            // deletion requests, so there's no need to support them.
            if part.param.get_bool(Param::GuaranteeE2ee).unwrap_or(false) {
                let mut modified_chat_ids = HashSet::new();
                let mut msg_ids = Vec::new();

                let rfc724_mid_vec: Vec<&str> = rfc724_mid_list.split_whitespace().collect();
                for rfc724_mid in rfc724_mid_vec {
                    if let Some((msg_id, _)) =
                        message::rfc724_mid_exists(context, rfc724_mid).await?
                    {
                        if let Some(msg) = Message::load_from_db_optional(context, msg_id).await? {
                            if msg.from_id == from_id {
                                message::delete_msg_locally(context, &msg).await?;
                                msg_ids.push(msg.id);
                                modified_chat_ids.insert(msg.chat_id);
                            } else {
                                warn!(context, "Delete message: Bad sender.");
                            }
                        } else {
                            warn!(context, "Delete message: Database entry does not exist.");
                        }
                    } else {
                        warn!(context, "Delete message: {rfc724_mid:?} not found.");
                    }
                }
                message::delete_msgs_locally_done(context, &msg_ids, modified_chat_ids).await?;
            } else {
                warn!(context, "Delete message: Not encrypted.");
            }
        }
    }
    Ok(())
}

async fn tweak_sort_timestamp(
    context: &Context,
    mime_parser: &mut MimeMessage,
    silent: bool,
    chat_id: ChatId,
    sort_timestamp: i64,
) -> Result<i64> {
    // Ensure replies to messages are sorted after the parent message.
    //
    // This is useful in a case where sender clocks are not
    // synchronized and parent message has a Date: header with a
    // timestamp higher than reply timestamp.
    //
    // This does not help if parent message arrives later than the
    // reply.
    let parent_timestamp = mime_parser.get_parent_timestamp(context).await?;
    let mut sort_timestamp = parent_timestamp.map_or(sort_timestamp, |parent_timestamp| {
        std::cmp::max(sort_timestamp, parent_timestamp)
    });

    // If the message should be silent,
    // set the timestamp to be no more than the same as last message
    // so that the chat is not sorted to the top of the chatlist.
    if silent {
        let last_msg_timestamp = if let Some(t) = chat_id.get_timestamp(context).await? {
            t
        } else {
            chat_id.created_timestamp(context).await?
        };
        sort_timestamp = std::cmp::min(sort_timestamp, last_msg_timestamp);
    }
    Ok(sort_timestamp)
}

/// Saves attached locations to the database.
///
/// Emits an event if at least one new location was added.
async fn save_locations(
    context: &Context,
    mime_parser: &MimeMessage,
    chat_id: ChatId,
    from_id: ContactId,
    msg_id: MsgId,
) -> Result<()> {
    if chat_id.is_special() {
        // Do not save locations for trashed messages.
        return Ok(());
    }

    let mut send_event = false;

    if let Some(message_kml) = &mime_parser.message_kml {
        if let Some(newest_location_id) =
            location::save(context, chat_id, from_id, &message_kml.locations, true).await?
        {
            location::set_msg_location_id(context, msg_id, newest_location_id).await?;
            send_event = true;
        }
    }

    if let Some(location_kml) = &mime_parser.location_kml {
        if let Some(addr) = &location_kml.addr {
            let contact = Contact::get_by_id(context, from_id).await?;
            if contact.get_addr().to_lowercase() == addr.to_lowercase() {
                if location::save(context, chat_id, from_id, &location_kml.locations, false)
                    .await?
                    .is_some()
                {
                    send_event = true;
                }
            } else {
                warn!(
                    context,
                    "Address in location.kml {:?} is not the same as the sender address {:?}.",
                    addr,
                    contact.get_addr()
                );
            }
        }
    }
    if send_event {
        context.emit_location_changed(Some(from_id)).await?;
    }
    Ok(())
}

async fn lookup_chat_by_reply(
    context: &Context,
    mime_parser: &MimeMessage,
    parent: &Message,
    is_partial_download: &Option<u32>,
) -> Result<Option<(ChatId, Blocked)>> {
    // If the message is encrypted and has group ID,
    // lookup by reply should never be needed
    // as we can directly assign the message to the chat
    // by its group ID.
    ensure_and_debug_assert!(
        mime_parser.get_chat_group_id().is_none() || !mime_parser.was_encrypted(),
        "Encrypted message has group ID {}",
        mime_parser.get_chat_group_id().unwrap_or_default(),
    );

    // Try to assign message to the same chat as the parent message.
    let Some(parent_chat_id) = ChatId::lookup_by_message(parent) else {
        return Ok(None);
    };

    // If this was a private message just to self, it was probably a private reply.
    // It should not go into the group then, but into the private chat.
    if is_probably_private_reply(context, mime_parser, parent_chat_id).await? {
        return Ok(None);
    }

    // If the parent chat is a 1:1 chat, and the sender added
    // a new person to TO/CC, then the message should not go to the 1:1 chat, but to a
    // newly created ad-hoc group.
    let parent_chat = Chat::load_from_db(context, parent_chat_id).await?;
    if parent_chat.typ == Chattype::Single && mime_parser.recipients.len() > 1 {
        return Ok(None);
    }

    // Do not assign unencrypted messages to encrypted chats.
    if is_partial_download.is_none()
        && parent_chat.is_encrypted(context).await?
        && !mime_parser.was_encrypted()
    {
        return Ok(None);
    }

    info!(
        context,
        "Assigning message to {parent_chat_id} as it's a reply to {}.", parent.rfc724_mid
    );
    Ok(Some((parent_chat.id, parent_chat.blocked)))
}

async fn lookup_or_create_adhoc_group(
    context: &Context,
    mime_parser: &MimeMessage,
    to_ids: &[Option<ContactId>],
    allow_creation: bool,
    create_blocked: Blocked,
    is_partial_download: bool,
) -> Result<Option<(ChatId, Blocked)>> {
    // Partial download may be an encrypted message with protected Subject header. We do not want to
    // create a group with "..." or "Encrypted message" as a subject. The same is for undecipherable
    // messages. Instead, assign the message to 1:1 chat with the sender.
    if is_partial_download {
        info!(
            context,
            "Ad-hoc group cannot be created from partial download."
        );
        return Ok(None);
    }
    if mime_parser.decrypting_failed {
        warn!(
            context,
            "Not creating ad-hoc group for message that cannot be decrypted."
        );
        return Ok(None);
    }

    // Lookup address-contact by the From address.
    let fingerprint = None;
    let find_key_contact_by_addr = false;
    let prevent_rename = should_prevent_rename(mime_parser);
    let (from_id, _from_id_blocked, _incoming_origin) = from_field_to_contact_id(
        context,
        &mime_parser.from,
        fingerprint,
        prevent_rename,
        find_key_contact_by_addr,
    )
    .await?
    .context("Cannot lookup address-contact by the From field")?;

    let grpname = mime_parser
        .get_header(HeaderDef::ChatGroupName)
        .map(|s| s.to_string())
        .unwrap_or_else(|| {
            mime_parser
                .get_subject()
                .map(|s| remove_subject_prefix(&s))
                .unwrap_or_else(|| "👥📧".to_string())
        });
    let to_ids: Vec<ContactId> = to_ids.iter().filter_map(|x| *x).collect();
    let mut contact_ids = Vec::with_capacity(to_ids.len() + 1);
    contact_ids.extend(&to_ids);
    if !contact_ids.contains(&from_id) {
        contact_ids.push(from_id);
    }
    let trans_fn = |t: &mut rusqlite::Transaction| {
        t.pragma_update(None, "query_only", "0")?;
        t.execute(
            "CREATE TEMP TABLE temp.contacts (
                id INTEGER PRIMARY KEY
            ) STRICT",
            (),
        )?;
        let mut stmt = t.prepare("INSERT INTO temp.contacts(id) VALUES (?)")?;
        for &id in &contact_ids {
            stmt.execute((id,))?;
        }
        let val = t
            .query_row(
                "SELECT c.id, c.blocked
                FROM chats c INNER JOIN msgs m ON c.id=m.chat_id
                WHERE m.hidden=0 AND c.grpid='' AND c.name=?
                AND (SELECT COUNT(*) FROM chats_contacts
                     WHERE chat_id=c.id
                     AND add_timestamp >= remove_timestamp)=?
                AND (SELECT COUNT(*) FROM chats_contacts
                     WHERE chat_id=c.id
                     AND contact_id NOT IN (SELECT id FROM temp.contacts)
                     AND add_timestamp >= remove_timestamp)=0
                ORDER BY m.timestamp DESC",
                (&grpname, contact_ids.len()),
                |row| {
                    let id: ChatId = row.get(0)?;
                    let blocked: Blocked = row.get(1)?;
                    Ok((id, blocked))
                },
            )
            .optional()?;
        t.execute("DROP TABLE temp.contacts", ())?;
        Ok(val)
    };
    let query_only = true;
    if let Some((chat_id, blocked)) = context.sql.transaction_ex(query_only, trans_fn).await? {
        info!(
            context,
            "Assigning message to ad-hoc group {chat_id} with matching name and members."
        );
        return Ok(Some((chat_id, blocked)));
    }
    if !allow_creation {
        return Ok(None);
    }
    create_adhoc_group(
        context,
        mime_parser,
        create_blocked,
        from_id,
        &to_ids,
        &grpname,
    )
    .await
    .context("Could not create ad hoc group")
}

/// If this method returns true, the message shall be assigned to the 1:1 chat with the sender.
/// If it returns false, it shall be assigned to the parent chat.
async fn is_probably_private_reply(
    context: &Context,
    mime_parser: &MimeMessage,
    parent_chat_id: ChatId,
) -> Result<bool> {
    // Message cannot be a private reply if it has an explicit Chat-Group-ID header.
    if mime_parser.get_chat_group_id().is_some() {
        return Ok(false);
    }

    // Usually we don't want to show private replies in the parent chat, but in the
    // 1:1 chat with the sender.
    //
    // There is one exception: Classical MUA replies to two-member groups
    // should be assigned to the group chat. We restrict this exception to classical emails, as chat-group-messages
    // contain a Chat-Group-Id header and can be sorted into the correct chat this way.

    if mime_parser.recipients.len() != 1 {
        return Ok(false);
    }

    if !mime_parser.has_chat_version() {
        let chat_contacts = chat::get_chat_contacts(context, parent_chat_id).await?;
        if chat_contacts.len() == 2 && chat_contacts.contains(&ContactId::SELF) {
            return Ok(false);
        }
    }

    Ok(true)
}

/// This function tries to extract the group-id from the message and create a new group
/// chat with this ID. If there is no group-id and there are more
/// than two members, a new ad hoc group is created.
///
/// On success the function returns the created (chat_id, chat_blocked) tuple.
#[expect(clippy::too_many_arguments)]
async fn create_group(
    context: &Context,
    mime_parser: &mut MimeMessage,
    is_partial_download: bool,
    create_blocked: Blocked,
    from_id: ContactId,
    to_ids: &[Option<ContactId>],
    past_ids: &[Option<ContactId>],
    grpid: &str,
) -> Result<Option<(ChatId, Blocked)>> {
    let to_ids_flat: Vec<ContactId> = to_ids.iter().filter_map(|x| *x).collect();
    let mut chat_id = None;
    let mut chat_id_blocked = Default::default();

    async fn self_explicitly_added(
        context: &Context,
        mime_parser: &&mut MimeMessage,
    ) -> Result<bool> {
        let ret = match mime_parser.get_header(HeaderDef::ChatGroupMemberAdded) {
            Some(member_addr) => context.is_self_addr(member_addr).await?,
            None => false,
        };
        Ok(ret)
    }

    if chat_id.is_none()
            && !mime_parser.is_mailinglist_message()
            && !grpid.is_empty()
            && mime_parser.get_header(HeaderDef::ChatGroupName).is_some()
            // otherwise, a pending "quit" message may pop up
            && mime_parser.get_header(HeaderDef::ChatGroupMemberRemoved).is_none()
            // re-create explicitly left groups only if ourself is re-added
            && (!chat::is_group_explicitly_left(context, grpid).await?
                || self_explicitly_added(context, &mime_parser).await?)
    {
        // Group does not exist but should be created.
        let grpname = mime_parser
            .get_header(HeaderDef::ChatGroupName)
            .context("Chat-Group-Name vanished")?
            // Workaround for the "Space added before long group names after MIME
            // serialization/deserialization #3650" issue. DC itself never creates group names with
            // leading/trailing whitespace.
            .trim();
        let new_chat_id = ChatId::create_multiuser_record(
            context,
            Chattype::Group,
            grpid,
            grpname,
            create_blocked,
            None,
            mime_parser.timestamp_sent,
        )
        .await
        .with_context(|| format!("Failed to create group '{grpname}' for grpid={grpid}"))?;

        chat_id = Some(new_chat_id);
        chat_id_blocked = create_blocked;

        // Create initial member list.
        if let Some(mut chat_group_member_timestamps) = mime_parser.chat_group_member_timestamps() {
            let mut new_to_ids = to_ids.to_vec();
            if !new_to_ids.contains(&Some(from_id)) {
                new_to_ids.insert(0, Some(from_id));
                chat_group_member_timestamps.insert(0, mime_parser.timestamp_sent);
            }

            update_chats_contacts_timestamps(
                context,
                new_chat_id,
                None,
                &new_to_ids,
                past_ids,
                &chat_group_member_timestamps,
            )
            .await?;
        } else {
            let mut members = vec![ContactId::SELF];
            if !from_id.is_special() {
                members.push(from_id);
            }
            members.extend(to_ids_flat);

            // Add all members with 0 timestamp
            // because we don't know the real timestamp of their addition.
            // This will allow other senders who support
            // `Chat-Group-Member-Timestamps` to overwrite
            // timestamps later.
            let timestamp = 0;

            chat::add_to_chat_contacts_table(context, timestamp, new_chat_id, &members).await?;
        }

        context.emit_event(EventType::ChatModified(new_chat_id));
        chatlist_events::emit_chatlist_changed(context);
        chatlist_events::emit_chatlist_item_changed(context, new_chat_id);
    }

    if let Some(chat_id) = chat_id {
        Ok(Some((chat_id, chat_id_blocked)))
    } else if is_partial_download || mime_parser.decrypting_failed {
        // It is possible that the message was sent to a valid,
        // yet unknown group, which was rejected because
        // Chat-Group-Name, which is in the encrypted part, was
        // not found. We can't create a properly named group in
        // this case, so assign error message to 1:1 chat with the
        // sender instead.
        Ok(None)
    } else {
        // The message was decrypted successfully, but contains a late "quit" or otherwise
        // unwanted message.
        info!(context, "Message belongs to unwanted group (TRASH).");
        Ok(Some((DC_CHAT_ID_TRASH, Blocked::Not)))
    }
}

async fn update_chats_contacts_timestamps(
    context: &Context,
    chat_id: ChatId,
    ignored_id: Option<ContactId>,
    to_ids: &[Option<ContactId>],
    past_ids: &[Option<ContactId>],
    chat_group_member_timestamps: &[i64],
) -> Result<bool> {
    let expected_timestamps_count = to_ids.len() + past_ids.len();

    if chat_group_member_timestamps.len() != expected_timestamps_count {
        warn!(
            context,
            "Chat-Group-Member-Timestamps has wrong number of timestamps, got {}, expected {}.",
            chat_group_member_timestamps.len(),
            expected_timestamps_count
        );
        return Ok(false);
    }

    let mut modified = false;

    context
        .sql
        .transaction(|transaction| {
            let mut add_statement = transaction.prepare(
                "INSERT INTO chats_contacts (chat_id, contact_id, add_timestamp)
                 VALUES                     (?1,      ?2,         ?3)
                 ON CONFLICT (chat_id, contact_id)
                 DO
                   UPDATE SET add_timestamp=?3
                   WHERE ?3>add_timestamp AND ?3>=remove_timestamp",
            )?;

            for (contact_id, ts) in iter::zip(
                to_ids.iter(),
                chat_group_member_timestamps.iter().take(to_ids.len()),
            ) {
                if let Some(contact_id) = contact_id {
                    if Some(*contact_id) != ignored_id {
                        // It could be that member was already added,
                        // but updated addition timestamp
                        // is also a modification worth notifying about.
                        modified |= add_statement.execute((chat_id, contact_id, ts))? > 0;
                    }
                }
            }

            let mut remove_statement = transaction.prepare(
                "INSERT INTO chats_contacts (chat_id, contact_id, remove_timestamp)
                 VALUES                     (?1,      ?2,         ?3)
                 ON CONFLICT (chat_id, contact_id)
                 DO
                   UPDATE SET remove_timestamp=?3
                   WHERE ?3>remove_timestamp AND ?3>add_timestamp",
            )?;

            for (contact_id, ts) in iter::zip(
                past_ids.iter(),
                chat_group_member_timestamps.iter().skip(to_ids.len()),
            ) {
                if let Some(contact_id) = contact_id {
                    // It could be that member was already removed,
                    // but updated removal timestamp
                    // is also a modification worth notifying about.
                    modified |= remove_statement.execute((chat_id, contact_id, ts))? > 0;
                }
            }

            Ok(())
        })
        .await?;

    Ok(modified)
}

/// The return type of [apply_group_changes].
/// Contains information on which system messages
/// should be shown in the chat.
#[derive(Default)]
struct GroupChangesInfo {
    /// Optional: A better message that should replace the original system message.
    /// If this is an empty string, the original system message should be trashed.
    better_msg: Option<String>,
    /// Added/removed contact `better_msg` refers to.
    added_removed_id: Option<ContactId>,
    /// If true, the user should not be notified about the group change.
    silent: bool,
    /// A list of additional group changes messages that should be shown in the chat.
    extra_msgs: Vec<(String, SystemMessage, Option<ContactId>)>,
}

/// Apply group member list, name, avatar and protection status changes from the MIME message.
///
/// Returns [GroupChangesInfo].
///
/// * `to_ids` - contents of the `To` and `Cc` headers.
/// * `past_ids` - contents of the `Chat-Group-Past-Members` header.
async fn apply_group_changes(
    context: &Context,
    mime_parser: &mut MimeMessage,
    chat: &mut Chat,
    from_id: ContactId,
    to_ids: &[Option<ContactId>],
    past_ids: &[Option<ContactId>],
) -> Result<GroupChangesInfo> {
    let to_ids_flat: Vec<ContactId> = to_ids.iter().filter_map(|x| *x).collect();
    ensure!(chat.typ == Chattype::Group);
    ensure!(!chat.id.is_special());

    let mut send_event_chat_modified = false;
    let (mut removed_id, mut added_id) = (None, None);
    let mut better_msg = None;
    let mut silent = false;
    let chat_contacts =
        HashSet::<ContactId>::from_iter(chat::get_chat_contacts(context, chat.id).await?);
    let is_from_in_chat =
        !chat_contacts.contains(&ContactId::SELF) || chat_contacts.contains(&from_id);

    if let Some(removed_addr) = mime_parser.get_header(HeaderDef::ChatGroupMemberRemoved) {
        if !is_from_in_chat {
            better_msg = Some(String::new());
        } else if let Some(removed_fpr) =
            mime_parser.get_header(HeaderDef::ChatGroupMemberRemovedFpr)
        {
            removed_id = lookup_key_contact_by_fingerprint(context, removed_fpr).await?;
        } else {
            // Removal message sent by a legacy Delta Chat client.
            removed_id =
                lookup_key_contact_by_address(context, removed_addr, Some(chat.id)).await?;
        }
        if let Some(id) = removed_id {
            better_msg = if id == from_id {
                silent = true;
                Some(stock_str::msg_group_left_local(context, from_id).await)
            } else {
                Some(stock_str::msg_del_member_local(context, id, from_id).await)
            };
        } else {
            warn!(context, "Removed {removed_addr:?} has no contact id.")
        }
    } else if let Some(added_addr) = mime_parser.get_header(HeaderDef::ChatGroupMemberAdded) {
        if !is_from_in_chat {
            better_msg = Some(String::new());
        } else if let Some(key) = mime_parser.gossiped_keys.get(added_addr) {
            // TODO: if gossiped keys contain the same address multiple times,
            // we may lookup the wrong contact.
            // This could be fixed by looking up the contact with
            // highest `add_timestamp` to disambiguate.
            // Alternatively, this can be fixed by a header ChatGroupMemberAddedFpr,
            // just like we have ChatGroupMemberRemovedFpr.
            // The result of the error is that info message
            // may contain display name of the wrong contact.
            let fingerprint = key.public_key.dc_fingerprint().hex();
            if let Some(contact_id) =
                lookup_key_contact_by_fingerprint(context, &fingerprint).await?
            {
                added_id = Some(contact_id);
                better_msg =
                    Some(stock_str::msg_add_member_local(context, contact_id, from_id).await);
            } else {
                warn!(context, "Added {added_addr:?} has no contact id.");
            }
        } else {
            warn!(context, "Added {added_addr:?} has no gossiped key.");
        }
    }

    if is_from_in_chat {
        apply_chat_name_and_avatar_changes(
            context,
            mime_parser,
            from_id,
            chat,
            &mut send_event_chat_modified,
            &mut better_msg,
        )
        .await?;

        if chat.member_list_is_stale(context).await? {
            info!(context, "Member list is stale.");
            let mut new_members: HashSet<ContactId> =
                HashSet::from_iter(to_ids_flat.iter().copied());
            new_members.insert(ContactId::SELF);
            if !from_id.is_special() {
                new_members.insert(from_id);
            }

            context
                .sql
                .transaction(|transaction| {
                    // Remove all contacts and tombstones.
                    transaction.execute(
                        "DELETE FROM chats_contacts
                         WHERE chat_id=?",
                        (chat.id,),
                    )?;

                    // Insert contacts with default timestamps of 0.
                    let mut statement = transaction.prepare(
                        "INSERT INTO chats_contacts (chat_id, contact_id)
                         VALUES                     (?,       ?)",
                    )?;
                    for contact_id in &new_members {
                        statement.execute((chat.id, contact_id))?;
                    }

                    Ok(())
                })
                .await?;
            send_event_chat_modified = true;
        } else if let Some(ref chat_group_member_timestamps) =
            mime_parser.chat_group_member_timestamps()
        {
            send_event_chat_modified |= update_chats_contacts_timestamps(
                context,
                chat.id,
                Some(from_id),
                to_ids,
                past_ids,
                chat_group_member_timestamps,
            )
            .await?;
        } else {
            let mut new_members: HashSet<ContactId>;
            // True if a Delta Chat client has explicitly and really added our primary address to an
            // already existing group.
            let self_added =
                if let Some(added_addr) = mime_parser.get_header(HeaderDef::ChatGroupMemberAdded) {
                    addr_cmp(&context.get_primary_self_addr().await?, added_addr)
                        && !chat_contacts.contains(&ContactId::SELF)
                } else {
                    false
                };
            if self_added {
                new_members = HashSet::from_iter(to_ids_flat.iter().copied());
                new_members.insert(ContactId::SELF);
                if !from_id.is_special() {
                    new_members.insert(from_id);
                }
            } else {
                new_members = chat_contacts.clone();
            }

            // Allow non-Delta Chat MUAs to add members.
            if mime_parser.get_header(HeaderDef::ChatVersion).is_none() {
                // Don't delete any members locally, but instead add absent ones to provide group
                // membership consistency for all members:
                new_members.extend(to_ids_flat.iter());
            }

            // Apply explicit addition if any.
            if let Some(added_id) = added_id {
                new_members.insert(added_id);
            }

            // Apply explicit removal if any.
            if let Some(removed_id) = removed_id {
                new_members.remove(&removed_id);
            }

            if new_members != chat_contacts {
                chat::update_chat_contacts_table(
                    context,
                    mime_parser.timestamp_sent,
                    chat.id,
                    &new_members,
                )
                .await?;
                send_event_chat_modified = true;
            }
        }

        chat.id
            .update_timestamp(
                context,
                Param::MemberListTimestamp,
                mime_parser.timestamp_sent,
            )
            .await?;
    }

    let new_chat_contacts = HashSet::<ContactId>::from_iter(
        chat::get_chat_contacts(context, chat.id)
            .await?
            .iter()
            .copied(),
    );

    // These are for adding info messages about implicit membership changes.
    let mut added_ids: HashSet<ContactId> = new_chat_contacts
        .difference(&chat_contacts)
        .copied()
        .collect();
    let mut removed_ids: HashSet<ContactId> = chat_contacts
        .difference(&new_chat_contacts)
        .copied()
        .collect();

    if let Some(added_id) = added_id {
        if !added_ids.remove(&added_id) && added_id != ContactId::SELF {
            // No-op "Member added" message. An exception is self-addition messages because they at
            // least must be shown when a chat is created on our side.
            info!(context, "No-op 'Member added' message (TRASH)");
            better_msg = Some(String::new());
        }
    }
    if let Some(removed_id) = removed_id {
        removed_ids.remove(&removed_id);
    }
    let group_changes_msgs = if !chat_contacts.contains(&ContactId::SELF)
        && new_chat_contacts.contains(&ContactId::SELF)
    {
        Vec::new()
    } else {
        group_changes_msgs(context, &added_ids, &removed_ids, chat.id).await?
    };

    if send_event_chat_modified {
        context.emit_event(EventType::ChatModified(chat.id));
        chatlist_events::emit_chatlist_item_changed(context, chat.id);
    }
    Ok(GroupChangesInfo {
        better_msg,
        added_removed_id: if added_id.is_some() {
            added_id
        } else {
            removed_id
        },
        silent,
        extra_msgs: group_changes_msgs,
    })
}

/// Applies incoming changes to the group's or broadcast channel's name and avatar.
///
/// - `send_event_chat_modified` is set to `true` if ChatModified event should be sent
/// - `better_msg` is filled with an info message about name change, if necessary
async fn apply_chat_name_and_avatar_changes(
    context: &Context,
    mime_parser: &MimeMessage,
    from_id: ContactId,
    chat: &mut Chat,
    send_event_chat_modified: &mut bool,
    better_msg: &mut Option<String>,
) -> Result<()> {
    // ========== Apply chat name changes ==========

    let group_name_timestamp = mime_parser
        .get_header(HeaderDef::ChatGroupNameTimestamp)
        .and_then(|s| s.parse::<i64>().ok());

    if let Some(old_name) = mime_parser
        .get_header(HeaderDef::ChatGroupNameChanged)
        .map(|s| s.trim())
        .or(match group_name_timestamp {
            Some(0) => None,
            Some(_) => Some(chat.name.as_str()),
            None => None,
        })
    {
        if let Some(grpname) = mime_parser
            .get_header(HeaderDef::ChatGroupName)
            .map(|grpname| grpname.trim())
            .filter(|grpname| grpname.len() < 200)
        {
            let grpname = &sanitize_single_line(grpname);

            let chat_group_name_timestamp =
                chat.param.get_i64(Param::GroupNameTimestamp).unwrap_or(0);
            let group_name_timestamp = group_name_timestamp.unwrap_or(mime_parser.timestamp_sent);
            // To provide group name consistency, compare names if timestamps are equal.
            if (chat_group_name_timestamp, grpname) < (group_name_timestamp, &chat.name)
                && chat
                    .id
                    .update_timestamp(context, Param::GroupNameTimestamp, group_name_timestamp)
                    .await?
                && grpname != &chat.name
            {
                info!(context, "Updating grpname for chat {}.", chat.id);
                context
                    .sql
                    .execute("UPDATE chats SET name=? WHERE id=?;", (grpname, chat.id))
                    .await?;
                *send_event_chat_modified = true;
            }
            if mime_parser
                .get_header(HeaderDef::ChatGroupNameChanged)
                .is_some()
            {
                let old_name = &sanitize_single_line(old_name);
                better_msg.get_or_insert(
                    stock_str::msg_grp_name(context, old_name, grpname, from_id).await,
                );
            }
        }
    }

    // ========== Apply chat avatar changes ==========

    if let (Some(value), None) = (mime_parser.get_header(HeaderDef::ChatContent), &better_msg) {
        if value == "group-avatar-changed" {
            if let Some(avatar_action) = &mime_parser.group_avatar {
                // this is just an explicit message containing the group-avatar,
                // apart from that, the group-avatar is send along with various other messages
                better_msg.get_or_insert(match avatar_action {
                    AvatarAction::Delete => stock_str::msg_grp_img_deleted(context, from_id).await,
                    AvatarAction::Change(_) => {
                        stock_str::msg_grp_img_changed(context, from_id).await
                    }
                });
            }
        }
    }

    if let Some(avatar_action) = &mime_parser.group_avatar {
        info!(context, "Group-avatar change for {}.", chat.id);
        if chat
            .param
            .update_timestamp(Param::AvatarTimestamp, mime_parser.timestamp_sent)?
        {
            match avatar_action {
                AvatarAction::Change(profile_image) => {
                    chat.param.set(Param::ProfileImage, profile_image);
                }
                AvatarAction::Delete => {
                    chat.param.remove(Param::ProfileImage);
                }
            };
            chat.update_param(context).await?;
            *send_event_chat_modified = true;
        }
    }

    Ok(())
}

/// Returns a list of strings that should be shown as info messages, informing about group membership changes.
async fn group_changes_msgs(
    context: &Context,
    added_ids: &HashSet<ContactId>,
    removed_ids: &HashSet<ContactId>,
    chat_id: ChatId,
) -> Result<Vec<(String, SystemMessage, Option<ContactId>)>> {
    let mut group_changes_msgs: Vec<(String, SystemMessage, Option<ContactId>)> = Vec::new();
    if !added_ids.is_empty() {
        warn!(
            context,
            "Implicit addition of {added_ids:?} to chat {chat_id}."
        );
    }
    if !removed_ids.is_empty() {
        warn!(
            context,
            "Implicit removal of {removed_ids:?} from chat {chat_id}."
        );
    }
    group_changes_msgs.reserve(added_ids.len() + removed_ids.len());
    for contact_id in added_ids {
        group_changes_msgs.push((
            stock_str::msg_add_member_local(context, *contact_id, ContactId::UNDEFINED).await,
            SystemMessage::MemberAddedToGroup,
            Some(*contact_id),
        ));
    }
    for contact_id in removed_ids {
        group_changes_msgs.push((
            stock_str::msg_del_member_local(context, *contact_id, ContactId::UNDEFINED).await,
            SystemMessage::MemberRemovedFromGroup,
            Some(*contact_id),
        ));
    }

    Ok(group_changes_msgs)
}

static LIST_ID_REGEX: LazyLock<Regex> = LazyLock::new(|| Regex::new(r"^(.+)<(.+)>$").unwrap());

fn mailinglist_header_listid(list_id_header: &str) -> Result<String> {
    Ok(match LIST_ID_REGEX.captures(list_id_header) {
        Some(cap) => cap.get(2).context("no match??")?.as_str().trim(),
        None => list_id_header
            .trim()
            .trim_start_matches('<')
            .trim_end_matches('>'),
    }
    .to_string())
}

/// Create or lookup a mailing list or incoming broadcast channel chat.
///
/// `list_id_header` contains the Id that must be used for the mailing list
/// and has the form `Name <Id>`, `<Id>` or just `Id`.
/// Depending on the mailing list type, `list_id_header`
/// was picked from `ListId:`-header or the `Sender:`-header.
///
/// `mime_parser` is the corresponding message
/// and is used to figure out the mailing list name from different header fields.
async fn create_or_lookup_mailinglist_or_broadcast(
    context: &Context,
    allow_creation: bool,
    create_blocked: Blocked,
    list_id_header: &str,
    from_id: ContactId,
    mime_parser: &MimeMessage,
) -> Result<Option<(ChatId, Blocked)>> {
    let listid = mailinglist_header_listid(list_id_header)?;

    if let Some((chat_id, blocked)) = chat::get_chat_id_by_grpid(context, &listid).await? {
        return Ok(Some((chat_id, blocked)));
    }

    let chattype = if mime_parser.was_encrypted() {
        Chattype::InBroadcast
    } else {
        Chattype::Mailinglist
    };

    let name = if chattype == Chattype::InBroadcast {
        mime_parser
            .get_header(HeaderDef::ChatGroupName)
            .unwrap_or("Broadcast Channel")
    } else {
        &compute_mailinglist_name(list_id_header, &listid, mime_parser)
    };

    if allow_creation {
        // Broadcast channel / mailinglist does not exist but should be created
        let param = mime_parser.list_post.as_ref().map(|list_post| {
            let mut p = Params::new();
            p.set(Param::ListPost, list_post);
            p.to_string()
        });

        let chat_id = ChatId::create_multiuser_record(
            context,
            chattype,
            &listid,
            name,
<<<<<<< HEAD
            create_blocked,
            ProtectionStatus::Unprotected,
=======
            blocked,
>>>>>>> fc81cef1
            param,
            mime_parser.timestamp_sent,
        )
        .await
        .with_context(|| {
            format!(
                "failed to create mailinglist '{}' for grpid={}",
                &name, &listid
            )
        })?;

        if chattype == Chattype::InBroadcast {
            chat::add_to_chat_contacts_table(
                context,
                mime_parser.timestamp_sent,
                chat_id,
                &[from_id],
            )
            .await?;
        }

        context.emit_event(EventType::ChatModified(chat_id));
        chatlist_events::emit_chatlist_changed(context);
        chatlist_events::emit_chatlist_item_changed(context, chat_id);

        Ok(Some((chat_id, create_blocked)))
    } else {
        info!(context, "Creating list forbidden by caller.");
        Ok(None)
    }
}

fn compute_mailinglist_name(
    list_id_header: &str,
    listid: &str,
    mime_parser: &MimeMessage,
) -> String {
    let mut name = match LIST_ID_REGEX
        .captures(list_id_header)
        .and_then(|caps| caps.get(1))
    {
        Some(cap) => cap.as_str().trim().to_string(),
        None => "".to_string(),
    };

    // for mailchimp lists, the name in `ListId` is just a long number.
    // a usable name for these lists is in the `From` header
    // and we can detect these lists by a unique `ListId`-suffix.
    if listid.ends_with(".list-id.mcsv.net") {
        if let Some(display_name) = &mime_parser.from.display_name {
            name.clone_from(display_name);
        }
    }

    // additional names in square brackets in the subject are preferred
    // (as that part is much more visible, we assume, that names is shorter and comes more to the point,
    // than the sometimes longer part from ListId)
    let subject = mime_parser.get_subject().unwrap_or_default();
    static SUBJECT: LazyLock<Regex> =
        LazyLock::new(|| Regex::new(r"^.{0,5}\[(.+?)\](\s*\[.+\])?").unwrap()); // remove square brackets around first name
    if let Some(cap) = SUBJECT.captures(&subject) {
        name = cap[1].to_string() + cap.get(2).map_or("", |m| m.as_str());
    }

    // if we do not have a name yet and `From` indicates, that this is a notification list,
    // a usable name is often in the `From` header (seen for several parcel service notifications).
    // same, if we do not have a name yet and `List-Id` has a known suffix (`.xt.local`)
    //
    // this pattern is similar to mailchimp above, however,
    // with weaker conditions and does not overwrite existing names.
    if name.is_empty()
        && (mime_parser.from.addr.contains("noreply")
            || mime_parser.from.addr.contains("no-reply")
            || mime_parser.from.addr.starts_with("notifications@")
            || mime_parser.from.addr.starts_with("newsletter@")
            || listid.ends_with(".xt.local"))
    {
        if let Some(display_name) = &mime_parser.from.display_name {
            name.clone_from(display_name);
        }
    }

    // as a last resort, use the ListId as the name
    // but strip some known, long hash prefixes
    if name.is_empty() {
        // 51231231231231231231231232869f58.xing.com -> xing.com
        static PREFIX_32_CHARS_HEX: LazyLock<Regex> =
            LazyLock::new(|| Regex::new(r"([0-9a-fA-F]{32})\.(.{6,})").unwrap());
        if let Some(cap) = PREFIX_32_CHARS_HEX
            .captures(listid)
            .and_then(|caps| caps.get(2))
        {
            name = cap.as_str().to_string();
        } else {
            name = listid.to_string();
        }
    }

    sanitize_single_line(&name)
}

/// Set ListId param on the contact and ListPost param the chat.
/// Only called for incoming messages since outgoing messages never have a
/// List-Post header, anyway.
async fn apply_mailinglist_changes(
    context: &Context,
    mime_parser: &MimeMessage,
    chat_id: ChatId,
) -> Result<()> {
    let Some(mailinglist_header) = mime_parser.get_mailinglist_header() else {
        return Ok(());
    };

    let mut chat = Chat::load_from_db(context, chat_id).await?;
    if chat.typ != Chattype::Mailinglist {
        return Ok(());
    }
    let listid = &chat.grpid;

    let new_name = compute_mailinglist_name(mailinglist_header, listid, mime_parser);
    if chat.name != new_name
        && chat_id
            .update_timestamp(
                context,
                Param::GroupNameTimestamp,
                mime_parser.timestamp_sent,
            )
            .await?
    {
        info!(context, "Updating listname for chat {chat_id}.");
        context
            .sql
            .execute("UPDATE chats SET name=? WHERE id=?;", (new_name, chat_id))
            .await?;
        context.emit_event(EventType::ChatModified(chat_id));
    }

    let Some(list_post) = &mime_parser.list_post else {
        return Ok(());
    };

    let list_post = match ContactAddress::new(list_post) {
        Ok(list_post) => list_post,
        Err(err) => {
            warn!(context, "Invalid List-Post: {:#}.", err);
            return Ok(());
        }
    };
    let (contact_id, _) = Contact::add_or_lookup(context, "", &list_post, Origin::Hidden).await?;
    let mut contact = Contact::get_by_id(context, contact_id).await?;
    if contact.param.get(Param::ListId) != Some(listid) {
        contact.param.set(Param::ListId, listid);
        contact.update_param(context).await?;
    }

    if let Some(old_list_post) = chat.param.get(Param::ListPost) {
        if list_post.as_ref() != old_list_post {
            // Apparently the mailing list is using a different List-Post header in each message.
            // Make the mailing list read-only because we wouldn't know which message the user wants to reply to.
            chat.param.remove(Param::ListPost);
            chat.update_param(context).await?;
        }
    } else {
        chat.param.set(Param::ListPost, list_post);
        chat.update_param(context).await?;
    }

    Ok(())
}

async fn apply_out_broadcast_changes(
    context: &Context,
    mime_parser: &MimeMessage,
    chat: &mut Chat,
    from_id: ContactId,
) -> Result<GroupChangesInfo> {
    ensure!(chat.typ == Chattype::OutBroadcast);

    let mut send_event_chat_modified = false;
    let mut better_msg = None;

    if from_id == ContactId::SELF {
        apply_chat_name_and_avatar_changes(
            context,
            mime_parser,
            from_id,
            chat,
            &mut send_event_chat_modified,
            &mut better_msg,
        )
        .await?;
    }

    if let Some(_added_addr) = mime_parser.get_header(HeaderDef::ChatGroupMemberAdded) {
        // This message can be safely ignored,
        // because the only way to add a member is by having them scan a QR code.
        // All devices will receive the vg-request-with-auth message and add the member to the channel.
        info!(context, "Second device adding a member (TRASH)");
        better_msg.get_or_insert("".to_string());
    } else if let Some(removed_fpr) = mime_parser.get_header(HeaderDef::ChatGroupMemberRemovedFpr) {
        send_event_chat_modified = true;
        let removed_id = lookup_key_contact_by_fingerprint(context, removed_fpr).await?;
        if removed_id == Some(from_id) {
            // The sender of the message left the broadcast channel
            // Silently remove them without notifying the user
            chat::remove_from_chat_contacts_table_without_trace(context, chat.id, from_id).await?;
            info!(context, "Broadcast leave message (TRASH)");
            better_msg = Some("".to_string());
        } else if from_id == ContactId::SELF {
            if let Some(removed_id) = removed_id {
                chat::remove_from_chat_contacts_table_without_trace(context, chat.id, removed_id)
                    .await?;

                better_msg.get_or_insert(
                    stock_str::msg_del_member_local(context, removed_id, ContactId::SELF).await,
                );
            }
        }
    }

    if send_event_chat_modified {
        context.emit_event(EventType::ChatModified(chat.id));
        chatlist_events::emit_chatlist_item_changed(context, chat.id);
    }
    Ok(GroupChangesInfo {
        better_msg,
        added_removed_id: None,
        silent: false,
        extra_msgs: vec![],
    })
}

async fn apply_in_broadcast_changes(
    context: &Context,
    mime_parser: &MimeMessage,
    chat: &mut Chat,
    from_id: ContactId,
) -> Result<GroupChangesInfo> {
    ensure!(chat.typ == Chattype::InBroadcast);

    if let Some(part) = mime_parser.parts.first() {
        if let Some(error) = &part.error {
            warn!(
                context,
                "Not applying broadcast changes from message with error: {error}"
            );
            return Ok(GroupChangesInfo::default());
        }
    }

    let mut send_event_chat_modified = false;
    let mut better_msg = None;

    apply_chat_name_and_avatar_changes(
        context,
        mime_parser,
        from_id,
        chat,
        &mut send_event_chat_modified,
        &mut better_msg,
    )
    .await?;

    if let Some(added_addr) = mime_parser.get_header(HeaderDef::ChatGroupMemberAdded) {
        if context.is_self_addr(added_addr).await? {
            let msg;

            if chat.is_self_in_chat(context).await? {
                // Self is already in the chat.
                // Probably Alice has two devices and her second device added us again;
                // just hide the message.
                info!(context, "No-op broadcast 'Member added' message (TRASH)");
                msg = "".to_string();
            } else {
                chat.id
                    .add_encrypted_msg(context, mime_parser.timestamp_sent)
                    .await?;
                msg = stock_str::msg_add_member_local(context, ContactId::SELF, from_id).await;
            }

            better_msg.get_or_insert(msg);
            send_event_chat_modified = true;
        }
    }

    if let Some(removed_fpr) = mime_parser.get_header(HeaderDef::ChatGroupMemberRemovedFpr) {
        // We are not supposed to receive a notification when someone else than self is removed:
        ensure!(removed_fpr == self_fingerprint(context).await?);

        if from_id == ContactId::SELF {
            better_msg.get_or_insert(stock_str::msg_you_left_broadcast(context).await);
        } else {
            better_msg.get_or_insert(
                stock_str::msg_del_member_local(context, ContactId::SELF, from_id).await,
            );
        }

        chat::remove_from_chat_contacts_table_without_trace(context, chat.id, ContactId::SELF)
            .await?;
        send_event_chat_modified = true;
    } else if !chat.is_self_in_chat(context).await? {
        // Apparently, self is in the chat now, because we're receiving messages
        chat::add_to_chat_contacts_table(
            context,
            mime_parser.timestamp_sent,
            chat.id,
            &[ContactId::SELF],
        )
        .await?;
        send_event_chat_modified = true;
    }

    if let Some(secret) = mime_parser.get_header(HeaderDef::ChatBroadcastSecret) {
        if validate_broadcast_shared_secret(secret) {
            save_broadcast_shared_secret(context, chat.id, secret).await?;
        } else {
            warn!(context, "Not saving invalid broadcast secret");
        }
    }

    if send_event_chat_modified {
        context.emit_event(EventType::ChatModified(chat.id));
        chatlist_events::emit_chatlist_item_changed(context, chat.id);
    }
    Ok(GroupChangesInfo {
        better_msg,
        added_removed_id: None,
        silent: false,
        extra_msgs: vec![],
    })
}

/// Creates ad-hoc group and returns chat ID on success.
async fn create_adhoc_group(
    context: &Context,
    mime_parser: &MimeMessage,
    create_blocked: Blocked,
    from_id: ContactId,
    to_ids: &[ContactId],
    grpname: &str,
) -> Result<Option<(ChatId, Blocked)>> {
    let mut member_ids: Vec<ContactId> = to_ids.to_vec();
    if !member_ids.contains(&(from_id)) {
        member_ids.push(from_id);
    }
    if !member_ids.contains(&(ContactId::SELF)) {
        member_ids.push(ContactId::SELF);
    }

    if mime_parser.is_mailinglist_message() {
        return Ok(None);
    }
    if mime_parser
        .get_header(HeaderDef::ChatGroupMemberRemoved)
        .is_some()
    {
        info!(
            context,
            "Message removes member from unknown ad-hoc group (TRASH)."
        );
        return Ok(Some((DC_CHAT_ID_TRASH, Blocked::Not)));
    }
    if member_ids.len() < 2 {
        info!(
            context,
            "Not creating ad hoc group with less than 2 members."
        );
        return Ok(None);
    }

    let new_chat_id: ChatId = ChatId::create_multiuser_record(
        context,
        Chattype::Group,
        "", // Ad hoc groups have no ID.
        grpname,
        create_blocked,
        None,
        mime_parser.timestamp_sent,
    )
    .await?;

    info!(
        context,
        "Created ad-hoc group id={new_chat_id}, name={grpname:?}."
    );
    chat::add_to_chat_contacts_table(
        context,
        mime_parser.timestamp_sent,
        new_chat_id,
        &member_ids,
    )
    .await?;

    context.emit_event(EventType::ChatModified(new_chat_id));
    chatlist_events::emit_chatlist_changed(context);
    chatlist_events::emit_chatlist_item_changed(context, new_chat_id);

    Ok(Some((new_chat_id, create_blocked)))
}

#[derive(Debug, PartialEq, Eq)]
enum VerifiedEncryption {
    Verified,
    NotVerified(String), // The string contains the reason why it's not verified
}

/// Checks whether the message is allowed to appear in a protected chat.
///
/// This means that it is encrypted and signed with a verified key.
async fn has_verified_encryption(
    context: &Context,
    mimeparser: &MimeMessage,
    from_id: ContactId,
) -> Result<VerifiedEncryption> {
    use VerifiedEncryption::*;

    if !mimeparser.was_encrypted() {
        return Ok(NotVerified("This message is not encrypted".to_string()));
    };

    if from_id == ContactId::SELF {
        return Ok(Verified);
    }

    let from_contact = Contact::get_by_id(context, from_id).await?;

    let Some(fingerprint) = from_contact.fingerprint() else {
        return Ok(NotVerified(
            "The message was sent without encryption".to_string(),
        ));
    };

    if from_contact.get_verifier_id(context).await?.is_none() {
        return Ok(NotVerified(
            "The message was sent by non-verified contact".to_string(),
        ));
    }

    let signed_with_verified_key = mimeparser
        .signature
        .as_ref()
        .is_some_and(|signature| *signature == fingerprint);
    if signed_with_verified_key {
        Ok(Verified)
    } else {
        Ok(NotVerified(
            "The message was sent with non-verified encryption".to_string(),
        ))
    }
}

async fn mark_recipients_as_verified(
    context: &Context,
    from_id: ContactId,
    mimeparser: &MimeMessage,
) -> Result<()> {
    let verifier_id = Some(from_id).filter(|&id| id != ContactId::SELF);
    for gossiped_key in mimeparser
        .gossiped_keys
        .values()
        .filter(|gossiped_key| gossiped_key.verified)
    {
        let fingerprint = gossiped_key.public_key.dc_fingerprint().hex();
        let Some(to_id) = lookup_key_contact_by_fingerprint(context, &fingerprint).await? else {
            continue;
        };

        if to_id == ContactId::SELF || to_id == from_id {
            continue;
        }

        mark_contact_id_as_verified(context, to_id, verifier_id).await?;
    }

    Ok(())
}

/// Returns the last message referenced from `References` header if it is in the database.
///
/// For Delta Chat messages it is the last message in the chat of the sender.
async fn get_previous_message(
    context: &Context,
    mime_parser: &MimeMessage,
) -> Result<Option<Message>> {
    if let Some(field) = mime_parser.get_header(HeaderDef::References) {
        if let Some(rfc724mid) = parse_message_ids(field).last() {
            if let Some((msg_id, _)) = rfc724_mid_exists(context, rfc724mid).await? {
                return Message::load_from_db_optional(context, msg_id).await;
            }
        }
    }
    Ok(None)
}

/// Returns the last message referenced from References: header found in the database.
///
/// If none found, tries In-Reply-To: as a fallback for classic MUAs that don't set the
/// References: header.
async fn get_parent_message(
    context: &Context,
    references: Option<&str>,
    in_reply_to: Option<&str>,
) -> Result<Option<Message>> {
    let mut mids = Vec::new();
    if let Some(field) = in_reply_to {
        mids = parse_message_ids(field);
    }
    if let Some(field) = references {
        mids.append(&mut parse_message_ids(field));
    }
    message::get_by_rfc724_mids(context, &mids).await
}

pub(crate) async fn get_prefetch_parent_message(
    context: &Context,
    headers: &[mailparse::MailHeader<'_>],
) -> Result<Option<Message>> {
    get_parent_message(
        context,
        headers.get_header_value(HeaderDef::References).as_deref(),
        headers.get_header_value(HeaderDef::InReplyTo).as_deref(),
    )
    .await
}

/// Looks up contact IDs from the database given the list of recipients.
async fn add_or_lookup_contacts_by_address_list(
    context: &Context,
    address_list: &[SingleInfo],
    origin: Origin,
) -> Result<Vec<Option<ContactId>>> {
    let mut contact_ids = Vec::new();
    for info in address_list {
        let addr = &info.addr;
        if !may_be_valid_addr(addr) {
            contact_ids.push(None);
            continue;
        }
        let display_name = info.display_name.as_deref();
        if let Ok(addr) = ContactAddress::new(addr) {
            let (contact_id, _) =
                Contact::add_or_lookup(context, display_name.unwrap_or_default(), &addr, origin)
                    .await?;
            contact_ids.push(Some(contact_id));
        } else {
            warn!(context, "Contact with address {:?} cannot exist.", addr);
            contact_ids.push(None);
        }
    }

    Ok(contact_ids)
}

/// Looks up contact IDs from the database given the list of recipients.
async fn add_or_lookup_key_contacts(
    context: &Context,
    address_list: &[SingleInfo],
    gossiped_keys: &BTreeMap<String, GossipedKey>,
    fingerprints: &[Fingerprint],
    origin: Origin,
) -> Result<Vec<Option<ContactId>>> {
    let mut contact_ids = Vec::new();
    let mut fingerprint_iter = fingerprints.iter();
    for info in address_list {
        let addr = &info.addr;
        if !may_be_valid_addr(addr) {
            contact_ids.push(None);
            continue;
        }
        let fingerprint: String = if let Some(fp) = fingerprint_iter.next() {
            // Iterator has not ran out of fingerprints yet.
            fp.hex()
        } else if let Some(key) = gossiped_keys.get(addr) {
            key.public_key.dc_fingerprint().hex()
        } else if context.is_self_addr(addr).await? {
            contact_ids.push(Some(ContactId::SELF));
            continue;
        } else {
            contact_ids.push(None);
            continue;
        };
        let display_name = info.display_name.as_deref();
        if let Ok(addr) = ContactAddress::new(addr) {
            let (contact_id, _) = Contact::add_or_lookup_ex(
                context,
                display_name.unwrap_or_default(),
                &addr,
                &fingerprint,
                origin,
            )
            .await?;
            contact_ids.push(Some(contact_id));
        } else {
            warn!(context, "Contact with address {:?} cannot exist.", addr);
            contact_ids.push(None);
        }
    }

    ensure_and_debug_assert_eq!(contact_ids.len(), address_list.len(),);
    Ok(contact_ids)
}

/// Looks up a key-contact by email address.
///
/// If provided, `chat_id` must be an encrypted chat ID that has key-contacts inside.
/// Otherwise the function searches in all contacts, preferring accepted and most recently seen ones.
async fn lookup_key_contact_by_address(
    context: &Context,
    addr: &str,
    chat_id: Option<ChatId>,
) -> Result<Option<ContactId>> {
    if context.is_self_addr(addr).await? {
        if chat_id.is_none() {
            return Ok(Some(ContactId::SELF));
        }
        let is_self_in_chat = context
            .sql
            .exists(
                "SELECT COUNT(*) FROM chats_contacts WHERE chat_id=? AND contact_id=1",
                (chat_id,),
            )
            .await?;
        if is_self_in_chat {
            return Ok(Some(ContactId::SELF));
        }
    }
    let contact_id: Option<ContactId> = match chat_id {
        Some(chat_id) => {
            context
                .sql
                .query_row_optional(
                    "SELECT id FROM contacts
                     WHERE contacts.addr=?
                     AND EXISTS (SELECT 1 FROM chats_contacts
                                 WHERE contact_id=contacts.id
                                 AND chat_id=?)
                     AND fingerprint<>'' -- Should always be true
                     ",
                    (addr, chat_id),
                    |row| {
                        let contact_id: ContactId = row.get(0)?;
                        Ok(contact_id)
                    },
                )
                .await?
        }
        None => {
            context
                .sql
                .query_row_optional(
                    "SELECT id FROM contacts
                     WHERE addr=?
                     AND fingerprint<>''
                     ORDER BY
                         (
                             SELECT COUNT(*) FROM chats c
                             INNER JOIN chats_contacts cc
                             ON c.id=cc.chat_id
                             WHERE c.type=?
                                 AND c.id>?
                                 AND c.blocked=?
                                 AND cc.contact_id=contacts.id
                         ) DESC,
                         last_seen DESC, id DESC
                     ",
                    (
                        addr,
                        Chattype::Single,
                        constants::DC_CHAT_ID_LAST_SPECIAL,
                        Blocked::Not,
                    ),
                    |row| {
                        let contact_id: ContactId = row.get(0)?;
                        Ok(contact_id)
                    },
                )
                .await?
        }
    };
    Ok(contact_id)
}

async fn lookup_key_contact_by_fingerprint(
    context: &Context,
    fingerprint: &str,
) -> Result<Option<ContactId>> {
    logged_debug_assert!(
        context,
        !fingerprint.is_empty(),
        "lookup_key_contact_by_fingerprint: fingerprint is empty."
    );
    if fingerprint.is_empty() {
        // Avoid accidentally looking up a non-key-contact.
        return Ok(None);
    }
    if let Some(contact_id) = context
        .sql
        .query_row_optional(
            "SELECT id FROM contacts
             WHERE fingerprint=? AND fingerprint!=''",
            (fingerprint,),
            |row| {
                let contact_id: ContactId = row.get(0)?;
                Ok(contact_id)
            },
        )
        .await?
    {
        Ok(Some(contact_id))
    } else if let Some(self_fp) = self_fingerprint_opt(context).await? {
        if self_fp == fingerprint {
            Ok(Some(ContactId::SELF))
        } else {
            Ok(None)
        }
    } else {
        Ok(None)
    }
}

/// Looks up key-contacts by email addresses.
///
/// `fingerprints` may be empty.
/// This is used as a fallback when email addresses are available,
/// but not the fingerprints, e.g. when core 1.157.3
/// client sends the `To` and `Chat-Group-Past-Members` header
/// but not the corresponding fingerprint list.
///
/// Lookup is restricted to the chat ID.
///
/// If contact cannot be found, `None` is returned.
/// This ensures that the length of the result vector
/// is the same as the number of addresses in the header
/// and it is possible to find corresponding
/// `Chat-Group-Member-Timestamps` items.
async fn lookup_key_contacts_by_address_list(
    context: &Context,
    address_list: &[SingleInfo],
    fingerprints: &[Fingerprint],
    chat_id: Option<ChatId>,
) -> Result<Vec<Option<ContactId>>> {
    let mut contact_ids = Vec::new();
    let mut fingerprint_iter = fingerprints.iter();
    for info in address_list {
        let addr = &info.addr;
        if !may_be_valid_addr(addr) {
            contact_ids.push(None);
            continue;
        }

        if let Some(fp) = fingerprint_iter.next() {
            // Iterator has not ran out of fingerprints yet.
            let display_name = info.display_name.as_deref();
            let fingerprint: String = fp.hex();

            if let Ok(addr) = ContactAddress::new(addr) {
                let (contact_id, _) = Contact::add_or_lookup_ex(
                    context,
                    display_name.unwrap_or_default(),
                    &addr,
                    &fingerprint,
                    Origin::Hidden,
                )
                .await?;
                contact_ids.push(Some(contact_id));
            } else {
                warn!(context, "Contact with address {:?} cannot exist.", addr);
                contact_ids.push(None);
            }
        } else {
            let contact_id = lookup_key_contact_by_address(context, addr, chat_id).await?;
            contact_ids.push(contact_id);
        }
    }
    ensure_and_debug_assert_eq!(address_list.len(), contact_ids.len(),);
    Ok(contact_ids)
}

/// Returns true if the message should not result in renaming
/// of the sender contact.
fn should_prevent_rename(mime_parser: &MimeMessage) -> bool {
    (mime_parser.is_mailinglist_message() && !mime_parser.was_encrypted())
        || mime_parser.get_header(HeaderDef::Sender).is_some()
}

#[cfg(test)]
mod receive_imf_tests;<|MERGE_RESOLUTION|>--- conflicted
+++ resolved
@@ -14,13 +14,7 @@
 use num_traits::FromPrimitive;
 use regex::Regex;
 
-<<<<<<< HEAD
-use crate::chat::{
-    self, Chat, ChatId, ChatIdBlocked, ProtectionStatus, save_broadcast_shared_secret,
-};
-=======
-use crate::chat::{self, Chat, ChatId, ChatIdBlocked, remove_from_chat_contacts_table};
->>>>>>> fc81cef1
+use crate::chat::{self, Chat, ChatId, ChatIdBlocked, save_broadcast_shared_secret};
 use crate::config::Config;
 use crate::constants::{self, Blocked, Chattype, DC_CHAT_ID_TRASH, EDITED_PREFIX, ShowEmails};
 use crate::contact::{Contact, ContactId, Origin, mark_contact_id_as_verified};
@@ -3261,12 +3255,7 @@
             chattype,
             &listid,
             name,
-<<<<<<< HEAD
             create_blocked,
-            ProtectionStatus::Unprotected,
-=======
-            blocked,
->>>>>>> fc81cef1
             param,
             mime_parser.timestamp_sent,
         )
