//! Internet Message Format reception pipeline.

use std::collections::{BTreeMap, HashSet};
use std::iter;
use std::sync::LazyLock;

use anyhow::{Context as _, Result, ensure};
use data_encoding::BASE32_NOPAD;
use deltachat_contact_tools::{
    ContactAddress, addr_cmp, addr_normalize, may_be_valid_addr, sanitize_single_line,
};
use iroh_gossip::proto::TopicId;
use mailparse::SingleInfo;
use num_traits::FromPrimitive;
use regex::Regex;

use crate::chat::{self, Chat, ChatId, ChatIdBlocked, save_broadcast_secret};
use crate::config::Config;
use crate::constants::{self, Blocked, Chattype, DC_CHAT_ID_TRASH, EDITED_PREFIX, ShowEmails};
use crate::contact::{self, Contact, ContactId, Origin, mark_contact_id_as_verified};
use crate::context::Context;
use crate::debug_logging::maybe_set_logging_xdc_inner;
use crate::download::DownloadState;
use crate::ephemeral::{Timer as EphemeralTimer, stock_ephemeral_timer_changed};
use crate::events::EventType;
use crate::headerdef::{HeaderDef, HeaderDefMap};
use crate::imap::{GENERATED_PREFIX, markseen_on_imap_table};
use crate::key::{DcKey, Fingerprint};
use crate::key::{self_fingerprint, self_fingerprint_opt};
use crate::log::LogExt;
use crate::log::{info, warn};
use crate::logged_debug_assert;
use crate::message::{
    self, Message, MessageState, MessengerMessage, MsgId, Viewtype, rfc724_mid_exists,
};
use crate::mimeparser::{AvatarAction, GossipedKey, MimeMessage, SystemMessage, parse_message_ids};
use crate::param::{Param, Params};
use crate::peer_channels::{add_gossip_peer_from_header, insert_topic_stub};
use crate::reaction::{Reaction, set_msg_reaction};
use crate::rusqlite::OptionalExtension;
use crate::securejoin::{self, handle_securejoin_handshake, observe_securejoin_on_other_device};
use crate::simplify;
use crate::stats::STATISTICS_BOT_EMAIL;
use crate::stock_str;
use crate::sync::Sync::*;
use crate::tools::{self, buf_compress, remove_subject_prefix, validate_broadcast_secret};
use crate::{chatlist_events, ensure_and_debug_assert, ensure_and_debug_assert_eq, location};

/// This is the struct that is returned after receiving one email (aka MIME message).
///
/// One email with multiple attachments can end up as multiple chat messages, but they
/// all have the same chat_id, state and sort_timestamp.
#[derive(Debug)]
pub struct ReceivedMsg {
    /// Chat the message is assigned to.
    pub chat_id: ChatId,

    /// Received message state.
    pub state: MessageState,

    /// Whether the message is hidden.
    pub hidden: bool,

    /// Message timestamp for sorting.
    pub sort_timestamp: i64,

    /// IDs of inserted rows in messages table.
    pub msg_ids: Vec<MsgId>,

    /// Whether IMAP messages should be immediately deleted.
    pub needs_delete_job: bool,
}

/// Decision on which kind of chat the message
/// should be assigned in.
///
/// This is done before looking up contact IDs
/// so we know in advance whether to lookup
/// key-contacts or email address contacts.
///
/// Once this decision is made,
/// it should not be changed so we
/// don't assign the message to an encrypted
/// group after looking up key-contacts
/// or vice versa.
#[derive(Debug)]
enum ChatAssignment {
    /// Trash the message.
    Trash,

    /// Group chat with a Group ID.
    ///
    /// Lookup key-contacts and
    /// assign to encrypted group.
    GroupChat { grpid: String },

    /// Mailing list or broadcast channel.
    ///
    /// Mailing lists don't have members.
    /// Broadcast channels have members
    /// on the sender side,
    /// but their addresses don't go into
    /// the `To` field.
    ///
    /// In any case, the `To`
    /// field should be ignored
    /// and no contact IDs should be looked
    /// up except the `from_id`
    /// which may be an email address contact
    /// or a key-contact.
    MailingListOrBroadcast,

    /// Group chat without a Group ID.
    ///
    /// This is not encrypted.
    AdHocGroup,

    /// Assign the message to existing chat
    /// with a known `chat_id`.
    ExistingChat {
        /// ID of existing chat
        /// which the message should be assigned to.
        chat_id: ChatId,

        /// Whether existing chat is blocked.
        /// This is loaded together with a chat ID
        /// reduce the number of database calls.
        ///
        /// We may want to unblock the chat
        /// after adding the message there
        /// if the chat is currently blocked.
        chat_id_blocked: Blocked,
    },

    /// 1:1 chat with a single contact.
    ///
    /// The chat may be encrypted or not,
    /// it does not matter.
    /// It is not possible to mix
    /// email address contacts
    /// with key-contacts in a single 1:1 chat anyway.
    OneOneChat,
}

/// Emulates reception of a message from the network.
///
/// This method returns errors on a failure to parse the mail or extract Message-ID. It's only used
/// for tests and REPL tool, not actual message reception pipeline.
#[cfg(any(test, feature = "internals"))]
pub async fn receive_imf(
    context: &Context,
    imf_raw: &[u8],
    seen: bool,
) -> Result<Option<ReceivedMsg>> {
    let mail = mailparse::parse_mail(imf_raw).context("can't parse mail")?;
    let rfc724_mid = crate::imap::prefetch_get_message_id(&mail.headers)
        .unwrap_or_else(crate::imap::create_message_id);
    if let Some(download_limit) = context.download_limit().await? {
        let download_limit: usize = download_limit.try_into()?;
        if imf_raw.len() > download_limit {
            let head = std::str::from_utf8(imf_raw)?
                .split("\r\n\r\n")
                .next()
                .context("No empty line in the message")?;
            return receive_imf_from_inbox(
                context,
                &rfc724_mid,
                head.as_bytes(),
                seen,
                Some(imf_raw.len().try_into()?),
            )
            .await;
        }
    }
    receive_imf_from_inbox(context, &rfc724_mid, imf_raw, seen, None).await
}

/// Emulates reception of a message from "INBOX".
///
/// Only used for tests and REPL tool, not actual message reception pipeline.
#[cfg(any(test, feature = "internals"))]
pub(crate) async fn receive_imf_from_inbox(
    context: &Context,
    rfc724_mid: &str,
    imf_raw: &[u8],
    seen: bool,
    is_partial_download: Option<u32>,
) -> Result<Option<ReceivedMsg>> {
    receive_imf_inner(
        context,
        rfc724_mid,
        imf_raw,
        seen,
        is_partial_download.map(|msg_size| (msg_size, None)),
    )
    .await
}

/// Inserts a tombstone into `msgs` table
/// to prevent downloading the same message in the future.
///
/// Returns tombstone database row ID.
async fn insert_tombstone(context: &Context, rfc724_mid: &str) -> Result<MsgId> {
    let row_id = context
        .sql
        .insert(
            "INSERT INTO msgs(rfc724_mid, chat_id) VALUES (?,?)",
            (rfc724_mid, DC_CHAT_ID_TRASH),
        )
        .await?;
    let msg_id = MsgId::new(u32::try_from(row_id)?);
    Ok(msg_id)
}

async fn get_to_and_past_contact_ids(
    context: &Context,
    mime_parser: &MimeMessage,
    chat_assignment: &ChatAssignment,
    is_partial_download: Option<u32>,
    parent_message: &Option<Message>,
    incoming_origin: Origin,
) -> Result<(Vec<Option<ContactId>>, Vec<Option<ContactId>>)> {
    // `None` means that the chat is encrypted,
    // but we were not able to convert the address
    // to key-contact, e.g.
    // because there was no corresponding
    // Autocrypt-Gossip header.
    //
    // This way we still preserve remaining
    // number of contacts and their positions
    // so we can match the contacts to
    // e.g. Chat-Group-Member-Timestamps
    // header.
    let to_ids: Vec<Option<ContactId>>;
    let past_ids: Vec<Option<ContactId>>;

    // ID of the chat to look up the addresses in.
    //
    // Note that this is not necessarily the chat we want to assign the message to.
    // In case of an outgoing private reply to a group message we may
    // lookup the address of receipient in the list of addresses used in the group,
    // but want to assign the message to 1:1 chat.
    let chat_id = match chat_assignment {
        ChatAssignment::Trash => None,
        ChatAssignment::GroupChat { grpid } => {
            if let Some((chat_id, _blocked)) = chat::get_chat_id_by_grpid(context, grpid).await? {
                Some(chat_id)
            } else {
                None
            }
        }
        ChatAssignment::AdHocGroup => {
            // If we are going to assign a message to ad hoc group,
            // we can just convert the email addresses
            // to e-mail address contacts and don't need a `ChatId`
            // to lookup key-contacts.
            None
        }
        ChatAssignment::ExistingChat { chat_id, .. } => Some(*chat_id),
        ChatAssignment::MailingListOrBroadcast => None,
        ChatAssignment::OneOneChat => {
            if is_partial_download.is_none() && !mime_parser.incoming {
                parent_message.as_ref().map(|m| m.chat_id)
            } else {
                None
            }
        }
    };

    let member_fingerprints = mime_parser.chat_group_member_fingerprints();
    let to_member_fingerprints;
    let past_member_fingerprints;

    if !member_fingerprints.is_empty() {
        if member_fingerprints.len() >= mime_parser.recipients.len() {
            (to_member_fingerprints, past_member_fingerprints) =
                member_fingerprints.split_at(mime_parser.recipients.len());
        } else {
            warn!(
                context,
                "Unexpected length of the fingerprint header, expected at least {}, got {}.",
                mime_parser.recipients.len(),
                member_fingerprints.len()
            );
            to_member_fingerprints = &[];
            past_member_fingerprints = &[];
        }
    } else {
        to_member_fingerprints = &[];
        past_member_fingerprints = &[];
    }

    match chat_assignment {
        ChatAssignment::GroupChat { .. } => {
            to_ids = add_or_lookup_key_contacts(
                context,
                &mime_parser.recipients,
                &mime_parser.gossiped_keys,
                to_member_fingerprints,
                Origin::Hidden,
            )
            .await?;

            if let Some(chat_id) = chat_id {
                past_ids = lookup_key_contacts_by_address_list(
                    context,
                    &mime_parser.past_members,
                    past_member_fingerprints,
                    Some(chat_id),
                )
                .await?;
            } else {
                past_ids = add_or_lookup_key_contacts(
                    context,
                    &mime_parser.past_members,
                    &mime_parser.gossiped_keys,
                    past_member_fingerprints,
                    Origin::Hidden,
                )
                .await?;
            }
        }
        ChatAssignment::Trash => {
            to_ids = Vec::new();
            past_ids = Vec::new();
        }
        ChatAssignment::ExistingChat { chat_id, .. } => {
            let chat = Chat::load_from_db(context, *chat_id).await?;
            if chat.is_encrypted(context).await? {
                to_ids = add_or_lookup_key_contacts(
                    context,
                    &mime_parser.recipients,
                    &mime_parser.gossiped_keys,
                    to_member_fingerprints,
                    Origin::Hidden,
                )
                .await?;
                past_ids = lookup_key_contacts_by_address_list(
                    context,
                    &mime_parser.past_members,
                    past_member_fingerprints,
                    Some(*chat_id),
                )
                .await?;
            } else {
                to_ids = add_or_lookup_contacts_by_address_list(
                    context,
                    &mime_parser.recipients,
                    if !mime_parser.incoming {
                        Origin::OutgoingTo
                    } else if incoming_origin.is_known() {
                        Origin::IncomingTo
                    } else {
                        Origin::IncomingUnknownTo
                    },
                )
                .await?;

                past_ids = add_or_lookup_contacts_by_address_list(
                    context,
                    &mime_parser.past_members,
                    Origin::Hidden,
                )
                .await?;
            }
        }
        ChatAssignment::AdHocGroup => {
            to_ids = add_or_lookup_contacts_by_address_list(
                context,
                &mime_parser.recipients,
                if !mime_parser.incoming {
                    Origin::OutgoingTo
                } else if incoming_origin.is_known() {
                    Origin::IncomingTo
                } else {
                    Origin::IncomingUnknownTo
                },
            )
            .await?;

            past_ids = add_or_lookup_contacts_by_address_list(
                context,
                &mime_parser.past_members,
                Origin::Hidden,
            )
            .await?;
        }
        // Sometimes, messages are sent just to a single recipient
        // in a broadcast (e.g. securejoin messages).
        // In this case, we need to look them up like in a 1:1 chat:
        ChatAssignment::OneOneChat | ChatAssignment::MailingListOrBroadcast => {
            let pgp_to_ids = add_or_lookup_key_contacts(
                context,
                &mime_parser.recipients,
                &mime_parser.gossiped_keys,
                to_member_fingerprints,
                Origin::Hidden,
            )
            .await?;
            if pgp_to_ids
                .first()
                .is_some_and(|contact_id| contact_id.is_some())
            {
                // There is a single recipient and we have
                // mapped it to a key contact.
                // This is an encrypted 1:1 chat.
                to_ids = pgp_to_ids
            } else if let Some(chat_id) = chat_id {
                to_ids = match mime_parser.was_encrypted() {
                    true => {
                        lookup_key_contacts_by_address_list(
                            context,
                            &mime_parser.recipients,
                            to_member_fingerprints,
                            Some(chat_id),
                        )
                        .await?
                    }
                    false => {
                        add_or_lookup_contacts_by_address_list(
                            context,
                            &mime_parser.recipients,
                            if !mime_parser.incoming {
                                Origin::OutgoingTo
                            } else if incoming_origin.is_known() {
                                Origin::IncomingTo
                            } else {
                                Origin::IncomingUnknownTo
                            },
                        )
                        .await?
                    }
                }
            } else {
                let ids = match mime_parser.was_encrypted() {
                    true => {
                        lookup_key_contacts_by_address_list(
                            context,
                            &mime_parser.recipients,
                            to_member_fingerprints,
                            None,
                        )
                        .await?
                    }
                    false => vec![],
                };
                if mime_parser.was_encrypted() && !ids.contains(&None)
                // Prefer creating PGP chats if there are any key-contacts. At least this prevents
                // from replying unencrypted.
                || ids
                    .iter()
                    .any(|&c| c.is_some() && c != Some(ContactId::SELF))
                {
                    to_ids = ids;
                } else {
                    to_ids = add_or_lookup_contacts_by_address_list(
                        context,
                        &mime_parser.recipients,
                        if !mime_parser.incoming {
                            Origin::OutgoingTo
                        } else if incoming_origin.is_known() {
                            Origin::IncomingTo
                        } else {
                            Origin::IncomingUnknownTo
                        },
                    )
                    .await?;
                }
            }

            past_ids = add_or_lookup_contacts_by_address_list(
                context,
                &mime_parser.past_members,
                Origin::Hidden,
            )
            .await?;
        }
    };

    Ok((to_ids, past_ids))
}

/// Receive a message and add it to the database.
///
/// Returns an error on database failure or if the message is broken,
/// e.g. has nonstandard MIME structure.
///
/// If possible, creates a database entry to prevent the message from being
/// downloaded again, sets `chat_id=DC_CHAT_ID_TRASH` and returns `Ok(Some(…))`.
/// If the message is so wrong that we didn't even create a database entry,
/// returns `Ok(None)`.
///
/// If `partial` is set, it contains the full message size in bytes and an optional error text for
/// the partially downloaded message.
pub(crate) async fn receive_imf_inner(
    context: &Context,
    rfc724_mid: &str,
    imf_raw: &[u8],
    seen: bool,
    partial: Option<(u32, Option<String>)>,
) -> Result<Option<ReceivedMsg>> {
    if std::env::var(crate::DCC_MIME_DEBUG).is_ok() {
        info!(
            context,
            "receive_imf: incoming message mime-body:\n{}",
            String::from_utf8_lossy(imf_raw),
        );
    }
    if partial.is_none() {
        ensure!(
            !context
                .get_config_bool(Config::FailOnReceivingFullMsg)
                .await?
        );
    }

    let is_partial_download = partial.as_ref().map(|(msg_size, _err)| *msg_size);
    let mut mime_parser = match MimeMessage::from_bytes(context, imf_raw, partial).await {
        Err(err) => {
            warn!(context, "receive_imf: can't parse MIME: {err:#}.");
            if rfc724_mid.starts_with(GENERATED_PREFIX) {
                // We don't have an rfc724_mid, there's no point in adding a trash entry
                return Ok(None);
            }

            let msg_ids = vec![insert_tombstone(context, rfc724_mid).await?];

            return Ok(Some(ReceivedMsg {
                chat_id: DC_CHAT_ID_TRASH,
                state: MessageState::Undefined,
                hidden: false,
                sort_timestamp: 0,
                msg_ids,
                needs_delete_job: false,
            }));
        }
        Ok(mime_parser) => mime_parser,
    };

    let rfc724_mid_orig = &mime_parser
        .get_rfc724_mid()
        .unwrap_or(rfc724_mid.to_string());
    info!(
        context,
        "Receiving message {rfc724_mid_orig:?}, seen={seen}...",
    );

    // check, if the mail is already in our database.
    // make sure, this check is done eg. before securejoin-processing.
    let (replace_msg_id, replace_chat_id);
    if let Some(old_msg_id) = message::rfc724_mid_exists(context, rfc724_mid).await? {
        replace_msg_id = Some(old_msg_id);
        replace_chat_id = if let Some(msg) = Message::load_from_db_optional(context, old_msg_id)
            .await?
            .filter(|msg| msg.download_state() != DownloadState::Done)
        {
            // the message was partially downloaded before and is fully downloaded now.
            info!(context, "Message already partly in DB, replacing.");
            Some(msg.chat_id)
        } else {
            // The message was already fully downloaded
            // or cannot be loaded because it is deleted.
            None
        };
    } else {
        replace_msg_id = if rfc724_mid_orig == rfc724_mid {
            None
        } else {
            message::rfc724_mid_exists(context, rfc724_mid_orig).await?
        };
        replace_chat_id = None;
    }

    if replace_chat_id.is_some() {
        // Need to update chat id in the db.
    } else if let Some(msg_id) = replace_msg_id {
        info!(context, "Message is already downloaded.");
        if mime_parser.incoming {
            return Ok(None);
        }
        // For the case if we missed a successful SMTP response. Be optimistic that the message is
        // delivered also.
        let self_addr = context.get_primary_self_addr().await?;
        context
            .sql
            .execute(
                "DELETE FROM smtp \
                WHERE rfc724_mid=?1 AND (recipients LIKE ?2 OR recipients LIKE ('% ' || ?2))",
                (rfc724_mid_orig, &self_addr),
            )
            .await?;
        if !context
            .sql
            .exists(
                "SELECT COUNT(*) FROM smtp WHERE rfc724_mid=?",
                (rfc724_mid_orig,),
            )
            .await?
        {
            msg_id.set_delivered(context).await?;
        }
        return Ok(None);
    };

    let prevent_rename = should_prevent_rename(&mime_parser);

    // get From: (it can be an address list!) and check if it is known (for known From:'s we add
    // the other To:/Cc: in the 3rd pass)
    // or if From: is equal to SELF (in this case, it is any outgoing messages,
    // we do not check Return-Path any more as this is unreliable, see
    // <https://github.com/deltachat/deltachat-core/issues/150>)
    //
    // If this is a mailing list email (i.e. list_id_header is some), don't change the displayname because in
    // a mailing list the sender displayname sometimes does not belong to the sender email address.
    // For example, GitHub sends messages from `notifications@github.com`,
    // but uses display name of the user whose action generated the notification
    // as the display name.
    let fingerprint = mime_parser.signature.as_ref();
    let (from_id, _from_id_blocked, incoming_origin) = match from_field_to_contact_id(
        context,
        &mime_parser.from,
        fingerprint,
        prevent_rename,
        is_partial_download.is_some()
            && mime_parser
                .get_header(HeaderDef::ContentType)
                .unwrap_or_default()
                .starts_with("multipart/encrypted"),
    )
    .await?
    {
        Some(contact_id_res) => contact_id_res,
        None => {
            warn!(
                context,
                "receive_imf: From field does not contain an acceptable address."
            );
            return Ok(None);
        }
    };

    // Lookup parent message.
    //
    // This may be useful to assign the message to
    // group chats without Chat-Group-ID
    // when a message is sent by Thunderbird.
    //
    // This can be also used to lookup
    // key-contact by email address
    // when receiving a private 1:1 reply
    // to a group chat message.
    let parent_message = get_parent_message(
        context,
        mime_parser.get_header(HeaderDef::References),
        mime_parser.get_header(HeaderDef::InReplyTo),
    )
    .await?
    .filter(|p| Some(p.id) != replace_msg_id);

    let chat_assignment = decide_chat_assignment(
        context,
        &mime_parser,
        &parent_message,
        rfc724_mid,
        from_id,
        &is_partial_download,
    )
    .await?;
    info!(context, "Chat assignment is {chat_assignment:?}.");

    let (to_ids, past_ids) = get_to_and_past_contact_ids(
        context,
        &mime_parser,
        &chat_assignment,
        is_partial_download,
        &parent_message,
        incoming_origin,
    )
    .await?;

    let received_msg;
    if mime_parser.get_header(HeaderDef::SecureJoin).is_some() {
        let res = if mime_parser.incoming {
            handle_securejoin_handshake(context, &mut mime_parser, from_id)
                .await
                .context("error in Secure-Join message handling")?
        } else if let Some(to_id) = to_ids.first().copied().flatten() {
            // handshake may mark contacts as verified and must be processed before chats are created
            observe_securejoin_on_other_device(context, &mime_parser, to_id)
                .await
                .context("error in Secure-Join watching")?
        } else {
            securejoin::HandshakeMessage::Propagate
        };

        match res {
            securejoin::HandshakeMessage::Done | securejoin::HandshakeMessage::Ignore => {
                let msg_id = insert_tombstone(context, rfc724_mid).await?;
                received_msg = Some(ReceivedMsg {
                    chat_id: DC_CHAT_ID_TRASH,
                    state: MessageState::InSeen,
                    hidden: false,
                    sort_timestamp: mime_parser.timestamp_sent,
                    msg_ids: vec![msg_id],
                    needs_delete_job: res == securejoin::HandshakeMessage::Done,
                });
            }
            securejoin::HandshakeMessage::Propagate => {
                received_msg = None;
            }
        }
    } else {
        received_msg = None;
    }

    let verified_encryption = has_verified_encryption(context, &mime_parser, from_id).await?;

    if verified_encryption == VerifiedEncryption::Verified {
        mark_recipients_as_verified(context, from_id, &mime_parser).await?;
    }

    let is_old_contact_request;
    let received_msg = if let Some(received_msg) = received_msg {
        is_old_contact_request = false;
        received_msg
    } else {
        let is_dc_message = if mime_parser.has_chat_version() {
            MessengerMessage::Yes
        } else if let Some(parent_message) = &parent_message {
            match parent_message.is_dc_message {
                MessengerMessage::No => MessengerMessage::No,
                MessengerMessage::Yes | MessengerMessage::Reply => MessengerMessage::Reply,
            }
        } else {
            MessengerMessage::No
        };

        let show_emails = ShowEmails::from_i32(context.get_config_int(Config::ShowEmails).await?)
            .unwrap_or_default();

        let allow_creation = if mime_parser.decrypting_failed {
            false
        } else if mime_parser.is_system_message != SystemMessage::AutocryptSetupMessage
            && is_dc_message == MessengerMessage::No
            && !context.get_config_bool(Config::IsChatmail).await?
        {
            // the message is a classic email in a classic profile
            // (in chatmail profiles, we always show all messages, because shared dc-mua usage is not supported)
            match show_emails {
                ShowEmails::Off | ShowEmails::AcceptedContacts => false,
                ShowEmails::All => true,
            }
        } else {
            !mime_parser.parts.iter().all(|part| part.is_reaction)
        };

        let to_id = if mime_parser.incoming {
            ContactId::SELF
        } else {
            to_ids.first().copied().flatten().unwrap_or(ContactId::SELF)
        };

        let (chat_id, chat_id_blocked, is_created) = do_chat_assignment(
            context,
            &chat_assignment,
            from_id,
            &to_ids,
            &past_ids,
            to_id,
            allow_creation,
            &mut mime_parser,
            is_partial_download,
            parent_message,
        )
        .await?;
        is_old_contact_request = chat_id_blocked == Blocked::Request && !is_created;

        // Add parts
        add_parts(
            context,
            &mut mime_parser,
            imf_raw,
            &to_ids,
            &past_ids,
            rfc724_mid_orig,
            from_id,
            seen,
            is_partial_download,
            replace_msg_id,
            prevent_rename,
            chat_id,
            chat_id_blocked,
            is_dc_message,
        )
        .await
        .context("add_parts error")?
    };

    if !from_id.is_special() {
        contact::update_last_seen(context, from_id, mime_parser.timestamp_sent).await?;
    }

    // Update gossiped timestamp for the chat if someone else or our other device sent
    // Autocrypt-Gossip header to avoid sending Autocrypt-Gossip ourselves
    // and waste traffic.
    let chat_id = received_msg.chat_id;
    if !chat_id.is_special() {
        for gossiped_key in mime_parser.gossiped_keys.values() {
            context
                .sql
                .transaction(move |transaction| {
                    let fingerprint = gossiped_key.public_key.dc_fingerprint().hex();
                    transaction.execute(
                        "INSERT INTO gossip_timestamp (chat_id, fingerprint, timestamp)
                         VALUES                       (?, ?, ?)
                         ON CONFLICT                  (chat_id, fingerprint)
                         DO UPDATE SET timestamp=MAX(timestamp, excluded.timestamp)",
                        (chat_id, &fingerprint, mime_parser.timestamp_sent),
                    )?;

                    Ok(())
                })
                .await?;
        }
    }

    let insert_msg_id = if let Some(msg_id) = received_msg.msg_ids.last() {
        *msg_id
    } else {
        MsgId::new_unset()
    };

    save_locations(context, &mime_parser, chat_id, from_id, insert_msg_id).await?;

    if let Some(ref sync_items) = mime_parser.sync_items {
        if from_id == ContactId::SELF {
            if mime_parser.was_encrypted() {
                context
                    .execute_sync_items(sync_items, mime_parser.timestamp_sent)
                    .await;
            } else {
                warn!(context, "Sync items are not encrypted.");
            }
        } else {
            warn!(context, "Sync items not sent by self.");
        }
    }

    if let Some(ref status_update) = mime_parser.webxdc_status_update {
        let can_info_msg;
        let instance = if mime_parser
            .parts
            .first()
            .filter(|part| part.typ == Viewtype::Webxdc)
            .is_some()
        {
            can_info_msg = false;
            Some(Message::load_from_db(context, insert_msg_id).await?)
        } else if let Some(field) = mime_parser.get_header(HeaderDef::InReplyTo) {
            if let Some(instance) =
                message::get_by_rfc724_mids(context, &parse_message_ids(field)).await?
            {
                can_info_msg = instance.download_state() == DownloadState::Done;
                Some(instance)
            } else {
                can_info_msg = false;
                None
            }
        } else {
            can_info_msg = false;
            None
        };

        if let Some(instance) = instance {
            if let Err(err) = context
                .receive_status_update(
                    from_id,
                    &instance,
                    received_msg.sort_timestamp,
                    can_info_msg,
                    status_update,
                )
                .await
            {
                warn!(context, "receive_imf cannot update status: {err:#}.");
            }
        } else {
            warn!(
                context,
                "Received webxdc update, but cannot assign it to message."
            );
        }
    }

    if let Some(avatar_action) = &mime_parser.user_avatar {
        if from_id != ContactId::UNDEFINED
            && context
                .update_contacts_timestamp(
                    from_id,
                    Param::AvatarTimestamp,
                    mime_parser.timestamp_sent,
                )
                .await?
        {
            if let Err(err) = contact::set_profile_image(
                context,
                from_id,
                avatar_action,
                mime_parser.was_encrypted(),
            )
            .await
            {
                warn!(context, "receive_imf cannot update profile image: {err:#}.");
            };
        }
    }

    // Ignore footers from mailinglists as they are often created or modified by the mailinglist software.
    if let Some(footer) = &mime_parser.footer {
        if !mime_parser.is_mailinglist_message()
            && from_id != ContactId::UNDEFINED
            && context
                .update_contacts_timestamp(
                    from_id,
                    Param::StatusTimestamp,
                    mime_parser.timestamp_sent,
                )
                .await?
        {
            if let Err(err) = contact::set_status(
                context,
                from_id,
                footer.to_string(),
                mime_parser.was_encrypted(),
                mime_parser.has_chat_version(),
            )
            .await
            {
                warn!(context, "Cannot update contact status: {err:#}.");
            }
        }
    }

    // Get user-configured server deletion
    let delete_server_after = context.get_config_delete_server_after().await?;

    if !received_msg.msg_ids.is_empty() {
        let target = if received_msg.needs_delete_job
            || (delete_server_after == Some(0) && is_partial_download.is_none())
        {
            Some(context.get_delete_msgs_target().await?)
        } else {
            None
        };
        if target.is_some() || rfc724_mid_orig != rfc724_mid {
            let target_subst = match &target {
                Some(_) => "target=?1,",
                None => "",
            };
            context
                .sql
                .execute(
                    &format!("UPDATE imap SET {target_subst} rfc724_mid=?2 WHERE rfc724_mid=?3"),
                    (
                        target.as_deref().unwrap_or_default(),
                        rfc724_mid_orig,
                        rfc724_mid,
                    ),
                )
                .await?;
        }
        if target.is_none() && !mime_parser.mdn_reports.is_empty() && mime_parser.has_chat_version()
        {
            // This is a Delta Chat MDN. Mark as read.
            markseen_on_imap_table(context, rfc724_mid_orig).await?;
        }
    }

    if is_partial_download.is_none() && mime_parser.is_call() {
        context
            .handle_call_msg(insert_msg_id, &mime_parser, from_id)
            .await?;
    } else if received_msg.hidden {
        // No need to emit an event about the changed message
    } else if let Some(replace_chat_id) = replace_chat_id {
        match replace_chat_id == chat_id {
            false => context.emit_msgs_changed_without_msg_id(replace_chat_id),
            true => context.emit_msgs_changed(chat_id, replace_msg_id.unwrap_or_default()),
        }
    } else if !chat_id.is_trash() {
        let fresh = received_msg.state == MessageState::InFresh
            && mime_parser.is_system_message != SystemMessage::CallAccepted
            && mime_parser.is_system_message != SystemMessage::CallEnded;
        let important = mime_parser.incoming && fresh && !is_old_contact_request;
        for msg_id in &received_msg.msg_ids {
            chat_id.emit_msg_event(context, *msg_id, important);
        }
    }
    context.new_msgs_notify.notify_one();

    mime_parser
        .handle_reports(context, from_id, &mime_parser.parts)
        .await;

    if let Some(is_bot) = mime_parser.is_bot {
        // If the message is auto-generated and was generated by Delta Chat,
        // mark the contact as a bot.
        if mime_parser.get_header(HeaderDef::ChatVersion).is_some() {
            from_id.mark_bot(context, is_bot).await?;
        }
    }

    Ok(Some(received_msg))
}

/// Converts "From" field to contact id.
///
/// Also returns whether it is blocked or not and its origin.
///
/// * `prevent_rename`: if true, the display_name of this contact will not be changed. Useful for
///   mailing lists: In some mailing lists, many users write from the same address but with different
///   display names. We don't want the display name to change every time the user gets a new email from
///   a mailing list.
///
/// * `find_key_contact_by_addr`: if true, we only know the e-mail address
///   of the contact, but not the fingerprint,
///   yet want to assign the message to some key-contact.
///   This can happen during prefetch or when the message is partially downloaded.
///   If we get it wrong, the message will be placed into the correct
///   chat after downloading.
///
/// Returns `None` if From field does not contain a valid contact address.
pub async fn from_field_to_contact_id(
    context: &Context,
    from: &SingleInfo,
    fingerprint: Option<&Fingerprint>,
    prevent_rename: bool,
    find_key_contact_by_addr: bool,
) -> Result<Option<(ContactId, bool, Origin)>> {
    let fingerprint = fingerprint.as_ref().map(|fp| fp.hex()).unwrap_or_default();
    let display_name = if prevent_rename {
        Some("")
    } else {
        from.display_name.as_deref()
    };
    let from_addr = match ContactAddress::new(&from.addr) {
        Ok(from_addr) => from_addr,
        Err(err) => {
            warn!(
                context,
                "Cannot create a contact for the given From field: {err:#}."
            );
            return Ok(None);
        }
    };

    if fingerprint.is_empty() && find_key_contact_by_addr {
        let addr_normalized = addr_normalize(&from_addr);

        // Try to assign to some key-contact.
        if let Some((from_id, origin)) = context
            .sql
            .query_row_optional(
                "SELECT id, origin FROM contacts
                 WHERE addr=?1 COLLATE NOCASE
                 AND fingerprint<>'' -- Only key-contacts
                 AND id>?2 AND origin>=?3 AND blocked=?4
                 ORDER BY last_seen DESC
                 LIMIT 1",
                (
                    &addr_normalized,
                    ContactId::LAST_SPECIAL,
                    Origin::IncomingUnknownFrom,
                    Blocked::Not,
                ),
                |row| {
                    let id: ContactId = row.get(0)?;
                    let origin: Origin = row.get(1)?;
                    Ok((id, origin))
                },
            )
            .await?
        {
            return Ok(Some((from_id, false, origin)));
        }
    }

    let (from_id, _) = Contact::add_or_lookup_ex(
        context,
        display_name.unwrap_or_default(),
        &from_addr,
        &fingerprint,
        Origin::IncomingUnknownFrom,
    )
    .await?;

    if from_id == ContactId::SELF {
        Ok(Some((ContactId::SELF, false, Origin::OutgoingBcc)))
    } else {
        let contact = Contact::get_by_id(context, from_id).await?;
        let from_id_blocked = contact.blocked;
        let incoming_origin = contact.origin;

        context
            .sql
            .execute(
                "UPDATE contacts SET addr=? WHERE id=?",
                (from_addr, from_id),
            )
            .await?;

        Ok(Some((from_id, from_id_blocked, incoming_origin)))
    }
}

async fn decide_chat_assignment(
    context: &Context,
    mime_parser: &MimeMessage,
    parent_message: &Option<Message>,
    rfc724_mid: &str,
    from_id: ContactId,
    is_partial_download: &Option<u32>,
) -> Result<ChatAssignment> {
    let should_trash = if !mime_parser.mdn_reports.is_empty() {
        info!(context, "Message is an MDN (TRASH).");
        true
    } else if mime_parser.delivery_report.is_some() {
        info!(context, "Message is a DSN (TRASH).");
        markseen_on_imap_table(context, rfc724_mid).await.ok();
        true
    } else if mime_parser.get_header(HeaderDef::ChatEdit).is_some()
        || mime_parser.get_header(HeaderDef::ChatDelete).is_some()
        || mime_parser.get_header(HeaderDef::IrohNodeAddr).is_some()
        || mime_parser.sync_items.is_some()
    {
        info!(context, "Chat edit/delete/iroh/sync message (TRASH).");
        true
    } else if is_partial_download.is_none()
        && (mime_parser.is_system_message == SystemMessage::CallAccepted
            || mime_parser.is_system_message == SystemMessage::CallEnded)
    {
        info!(context, "Call state changed (TRASH).");
        true
    } else if mime_parser.decrypting_failed && !mime_parser.incoming {
        // Outgoing undecryptable message.
        let last_time = context
            .get_config_i64(Config::LastCantDecryptOutgoingMsgs)
            .await?;
        let now = tools::time();
        let update_config = if last_time.saturating_add(24 * 60 * 60) <= now {
            let txt = "⚠️ It seems you are using Delta Chat on multiple devices that cannot decrypt each other's outgoing messages. To fix this, on the older device use \"Settings / Add Second Device\" and follow the instructions.";
            let mut msg = Message::new_text(txt.to_string());
            chat::add_device_msg(context, None, Some(&mut msg))
                .await
                .log_err(context)
                .ok();
            true
        } else {
            last_time > now
        };
        if update_config {
            context
                .set_config_internal(Config::LastCantDecryptOutgoingMsgs, Some(&now.to_string()))
                .await?;
        }
        info!(context, "Outgoing undecryptable message (TRASH).");
        true
    } else if mime_parser.is_system_message != SystemMessage::AutocryptSetupMessage
        && !mime_parser.has_chat_version()
        && parent_message
            .as_ref()
            .is_none_or(|p| p.is_dc_message == MessengerMessage::No)
        && !context.get_config_bool(Config::IsChatmail).await?
        && ShowEmails::from_i32(context.get_config_int(Config::ShowEmails).await?)
            .unwrap_or_default()
            == ShowEmails::Off
    {
        info!(context, "Classical email not shown (TRASH).");
        // the message is a classic email in a classic profile
        // (in chatmail profiles, we always show all messages, because shared dc-mua usage is not supported)
        true
    } else if mime_parser
        .get_header(HeaderDef::XMozillaDraftInfo)
        .is_some()
    {
        // Mozilla Thunderbird does not set \Draft flag on "Templates", but sets
        // X-Mozilla-Draft-Info header, which can be used to detect both drafts and templates
        // created by Thunderbird.

        // Most mailboxes have a "Drafts" folder where constantly new emails appear but we don't actually want to show them
        info!(context, "Email is probably just a draft (TRASH).");
        true
    } else if mime_parser.webxdc_status_update.is_some() && mime_parser.parts.len() == 1 {
        if let Some(part) = mime_parser.parts.first() {
            if part.typ == Viewtype::Text && part.msg.is_empty() {
                info!(context, "Message is a status update only (TRASH).");
                markseen_on_imap_table(context, rfc724_mid).await.ok();
                true
            } else {
                false
            }
        } else {
            false
        }
    } else {
        false
    };

    // Decide on the type of chat we assign the message to.
    //
    // The chat may not exist yet, i.e. there may be
    // no database row and ChatId yet.
    let mut num_recipients = 0;
    let mut has_self_addr = false;
    for recipient in &mime_parser.recipients {
        if addr_cmp(&recipient.addr, &mime_parser.from.addr) {
            continue;
        }

        if context.is_self_addr(&recipient.addr).await? {
            has_self_addr = true;
        }

        num_recipients += 1;
    }
    if from_id != ContactId::SELF && !has_self_addr {
        num_recipients += 1;
    }

    let chat_assignment = if should_trash {
        ChatAssignment::Trash
    } else if mime_parser.get_mailinglist_header().is_some() {
        ChatAssignment::MailingListOrBroadcast
    } else if let Some(grpid) = mime_parser.get_chat_group_id() {
        if mime_parser.was_encrypted() {
            ChatAssignment::GroupChat {
                grpid: grpid.to_string(),
            }
        } else if let Some(parent) = &parent_message {
            if let Some((chat_id, chat_id_blocked)) =
                lookup_chat_by_reply(context, mime_parser, parent, is_partial_download).await?
            {
                // Try to assign to a chat based on In-Reply-To/References.
                ChatAssignment::ExistingChat {
                    chat_id,
                    chat_id_blocked,
                }
            } else {
                ChatAssignment::AdHocGroup
            }
        } else {
            // Could be a message from old version
            // with opportunistic encryption.
            //
            // We still want to assign this to a group
            // even if it had only two members.
            //
            // Group ID is ignored, however.
            ChatAssignment::AdHocGroup
        }
    } else if let Some(parent) = &parent_message {
        if let Some((chat_id, chat_id_blocked)) =
            lookup_chat_by_reply(context, mime_parser, parent, is_partial_download).await?
        {
            // Try to assign to a chat based on In-Reply-To/References.
            ChatAssignment::ExistingChat {
                chat_id,
                chat_id_blocked,
            }
        } else if mime_parser.get_header(HeaderDef::ChatGroupName).is_some() {
            ChatAssignment::AdHocGroup
        } else if num_recipients <= 1 {
            ChatAssignment::OneOneChat
        } else {
            ChatAssignment::AdHocGroup
        }
    } else if mime_parser.get_header(HeaderDef::ChatGroupName).is_some() {
        ChatAssignment::AdHocGroup
    } else if num_recipients <= 1 {
        ChatAssignment::OneOneChat
    } else {
        ChatAssignment::AdHocGroup
    };
    Ok(chat_assignment)
}

/// Assigns the message to a chat.
///
/// Creates a new chat if necessary.
///
/// Returns the chat ID,
/// whether it is blocked
/// and if the chat was created by this function
/// (as opposed to being looked up among existing chats).
#[expect(clippy::too_many_arguments)]
async fn do_chat_assignment(
    context: &Context,
    chat_assignment: &ChatAssignment,
    from_id: ContactId,
    to_ids: &[Option<ContactId>],
    past_ids: &[Option<ContactId>],
    to_id: ContactId,
    allow_creation: bool,
    mime_parser: &mut MimeMessage,
    is_partial_download: Option<u32>,
    parent_message: Option<Message>,
) -> Result<(ChatId, Blocked, bool)> {
    let is_bot = context.get_config_bool(Config::Bot).await?;

    let mut chat_id = None;
    let mut chat_id_blocked = Blocked::Not;
    let mut chat_created = false;

    if mime_parser.incoming {
        let test_normal_chat = ChatIdBlocked::lookup_by_contact(context, from_id).await?;

        let create_blocked_default = if is_bot {
            Blocked::Not
        } else {
            Blocked::Request
        };
        let create_blocked = if let Some(ChatIdBlocked { id: _, blocked }) = test_normal_chat {
            match blocked {
                Blocked::Request => create_blocked_default,
                Blocked::Not => Blocked::Not,
                Blocked::Yes => {
                    if Contact::is_blocked_load(context, from_id).await? {
                        // User has blocked the contact.
                        // Block the group contact created as well.
                        Blocked::Yes
                    } else {
                        // 1:1 chat is blocked, but the contact is not.
                        // This happens when 1:1 chat is hidden
                        // during scanning of a group invitation code.
                        create_blocked_default
                    }
                }
            }
        } else {
            create_blocked_default
        };

        match &chat_assignment {
            ChatAssignment::Trash => {
                chat_id = Some(DC_CHAT_ID_TRASH);
            }
            ChatAssignment::GroupChat { grpid } => {
                // Try to assign to a chat based on Chat-Group-ID.
                if let Some((id, blocked)) = chat::get_chat_id_by_grpid(context, grpid).await? {
                    chat_id = Some(id);
                    chat_id_blocked = blocked;
                } else if allow_creation || test_normal_chat.is_some() {
                    if let Some((new_chat_id, new_chat_id_blocked)) = create_group(
                        context,
                        mime_parser,
                        is_partial_download.is_some(),
                        create_blocked,
                        from_id,
                        to_ids,
                        past_ids,
                        grpid,
                    )
                    .await?
                    {
                        chat_id = Some(new_chat_id);
                        chat_id_blocked = new_chat_id_blocked;
                        chat_created = true;
                    }
                }
            }
            ChatAssignment::MailingListOrBroadcast => {
                if let Some(mailinglist_header) = mime_parser.get_mailinglist_header() {
                    if let Some((new_chat_id, new_chat_id_blocked, new_chat_created)) =
                        create_or_lookup_mailinglist_or_broadcast(
                            context,
                            allow_creation,
                            create_blocked,
                            mailinglist_header,
                            from_id,
                            mime_parser,
                        )
                        .await?
                    {
                        chat_id = Some(new_chat_id);
                        chat_id_blocked = new_chat_id_blocked;
                        chat_created = new_chat_created;

                        apply_mailinglist_changes(context, mime_parser, new_chat_id).await?;
                    }
                }
            }
            ChatAssignment::ExistingChat {
                chat_id: new_chat_id,
                chat_id_blocked: new_chat_id_blocked,
            } => {
                chat_id = Some(*new_chat_id);
                chat_id_blocked = *new_chat_id_blocked;
            }
            ChatAssignment::AdHocGroup => {
                if let Some((new_chat_id, new_chat_id_blocked, new_created)) =
                    lookup_or_create_adhoc_group(
                        context,
                        mime_parser,
                        to_ids,
                        allow_creation || test_normal_chat.is_some(),
                        create_blocked,
                        is_partial_download.is_some(),
                    )
                    .await?
                {
                    chat_id = Some(new_chat_id);
                    chat_id_blocked = new_chat_id_blocked;
                    chat_created = new_created;
                }
            }
            ChatAssignment::OneOneChat => {}
        }

        // if the chat is somehow blocked but we want to create a non-blocked chat,
        // unblock the chat
        if chat_id_blocked != Blocked::Not
            && create_blocked != Blocked::Yes
            && !matches!(chat_assignment, ChatAssignment::MailingListOrBroadcast)
        {
            if let Some(chat_id) = chat_id {
                chat_id.set_blocked(context, create_blocked).await?;
                chat_id_blocked = create_blocked;
            }
        }

        if chat_id.is_none() {
            // Try to create a 1:1 chat.
            let contact = Contact::get_by_id(context, from_id).await?;
            let create_blocked = match contact.is_blocked() {
                true => Blocked::Yes,
                false if is_bot => Blocked::Not,
                false => Blocked::Request,
            };

            if let Some(chat) = test_normal_chat {
                chat_id = Some(chat.id);
                chat_id_blocked = chat.blocked;
            } else if allow_creation {
                let chat = ChatIdBlocked::get_for_contact(context, from_id, create_blocked)
                    .await
                    .context("Failed to get (new) chat for contact")?;
                chat_id = Some(chat.id);
                chat_id_blocked = chat.blocked;
                chat_created = true;
            }

            if let Some(chat_id) = chat_id {
                if chat_id_blocked != Blocked::Not {
                    if chat_id_blocked != create_blocked {
                        chat_id.set_blocked(context, create_blocked).await?;
                    }
                    if create_blocked == Blocked::Request && parent_message.is_some() {
                        // we do not want any chat to be created implicitly.  Because of the origin-scale-up,
                        // the contact requests will pop up and this should be just fine.
                        ContactId::scaleup_origin(context, &[from_id], Origin::IncomingReplyTo)
                            .await?;
                        info!(
                            context,
                            "Message is a reply to a known message, mark sender as known.",
                        );
                    }
                }
            }
        }
    } else {
        // Outgoing

        // Older Delta Chat versions with core <=1.152.2 only accepted
        // self-sent messages in Saved Messages with own address in the `To` field.
        // New Delta Chat versions may use empty `To` field
        // with only a single `hidden-recipients` group in this case.
        let self_sent = to_ids.len() <= 1 && to_id == ContactId::SELF;

        match &chat_assignment {
            ChatAssignment::Trash => {
                chat_id = Some(DC_CHAT_ID_TRASH);
            }
            ChatAssignment::GroupChat { grpid } => {
                if let Some((id, blocked)) = chat::get_chat_id_by_grpid(context, grpid).await? {
                    chat_id = Some(id);
                    chat_id_blocked = blocked;
                } else if allow_creation {
                    if let Some((new_chat_id, new_chat_id_blocked)) = create_group(
                        context,
                        mime_parser,
                        is_partial_download.is_some(),
                        Blocked::Not,
                        from_id,
                        to_ids,
                        past_ids,
                        grpid,
                    )
                    .await?
                    {
                        chat_id = Some(new_chat_id);
                        chat_id_blocked = new_chat_id_blocked;
                        chat_created = true;
                    }
                }
            }
            ChatAssignment::ExistingChat {
                chat_id: new_chat_id,
                chat_id_blocked: new_chat_id_blocked,
            } => {
                chat_id = Some(*new_chat_id);
                chat_id_blocked = *new_chat_id_blocked;
            }
            ChatAssignment::MailingListOrBroadcast => {
                // Check if the message belongs to a broadcast channel
                // (it can't be a mailing list, since it's outgoing)
                if let Some(mailinglist_header) = mime_parser.get_mailinglist_header() {
                    let listid = mailinglist_header_listid(mailinglist_header)?;
                    if let Some((id, ..)) = chat::get_chat_id_by_grpid(context, &listid).await? {
                        chat_id = Some(id);
                    } else {
                        // Looks like we missed the sync message that was creating this broadcast channel
                        let name =
                            compute_mailinglist_name(mailinglist_header, &listid, mime_parser);
                        if let Some(secret) = mime_parser
                            .get_header(HeaderDef::ChatBroadcastSecret)
                            .filter(|s| validate_broadcast_secret(s))
                        {
                            chat_id = Some(
                                chat::create_out_broadcast_ex(
                                    context,
                                    Nosync,
                                    listid,
                                    name,
                                    secret.to_string(),
                                )
                                .await?,
                            );
                        } else {
<<<<<<< HEAD
                            warn!(
                                context,
                                "Not creating outgoing broadcast with id {listid}, because secret is unknown"
                            );
                        }
                    }
=======
                            chat_created = true;
                            let name =
                                compute_mailinglist_name(mailinglist_header, &listid, mime_parser);
                            chat::create_broadcast_ex(context, Nosync, listid, name).await?
                        },
                    );
>>>>>>> 56370c2f
                }
            }
            ChatAssignment::AdHocGroup => {
                if let Some((new_chat_id, new_chat_id_blocked, new_chat_created)) =
                    lookup_or_create_adhoc_group(
                        context,
                        mime_parser,
                        to_ids,
                        allow_creation,
                        Blocked::Not,
                        is_partial_download.is_some(),
                    )
                    .await?
                {
                    chat_id = Some(new_chat_id);
                    chat_id_blocked = new_chat_id_blocked;
                    chat_created = new_chat_created;
                }
            }
            ChatAssignment::OneOneChat => {}
        }

        if !to_ids.is_empty() {
            if chat_id.is_none() && allow_creation {
                let to_contact = Contact::get_by_id(context, to_id).await?;
                if let Some(list_id) = to_contact.param.get(Param::ListId) {
                    if let Some((id, blocked)) =
                        chat::get_chat_id_by_grpid(context, list_id).await?
                    {
                        chat_id = Some(id);
                        chat_id_blocked = blocked;
                    }
                } else {
                    let chat = ChatIdBlocked::get_for_contact(context, to_id, Blocked::Not).await?;
                    chat_id = Some(chat.id);
                    chat_id_blocked = chat.blocked;
                    chat_created = true;
                }
            }
            if chat_id.is_none() && mime_parser.has_chat_version() {
                if let Some(chat) = ChatIdBlocked::lookup_by_contact(context, to_id).await? {
                    chat_id = Some(chat.id);
                    chat_id_blocked = chat.blocked;
                }
            }
        }

        if chat_id.is_none() && self_sent {
            // from_id==to_id==ContactId::SELF - this is a self-sent messages,
            // maybe an Autocrypt Setup Message
            let chat = ChatIdBlocked::get_for_contact(context, ContactId::SELF, Blocked::Not)
                .await
                .context("Failed to get (new) chat for contact")?;

            chat_id = Some(chat.id);
            chat_id_blocked = chat.blocked;

            if Blocked::Not != chat.blocked {
                chat.id.unblock_ex(context, Nosync).await?;
            }
        }

        // automatically unblock chat when the user sends a message
        if chat_id_blocked != Blocked::Not {
            if let Some(chat_id) = chat_id {
                chat_id.unblock_ex(context, Nosync).await?;
                chat_id_blocked = Blocked::Not;
            }
        }
    }
    let chat_id = chat_id.unwrap_or_else(|| {
        info!(context, "No chat id for message (TRASH).");
        DC_CHAT_ID_TRASH
    });
    Ok((chat_id, chat_id_blocked, chat_created))
}

/// Creates a `ReceivedMsg` from given parts which might consist of
/// multiple messages (if there are multiple attachments).
/// Every entry in `mime_parser.parts` produces a new row in the `msgs` table.
#[expect(clippy::too_many_arguments)]
async fn add_parts(
    context: &Context,
    mime_parser: &mut MimeMessage,
    imf_raw: &[u8],
    to_ids: &[Option<ContactId>],
    past_ids: &[Option<ContactId>],
    rfc724_mid: &str,
    from_id: ContactId,
    seen: bool,
    is_partial_download: Option<u32>,
    mut replace_msg_id: Option<MsgId>,
    prevent_rename: bool,
    mut chat_id: ChatId,
    mut chat_id_blocked: Blocked,
    is_dc_message: MessengerMessage,
) -> Result<ReceivedMsg> {
    let to_id = if mime_parser.incoming {
        ContactId::SELF
    } else {
        to_ids.first().copied().flatten().unwrap_or(ContactId::SELF)
    };

    // if contact renaming is prevented (for mailinglists and bots),
    // we use name from From:-header as override name
    if prevent_rename {
        if let Some(name) = &mime_parser.from.display_name {
            for part in &mut mime_parser.parts {
                part.param.set(Param::OverrideSenderDisplayname, name);
            }
        }
    }

    let mut chat = Chat::load_from_db(context, chat_id).await?;

    if mime_parser.incoming && !chat_id.is_trash() {
        // It can happen that the message is put into a chat
        // but the From-address is not a member of this chat.
        if !chat::is_contact_in_chat(context, chat_id, from_id).await? {
            // Mark the sender as overridden.
            // The UI will prepend `~` to the sender's name,
            // indicating that the sender is not part of the group.
            let from = &mime_parser.from;
            let name: &str = from.display_name.as_ref().unwrap_or(&from.addr);
            for part in &mut mime_parser.parts {
                part.param.set(Param::OverrideSenderDisplayname, name);
            }

            if chat.typ == Chattype::InBroadcast {
                warn!(
                    context,
                    "Not assigning msg '{rfc724_mid}' to broadcast {chat_id}: wrong sender: {from_id}."
                );
                let direct_chat =
                    ChatIdBlocked::get_for_contact(context, from_id, Blocked::Request).await?;
                chat_id = direct_chat.id;
                chat_id_blocked = direct_chat.blocked;
                chat = Chat::load_from_db(context, chat_id).await?;
            }
        }
    }

    let is_location_kml = mime_parser.location_kml.is_some();
    let is_mdn = !mime_parser.mdn_reports.is_empty();

    let mut group_changes = match chat.typ {
        _ if chat.id.is_special() => GroupChangesInfo::default(),
        Chattype::Single => GroupChangesInfo::default(),
        Chattype::Mailinglist => GroupChangesInfo::default(),
        Chattype::OutBroadcast => {
            apply_out_broadcast_changes(context, mime_parser, &mut chat, from_id).await?
        }
        Chattype::Group => {
            apply_group_changes(context, mime_parser, &mut chat, from_id, to_ids, past_ids).await?
        }
        Chattype::InBroadcast => {
            apply_in_broadcast_changes(context, mime_parser, &mut chat, from_id).await?
        }
    };

    let rfc724_mid_orig = &mime_parser
        .get_rfc724_mid()
        .unwrap_or(rfc724_mid.to_string());

    // Extract ephemeral timer from the message or use the existing timer if the message is not fully downloaded.
    let mut ephemeral_timer = if is_partial_download.is_some() {
        chat_id.get_ephemeral_timer(context).await?
    } else if let Some(value) = mime_parser.get_header(HeaderDef::EphemeralTimer) {
        match value.parse::<EphemeralTimer>() {
            Ok(timer) => timer,
            Err(err) => {
                warn!(context, "Can't parse ephemeral timer \"{value}\": {err:#}.");
                EphemeralTimer::Disabled
            }
        }
    } else {
        EphemeralTimer::Disabled
    };

    let state = if !mime_parser.incoming {
        MessageState::OutDelivered
    } else if seen || is_mdn || chat_id_blocked == Blocked::Yes || group_changes.silent
    // No check for `hidden` because only reactions are such and they should be `InFresh`.
    {
        MessageState::InSeen
    } else if mime_parser.from.addr == STATISTICS_BOT_EMAIL {
        MessageState::InNoticed
    } else {
        MessageState::InFresh
    };
    let in_fresh = state == MessageState::InFresh;

    let sort_to_bottom = false;
    let received = true;
    let sort_timestamp = chat_id
        .calc_sort_timestamp(
            context,
            mime_parser.timestamp_sent,
            sort_to_bottom,
            received,
            mime_parser.incoming,
        )
        .await?;

    // Apply ephemeral timer changes to the chat.
    //
    // Only apply the timer when there are visible parts (e.g., the message does not consist only
    // of `location.kml` attachment).  Timer changes without visible received messages may be
    // confusing to the user.
    if !chat_id.is_special()
        && !mime_parser.parts.is_empty()
        && chat_id.get_ephemeral_timer(context).await? != ephemeral_timer
    {
        let chat_contacts =
            HashSet::<ContactId>::from_iter(chat::get_chat_contacts(context, chat_id).await?);
        let is_from_in_chat =
            !chat_contacts.contains(&ContactId::SELF) || chat_contacts.contains(&from_id);

        info!(
            context,
            "Received new ephemeral timer value {ephemeral_timer:?} for chat {chat_id}, checking if it should be applied."
        );
        if !is_from_in_chat {
            warn!(
                context,
                "Ignoring ephemeral timer change to {ephemeral_timer:?} for chat {chat_id} because sender {from_id} is not a member.",
            );
        } else if is_dc_message == MessengerMessage::Yes
            && get_previous_message(context, mime_parser)
                .await?
                .map(|p| p.ephemeral_timer)
                == Some(ephemeral_timer)
            && mime_parser.is_system_message != SystemMessage::EphemeralTimerChanged
        {
            // The message is a Delta Chat message, so we know that previous message according to
            // References header is the last message in the chat as seen by the sender. The timer
            // is the same in both the received message and the last message, so we know that the
            // sender has not seen any change of the timer between these messages. As our timer
            // value is different, it means the sender has not received some timer update that we
            // have seen or sent ourselves, so we ignore incoming timer to prevent a rollback.
            warn!(
                context,
                "Ignoring ephemeral timer change to {ephemeral_timer:?} for chat {chat_id} to avoid rollback.",
            );
        } else if chat_id
            .update_timestamp(
                context,
                Param::EphemeralSettingsTimestamp,
                mime_parser.timestamp_sent,
            )
            .await?
        {
            if let Err(err) = chat_id
                .inner_set_ephemeral_timer(context, ephemeral_timer)
                .await
            {
                warn!(
                    context,
                    "Failed to modify timer for chat {chat_id}: {err:#}."
                );
            } else {
                info!(
                    context,
                    "Updated ephemeral timer to {ephemeral_timer:?} for chat {chat_id}."
                );
                if mime_parser.is_system_message != SystemMessage::EphemeralTimerChanged {
                    chat::add_info_msg(
                        context,
                        chat_id,
                        &stock_ephemeral_timer_changed(context, ephemeral_timer, from_id).await,
                        sort_timestamp,
                    )
                    .await?;
                }
            }
        } else {
            warn!(
                context,
                "Ignoring ephemeral timer change to {ephemeral_timer:?} because it is outdated."
            );
        }
    }

    let mut better_msg = if mime_parser.is_system_message == SystemMessage::LocationStreamingEnabled
    {
        Some(stock_str::msg_location_enabled_by(context, from_id).await)
    } else if mime_parser.is_system_message == SystemMessage::EphemeralTimerChanged {
        let better_msg = stock_ephemeral_timer_changed(context, ephemeral_timer, from_id).await;

        // Do not delete the system message itself.
        //
        // This prevents confusion when timer is changed
        // to 1 week, and then changed to 1 hour: after 1
        // hour, only the message about the change to 1
        // week is left.
        ephemeral_timer = EphemeralTimer::Disabled;

        Some(better_msg)
    } else {
        None
    };

    drop(chat); // Avoid using stale `chat` object.

    let sort_timestamp = tweak_sort_timestamp(
        context,
        mime_parser,
        group_changes.silent,
        chat_id,
        sort_timestamp,
    )
    .await?;

    let mime_in_reply_to = mime_parser
        .get_header(HeaderDef::InReplyTo)
        .unwrap_or_default();
    let mime_references = mime_parser
        .get_header(HeaderDef::References)
        .unwrap_or_default();

    // fine, so far.  now, split the message into simple parts usable as "short messages"
    // and add them to the database (mails sent by other messenger clients should result
    // into only one message; mails sent by other clients may result in several messages
    // (eg. one per attachment))
    let icnt = mime_parser.parts.len();

    let subject = mime_parser.get_subject().unwrap_or_default();

    let is_system_message = mime_parser.is_system_message;

    // if indicated by the parser,
    // we save the full mime-message and add a flag
    // that the ui should show button to display the full message.

    // We add "Show Full Message" button to the last message bubble (part) if this flag evaluates to
    // `true` finally.
    let mut save_mime_modified = false;

    let mime_headers = if mime_parser.is_mime_modified {
        let headers = if !mime_parser.decoded_data.is_empty() {
            mime_parser.decoded_data.clone()
        } else {
            imf_raw.to_vec()
        };
        tokio::task::block_in_place(move || buf_compress(&headers))?
    } else {
        Vec::new()
    };

    let mut created_db_entries = Vec::with_capacity(mime_parser.parts.len());

    if let Some(m) = group_changes.better_msg {
        match &better_msg {
            None => better_msg = Some(m),
            Some(_) => {
                if !m.is_empty() {
                    group_changes.extra_msgs.push((m, is_system_message, None))
                }
            }
        }
    }

    let chat_id = if better_msg
        .as_ref()
        .is_some_and(|better_msg| better_msg.is_empty())
        && is_partial_download.is_none()
    {
        DC_CHAT_ID_TRASH
    } else {
        chat_id
    };

    for (group_changes_msg, cmd, added_removed_id) in group_changes.extra_msgs {
        chat::add_info_msg_with_cmd(
            context,
            chat_id,
            &group_changes_msg,
            cmd,
            sort_timestamp,
            None,
            None,
            None,
            added_removed_id,
        )
        .await?;
    }

    if let Some(node_addr) = mime_parser.get_header(HeaderDef::IrohNodeAddr) {
        match mime_parser.get_header(HeaderDef::InReplyTo) {
            Some(in_reply_to) => match rfc724_mid_exists(context, in_reply_to).await? {
                Some(instance_id) => {
                    if let Err(err) =
                        add_gossip_peer_from_header(context, instance_id, node_addr).await
                    {
                        warn!(context, "Failed to add iroh peer from header: {err:#}.");
                    }
                }
                None => {
                    warn!(
                        context,
                        "Cannot add iroh peer because WebXDC instance does not exist."
                    );
                }
            },
            None => {
                warn!(
                    context,
                    "Cannot add iroh peer because the message has no In-Reply-To."
                );
            }
        }
    }

    handle_edit_delete(context, mime_parser, from_id).await?;

    if is_partial_download.is_none()
        && (mime_parser.is_system_message == SystemMessage::CallAccepted
            || mime_parser.is_system_message == SystemMessage::CallEnded)
    {
        if let Some(field) = mime_parser.get_header(HeaderDef::InReplyTo) {
            if let Some(call) =
                message::get_by_rfc724_mids(context, &parse_message_ids(field)).await?
            {
                context
                    .handle_call_msg(call.get_id(), mime_parser, from_id)
                    .await?;
            } else {
                warn!(context, "Call: Cannot load parent.")
            }
        } else {
            warn!(context, "Call: Not a reply.")
        }
    }

    let hidden = mime_parser.parts.iter().all(|part| part.is_reaction);
    let mut parts = mime_parser.parts.iter().peekable();
    while let Some(part) = parts.next() {
        let hidden = part.is_reaction;
        if part.is_reaction {
            let reaction_str = simplify::remove_footers(part.msg.as_str());
            let is_incoming_fresh = mime_parser.incoming && !seen;
            set_msg_reaction(
                context,
                mime_in_reply_to,
                chat_id,
                from_id,
                sort_timestamp,
                Reaction::from(reaction_str.as_str()),
                is_incoming_fresh,
            )
            .await?;
        }

        let mut param = part.param.clone();
        if is_system_message != SystemMessage::Unknown {
            param.set_int(Param::Cmd, is_system_message as i32);
        }

        if let Some(replace_msg_id) = replace_msg_id {
            let placeholder = Message::load_from_db(context, replace_msg_id).await?;
            for key in [
                Param::WebxdcSummary,
                Param::WebxdcSummaryTimestamp,
                Param::WebxdcDocument,
                Param::WebxdcDocumentTimestamp,
            ] {
                if let Some(value) = placeholder.param.get(key) {
                    param.set(key, value);
                }
            }
        }

        let (msg, typ): (&str, Viewtype) = if let Some(better_msg) = &better_msg {
            (better_msg, Viewtype::Text)
        } else {
            (&part.msg, part.typ)
        };
        let part_is_empty =
            typ == Viewtype::Text && msg.is_empty() && part.param.get(Param::Quote).is_none();

        if let Some(contact_id) = group_changes.added_removed_id {
            param.set(Param::ContactAddedRemoved, contact_id.to_u32().to_string());
        }

        save_mime_modified |= mime_parser.is_mime_modified && !part_is_empty && !hidden;
        let save_mime_modified = save_mime_modified && parts.peek().is_none();

        let ephemeral_timestamp = if in_fresh {
            0
        } else {
            match ephemeral_timer {
                EphemeralTimer::Disabled => 0,
                EphemeralTimer::Enabled { duration } => {
                    mime_parser.timestamp_rcvd.saturating_add(duration.into())
                }
            }
        };

        // If you change which information is skipped if the message is trashed,
        // also change `MsgId::trash()` and `delete_expired_messages()`
        let trash = chat_id.is_trash() || (is_location_kml && part_is_empty && !save_mime_modified);

        let row_id = context
            .sql
            .call_write(|conn| {
                let mut stmt = conn.prepare_cached(
            r#"
INSERT INTO msgs
  (
    id,
    rfc724_mid, chat_id,
    from_id, to_id, timestamp, timestamp_sent, 
    timestamp_rcvd, type, state, msgrmsg, 
    txt, txt_normalized, subject, param, hidden,
    bytes, mime_headers, mime_compressed, mime_in_reply_to,
    mime_references, mime_modified, error, ephemeral_timer,
    ephemeral_timestamp, download_state, hop_info
  )
  VALUES (
    ?,
    ?, ?, ?, ?,
    ?, ?, ?, ?,
    ?, ?, ?, ?,
    ?, ?, ?, ?, ?, 1,
    ?, ?, ?, ?,
    ?, ?, ?, ?
  )
ON CONFLICT (id) DO UPDATE
SET rfc724_mid=excluded.rfc724_mid, chat_id=excluded.chat_id,
    from_id=excluded.from_id, to_id=excluded.to_id, timestamp_sent=excluded.timestamp_sent,
    type=excluded.type, state=max(state,excluded.state), msgrmsg=excluded.msgrmsg,
    txt=excluded.txt, txt_normalized=excluded.txt_normalized, subject=excluded.subject,
    param=excluded.param,
    hidden=excluded.hidden,bytes=excluded.bytes, mime_headers=excluded.mime_headers,
    mime_compressed=excluded.mime_compressed, mime_in_reply_to=excluded.mime_in_reply_to,
    mime_references=excluded.mime_references, mime_modified=excluded.mime_modified, error=excluded.error, ephemeral_timer=excluded.ephemeral_timer,
    ephemeral_timestamp=excluded.ephemeral_timestamp, download_state=excluded.download_state, hop_info=excluded.hop_info
RETURNING id
"#)?;
                let row_id: MsgId = stmt.query_row(params![
                    replace_msg_id,
                    rfc724_mid_orig,
                    if trash { DC_CHAT_ID_TRASH } else { chat_id },
                    if trash { ContactId::UNDEFINED } else { from_id },
                    if trash { ContactId::UNDEFINED } else { to_id },
                    sort_timestamp,
                    if trash { 0 } else { mime_parser.timestamp_sent },
                    if trash { 0 } else { mime_parser.timestamp_rcvd },
                    if trash { Viewtype::Unknown } else { typ },
                    if trash { MessageState::Undefined } else { state },
                    if trash { MessengerMessage::No } else { is_dc_message },
                    if trash || hidden { "" } else { msg },
                    if trash || hidden { None } else { message::normalize_text(msg) },
                    if trash || hidden { "" } else { &subject },
                    if trash {
                        "".to_string()
                    } else {
                        param.to_string()
                    },
                    !trash && hidden,
                    if trash { 0 } else { part.bytes as isize },
                    if save_mime_modified && !(trash || hidden) {
                        mime_headers.clone()
                    } else {
                        Vec::new()
                    },
                    if trash { "" } else { mime_in_reply_to },
                    if trash { "" } else { mime_references },
                    !trash && save_mime_modified,
                    if trash { "" } else { part.error.as_deref().unwrap_or_default() },
                    if trash { 0 } else { ephemeral_timer.to_u32() },
                    if trash { 0 } else { ephemeral_timestamp },
                    if trash {
                        DownloadState::Done
                    } else if is_partial_download.is_some() {
                        DownloadState::Available
                    } else if mime_parser.decrypting_failed {
                        DownloadState::Undecipherable
                    } else {
                        DownloadState::Done
                    },
                    if trash { "" } else { &mime_parser.hop_info },
                ],
                |row| {
                    let msg_id: MsgId = row.get(0)?;
                    Ok(msg_id)
                }
                )?;
                Ok(row_id)
            })
            .await?;

        // We only replace placeholder with a first part,
        // afterwards insert additional parts.
        replace_msg_id = None;

        ensure_and_debug_assert!(!row_id.is_special(), "Rowid {row_id} is special");
        created_db_entries.push(row_id);
    }

    // Maybe set logging xdc and add gossip topics for webxdcs.
    for (part, msg_id) in mime_parser.parts.iter().zip(&created_db_entries) {
        // check if any part contains a webxdc topic id
        if part.typ == Viewtype::Webxdc {
            if let Some(topic) = mime_parser.get_header(HeaderDef::IrohGossipTopic) {
                // default encoding of topic ids is `hex`.
                let mut topic_raw = [0u8; 32];
                BASE32_NOPAD
                    .decode_mut(topic.to_ascii_uppercase().as_bytes(), &mut topic_raw)
                    .map_err(|e| e.error)
                    .context("Wrong gossip topic header")?;

                let topic = TopicId::from_bytes(topic_raw);
                insert_topic_stub(context, *msg_id, topic).await?;
            } else {
                warn!(context, "webxdc doesn't have a gossip topic")
            }
        }

        maybe_set_logging_xdc_inner(
            context,
            part.typ,
            chat_id,
            part.param.get(Param::Filename),
            *msg_id,
        )
        .await?;
    }

    if let Some(replace_msg_id) = replace_msg_id {
        // Trash the "replace" placeholder with a message that has no parts. If it has the original
        // "Message-ID", mark the placeholder for server-side deletion so as if the user deletes the
        // fully downloaded message later, the server-side deletion is issued.
        let on_server = rfc724_mid == rfc724_mid_orig;
        replace_msg_id.trash(context, on_server).await?;
    }

    let unarchive = match mime_parser.get_header(HeaderDef::ChatGroupMemberRemoved) {
        Some(addr) => context.is_self_addr(addr).await?,
        None => true,
    };
    if unarchive {
        chat_id.unarchive_if_not_muted(context, state).await?;
    }

    info!(
        context,
        "Message has {icnt} parts and is assigned to chat #{chat_id}."
    );

    if !chat_id.is_trash() && !hidden {
        let mut chat = Chat::load_from_db(context, chat_id).await?;
        let mut update_param = false;

        // In contrast to most other update-timestamps,
        // use `sort_timestamp` instead of `sent_timestamp` for the subject-timestamp comparison.
        // This way, `LastSubject` actually refers to the most recent message _shown_ in the chat.
        if chat
            .param
            .update_timestamp(Param::SubjectTimestamp, sort_timestamp)?
        {
            // write the last subject even if empty -
            // otherwise a reply may get an outdated subject.
            let subject = mime_parser.get_subject().unwrap_or_default();

            chat.param.set(Param::LastSubject, subject);
            update_param = true;
        }

        if chat.is_unpromoted() {
            chat.param.remove(Param::Unpromoted);
            update_param = true;
        }
        if update_param {
            chat.update_param(context).await?;
        }
    }

    // Normally outgoing MDNs sent by us never appear in mailboxes, but Gmail saves all
    // outgoing messages, including MDNs, to the Sent folder. If we detect such saved MDN,
    // delete it.
    let needs_delete_job =
        !mime_parser.incoming && is_mdn && is_dc_message == MessengerMessage::Yes;

    Ok(ReceivedMsg {
        chat_id,
        state,
        hidden,
        sort_timestamp,
        msg_ids: created_db_entries,
        needs_delete_job,
    })
}

/// Checks for "Chat-Edit" and "Chat-Delete" headers,
/// and edits/deletes existing messages accordingly.
///
/// Returns `true` if this message is an edit/deletion request.
async fn handle_edit_delete(
    context: &Context,
    mime_parser: &MimeMessage,
    from_id: ContactId,
) -> Result<()> {
    if let Some(rfc724_mid) = mime_parser.get_header(HeaderDef::ChatEdit) {
        if let Some(original_msg_id) = rfc724_mid_exists(context, rfc724_mid).await? {
            if let Some(mut original_msg) =
                Message::load_from_db_optional(context, original_msg_id).await?
            {
                if original_msg.from_id == from_id {
                    if let Some(part) = mime_parser.parts.first() {
                        let edit_msg_showpadlock = part
                            .param
                            .get_bool(Param::GuaranteeE2ee)
                            .unwrap_or_default();
                        if edit_msg_showpadlock || !original_msg.get_showpadlock() {
                            let new_text =
                                part.msg.strip_prefix(EDITED_PREFIX).unwrap_or(&part.msg);
                            chat::save_text_edit_to_db(context, &mut original_msg, new_text)
                                .await?;
                        } else {
                            warn!(context, "Edit message: Not encrypted.");
                        }
                    }
                } else {
                    warn!(context, "Edit message: Bad sender.");
                }
            } else {
                warn!(context, "Edit message: Database entry does not exist.");
            }
        } else {
            warn!(
                context,
                "Edit message: rfc724_mid {rfc724_mid:?} not found."
            );
        }
    } else if let Some(rfc724_mid_list) = mime_parser.get_header(HeaderDef::ChatDelete) {
        if let Some(part) = mime_parser.parts.first() {
            // See `message::delete_msgs_ex()`, unlike edit requests, DC doesn't send unencrypted
            // deletion requests, so there's no need to support them.
            if part.param.get_bool(Param::GuaranteeE2ee).unwrap_or(false) {
                let mut modified_chat_ids = HashSet::new();
                let mut msg_ids = Vec::new();

                let rfc724_mid_vec: Vec<&str> = rfc724_mid_list.split_whitespace().collect();
                for rfc724_mid in rfc724_mid_vec {
                    if let Some(msg_id) = message::rfc724_mid_exists(context, rfc724_mid).await? {
                        if let Some(msg) = Message::load_from_db_optional(context, msg_id).await? {
                            if msg.from_id == from_id {
                                message::delete_msg_locally(context, &msg).await?;
                                msg_ids.push(msg.id);
                                modified_chat_ids.insert(msg.chat_id);
                            } else {
                                warn!(context, "Delete message: Bad sender.");
                            }
                        } else {
                            warn!(context, "Delete message: Database entry does not exist.");
                        }
                    } else {
                        warn!(context, "Delete message: {rfc724_mid:?} not found.");
                    }
                }
                message::delete_msgs_locally_done(context, &msg_ids, modified_chat_ids).await?;
            } else {
                warn!(context, "Delete message: Not encrypted.");
            }
        }
    }
    Ok(())
}

async fn tweak_sort_timestamp(
    context: &Context,
    mime_parser: &mut MimeMessage,
    silent: bool,
    chat_id: ChatId,
    sort_timestamp: i64,
) -> Result<i64> {
    // Ensure replies to messages are sorted after the parent message.
    //
    // This is useful in a case where sender clocks are not
    // synchronized and parent message has a Date: header with a
    // timestamp higher than reply timestamp.
    //
    // This does not help if parent message arrives later than the
    // reply.
    let parent_timestamp = mime_parser.get_parent_timestamp(context).await?;
    let mut sort_timestamp = parent_timestamp.map_or(sort_timestamp, |parent_timestamp| {
        std::cmp::max(sort_timestamp, parent_timestamp)
    });

    // If the message should be silent,
    // set the timestamp to be no more than the same as last message
    // so that the chat is not sorted to the top of the chatlist.
    if silent {
        let last_msg_timestamp = if let Some(t) = chat_id.get_timestamp(context).await? {
            t
        } else {
            chat_id.created_timestamp(context).await?
        };
        sort_timestamp = std::cmp::min(sort_timestamp, last_msg_timestamp);
    }
    Ok(sort_timestamp)
}

/// Saves attached locations to the database.
///
/// Emits an event if at least one new location was added.
async fn save_locations(
    context: &Context,
    mime_parser: &MimeMessage,
    chat_id: ChatId,
    from_id: ContactId,
    msg_id: MsgId,
) -> Result<()> {
    if chat_id.is_special() {
        // Do not save locations for trashed messages.
        return Ok(());
    }

    let mut send_event = false;

    if let Some(message_kml) = &mime_parser.message_kml {
        if let Some(newest_location_id) =
            location::save(context, chat_id, from_id, &message_kml.locations, true).await?
        {
            location::set_msg_location_id(context, msg_id, newest_location_id).await?;
            send_event = true;
        }
    }

    if let Some(location_kml) = &mime_parser.location_kml {
        if let Some(addr) = &location_kml.addr {
            let contact = Contact::get_by_id(context, from_id).await?;
            if contact.get_addr().to_lowercase() == addr.to_lowercase() {
                if location::save(context, chat_id, from_id, &location_kml.locations, false)
                    .await?
                    .is_some()
                {
                    send_event = true;
                }
            } else {
                warn!(
                    context,
                    "Address in location.kml {:?} is not the same as the sender address {:?}.",
                    addr,
                    contact.get_addr()
                );
            }
        }
    }
    if send_event {
        context.emit_location_changed(Some(from_id)).await?;
    }
    Ok(())
}

async fn lookup_chat_by_reply(
    context: &Context,
    mime_parser: &MimeMessage,
    parent: &Message,
    is_partial_download: &Option<u32>,
) -> Result<Option<(ChatId, Blocked)>> {
    // If the message is encrypted and has group ID,
    // lookup by reply should never be needed
    // as we can directly assign the message to the chat
    // by its group ID.
    ensure_and_debug_assert!(
        mime_parser.get_chat_group_id().is_none() || !mime_parser.was_encrypted(),
        "Encrypted message has group ID {}",
        mime_parser.get_chat_group_id().unwrap_or_default(),
    );

    // Try to assign message to the same chat as the parent message.
    let Some(parent_chat_id) = ChatId::lookup_by_message(parent) else {
        return Ok(None);
    };

    // If this was a private message just to self, it was probably a private reply.
    // It should not go into the group then, but into the private chat.
    if is_probably_private_reply(context, mime_parser, parent_chat_id).await? {
        return Ok(None);
    }

    // If the parent chat is a 1:1 chat, and the sender added
    // a new person to TO/CC, then the message should not go to the 1:1 chat, but to a
    // newly created ad-hoc group.
    let parent_chat = Chat::load_from_db(context, parent_chat_id).await?;
    if parent_chat.typ == Chattype::Single && mime_parser.recipients.len() > 1 {
        return Ok(None);
    }

    // Do not assign unencrypted messages to encrypted chats.
    if is_partial_download.is_none()
        && parent_chat.is_encrypted(context).await?
        && !mime_parser.was_encrypted()
    {
        return Ok(None);
    }

    info!(
        context,
        "Assigning message to {parent_chat_id} as it's a reply to {}.", parent.rfc724_mid
    );
    Ok(Some((parent_chat.id, parent_chat.blocked)))
}

async fn lookup_or_create_adhoc_group(
    context: &Context,
    mime_parser: &MimeMessage,
    to_ids: &[Option<ContactId>],
    allow_creation: bool,
    create_blocked: Blocked,
    is_partial_download: bool,
) -> Result<Option<(ChatId, Blocked, bool)>> {
    // Partial download may be an encrypted message with protected Subject header. We do not want to
    // create a group with "..." or "Encrypted message" as a subject. The same is for undecipherable
    // messages. Instead, assign the message to 1:1 chat with the sender.
    if is_partial_download {
        info!(
            context,
            "Ad-hoc group cannot be created from partial download."
        );
        return Ok(None);
    }
    if mime_parser.decrypting_failed {
        warn!(
            context,
            "Not creating ad-hoc group for message that cannot be decrypted."
        );
        return Ok(None);
    }

    // Lookup address-contact by the From address.
    let fingerprint = None;
    let find_key_contact_by_addr = false;
    let prevent_rename = should_prevent_rename(mime_parser);
    let (from_id, _from_id_blocked, _incoming_origin) = from_field_to_contact_id(
        context,
        &mime_parser.from,
        fingerprint,
        prevent_rename,
        find_key_contact_by_addr,
    )
    .await?
    .context("Cannot lookup address-contact by the From field")?;

    let grpname = mime_parser
        .get_header(HeaderDef::ChatGroupName)
        .map(|s| s.to_string())
        .unwrap_or_else(|| {
            mime_parser
                .get_subject()
                .map(|s| remove_subject_prefix(&s))
                .unwrap_or_else(|| "👥📧".to_string())
        });
    let to_ids: Vec<ContactId> = to_ids.iter().filter_map(|x| *x).collect();
    let mut contact_ids = Vec::with_capacity(to_ids.len() + 1);
    contact_ids.extend(&to_ids);
    if !contact_ids.contains(&from_id) {
        contact_ids.push(from_id);
    }
    let trans_fn = |t: &mut rusqlite::Transaction| {
        t.pragma_update(None, "query_only", "0")?;
        t.execute(
            "CREATE TEMP TABLE temp.contacts (
                id INTEGER PRIMARY KEY
            ) STRICT",
            (),
        )?;
        let mut stmt = t.prepare("INSERT INTO temp.contacts(id) VALUES (?)")?;
        for &id in &contact_ids {
            stmt.execute((id,))?;
        }
        let val = t
            .query_row(
                "SELECT c.id, c.blocked
                FROM chats c INNER JOIN msgs m ON c.id=m.chat_id
                WHERE m.hidden=0 AND c.grpid='' AND c.name=?
                AND (SELECT COUNT(*) FROM chats_contacts
                     WHERE chat_id=c.id
                     AND add_timestamp >= remove_timestamp)=?
                AND (SELECT COUNT(*) FROM chats_contacts
                     WHERE chat_id=c.id
                     AND contact_id NOT IN (SELECT id FROM temp.contacts)
                     AND add_timestamp >= remove_timestamp)=0
                ORDER BY m.timestamp DESC",
                (&grpname, contact_ids.len()),
                |row| {
                    let id: ChatId = row.get(0)?;
                    let blocked: Blocked = row.get(1)?;
                    Ok((id, blocked))
                },
            )
            .optional()?;
        t.execute("DROP TABLE temp.contacts", ())?;
        Ok(val)
    };
    let query_only = true;
    if let Some((chat_id, blocked)) = context.sql.transaction_ex(query_only, trans_fn).await? {
        info!(
            context,
            "Assigning message to ad-hoc group {chat_id} with matching name and members."
        );
        return Ok(Some((chat_id, blocked, false)));
    }
    if !allow_creation {
        return Ok(None);
    }
    Ok(create_adhoc_group(
        context,
        mime_parser,
        create_blocked,
        from_id,
        &to_ids,
        &grpname,
    )
    .await
    .context("Could not create ad hoc group")?
    .map(|(chat_id, blocked)| (chat_id, blocked, true)))
}

/// If this method returns true, the message shall be assigned to the 1:1 chat with the sender.
/// If it returns false, it shall be assigned to the parent chat.
async fn is_probably_private_reply(
    context: &Context,
    mime_parser: &MimeMessage,
    parent_chat_id: ChatId,
) -> Result<bool> {
    // Message cannot be a private reply if it has an explicit Chat-Group-ID header.
    if mime_parser.get_chat_group_id().is_some() {
        return Ok(false);
    }

    // Usually we don't want to show private replies in the parent chat, but in the
    // 1:1 chat with the sender.
    //
    // There is one exception: Classical MUA replies to two-member groups
    // should be assigned to the group chat. We restrict this exception to classical emails, as chat-group-messages
    // contain a Chat-Group-Id header and can be sorted into the correct chat this way.

    if mime_parser.recipients.len() != 1 {
        return Ok(false);
    }

    if !mime_parser.has_chat_version() {
        let chat_contacts = chat::get_chat_contacts(context, parent_chat_id).await?;
        if chat_contacts.len() == 2 && chat_contacts.contains(&ContactId::SELF) {
            return Ok(false);
        }
    }

    Ok(true)
}

/// This function tries to extract the group-id from the message and create a new group
/// chat with this ID. If there is no group-id and there are more
/// than two members, a new ad hoc group is created.
///
/// On success the function returns the created (chat_id, chat_blocked) tuple.
#[expect(clippy::too_many_arguments)]
async fn create_group(
    context: &Context,
    mime_parser: &mut MimeMessage,
    is_partial_download: bool,
    create_blocked: Blocked,
    from_id: ContactId,
    to_ids: &[Option<ContactId>],
    past_ids: &[Option<ContactId>],
    grpid: &str,
) -> Result<Option<(ChatId, Blocked)>> {
    let to_ids_flat: Vec<ContactId> = to_ids.iter().filter_map(|x| *x).collect();
    let mut chat_id = None;
    let mut chat_id_blocked = Default::default();

    if chat_id.is_none()
            && !mime_parser.is_mailinglist_message()
            && !grpid.is_empty()
            && mime_parser.get_header(HeaderDef::ChatGroupName).is_some()
            // otherwise, a pending "quit" message may pop up
            && mime_parser.get_header(HeaderDef::ChatGroupMemberRemoved).is_none()
    {
        // Group does not exist but should be created.
        let grpname = mime_parser
            .get_header(HeaderDef::ChatGroupName)
            .context("Chat-Group-Name vanished")?
            // Workaround for the "Space added before long group names after MIME
            // serialization/deserialization #3650" issue. DC itself never creates group names with
            // leading/trailing whitespace.
            .trim();
        let new_chat_id = ChatId::create_multiuser_record(
            context,
            Chattype::Group,
            grpid,
            grpname,
            create_blocked,
            None,
            mime_parser.timestamp_sent,
        )
        .await
        .with_context(|| format!("Failed to create group '{grpname}' for grpid={grpid}"))?;

        chat_id = Some(new_chat_id);
        chat_id_blocked = create_blocked;

        // Create initial member list.
        if let Some(mut chat_group_member_timestamps) = mime_parser.chat_group_member_timestamps() {
            let mut new_to_ids = to_ids.to_vec();
            if !new_to_ids.contains(&Some(from_id)) {
                new_to_ids.insert(0, Some(from_id));
                chat_group_member_timestamps.insert(0, mime_parser.timestamp_sent);
            }

            update_chats_contacts_timestamps(
                context,
                new_chat_id,
                None,
                &new_to_ids,
                past_ids,
                &chat_group_member_timestamps,
            )
            .await?;
        } else {
            let mut members = vec![ContactId::SELF];
            if !from_id.is_special() {
                members.push(from_id);
            }
            members.extend(to_ids_flat);

            // Add all members with 0 timestamp
            // because we don't know the real timestamp of their addition.
            // This will allow other senders who support
            // `Chat-Group-Member-Timestamps` to overwrite
            // timestamps later.
            let timestamp = 0;

            chat::add_to_chat_contacts_table(context, timestamp, new_chat_id, &members).await?;
        }

        context.emit_event(EventType::ChatModified(new_chat_id));
        chatlist_events::emit_chatlist_changed(context);
        chatlist_events::emit_chatlist_item_changed(context, new_chat_id);
    }

    if let Some(chat_id) = chat_id {
        Ok(Some((chat_id, chat_id_blocked)))
    } else if is_partial_download || mime_parser.decrypting_failed {
        // It is possible that the message was sent to a valid,
        // yet unknown group, which was rejected because
        // Chat-Group-Name, which is in the encrypted part, was
        // not found. We can't create a properly named group in
        // this case, so assign error message to 1:1 chat with the
        // sender instead.
        Ok(None)
    } else {
        // The message was decrypted successfully, but contains a late "quit" or otherwise
        // unwanted message.
        info!(context, "Message belongs to unwanted group (TRASH).");
        Ok(Some((DC_CHAT_ID_TRASH, Blocked::Not)))
    }
}

async fn update_chats_contacts_timestamps(
    context: &Context,
    chat_id: ChatId,
    ignored_id: Option<ContactId>,
    to_ids: &[Option<ContactId>],
    past_ids: &[Option<ContactId>],
    chat_group_member_timestamps: &[i64],
) -> Result<bool> {
    let expected_timestamps_count = to_ids.len() + past_ids.len();

    if chat_group_member_timestamps.len() != expected_timestamps_count {
        warn!(
            context,
            "Chat-Group-Member-Timestamps has wrong number of timestamps, got {}, expected {}.",
            chat_group_member_timestamps.len(),
            expected_timestamps_count
        );
        return Ok(false);
    }

    let mut modified = false;

    context
        .sql
        .transaction(|transaction| {
            let mut add_statement = transaction.prepare(
                "INSERT INTO chats_contacts (chat_id, contact_id, add_timestamp)
                 VALUES                     (?1,      ?2,         ?3)
                 ON CONFLICT (chat_id, contact_id)
                 DO
                   UPDATE SET add_timestamp=?3
                   WHERE ?3>add_timestamp AND ?3>=remove_timestamp",
            )?;

            for (contact_id, ts) in iter::zip(
                to_ids.iter(),
                chat_group_member_timestamps.iter().take(to_ids.len()),
            ) {
                if let Some(contact_id) = contact_id {
                    if Some(*contact_id) != ignored_id {
                        // It could be that member was already added,
                        // but updated addition timestamp
                        // is also a modification worth notifying about.
                        modified |= add_statement.execute((chat_id, contact_id, ts))? > 0;
                    }
                }
            }

            let mut remove_statement = transaction.prepare(
                "INSERT INTO chats_contacts (chat_id, contact_id, remove_timestamp)
                 VALUES                     (?1,      ?2,         ?3)
                 ON CONFLICT (chat_id, contact_id)
                 DO
                   UPDATE SET remove_timestamp=?3
                   WHERE ?3>remove_timestamp AND ?3>add_timestamp",
            )?;

            for (contact_id, ts) in iter::zip(
                past_ids.iter(),
                chat_group_member_timestamps.iter().skip(to_ids.len()),
            ) {
                if let Some(contact_id) = contact_id {
                    // It could be that member was already removed,
                    // but updated removal timestamp
                    // is also a modification worth notifying about.
                    modified |= remove_statement.execute((chat_id, contact_id, ts))? > 0;
                }
            }

            Ok(())
        })
        .await?;

    Ok(modified)
}

/// The return type of [apply_group_changes].
/// Contains information on which system messages
/// should be shown in the chat.
#[derive(Default)]
struct GroupChangesInfo {
    /// Optional: A better message that should replace the original system message.
    /// If this is an empty string, the original system message should be trashed.
    better_msg: Option<String>,
    /// Added/removed contact `better_msg` refers to.
    added_removed_id: Option<ContactId>,
    /// If true, the user should not be notified about the group change.
    silent: bool,
    /// A list of additional group changes messages that should be shown in the chat.
    extra_msgs: Vec<(String, SystemMessage, Option<ContactId>)>,
}

/// Apply group member list, name, avatar and protection status changes from the MIME message.
///
/// Returns [GroupChangesInfo].
///
/// * `to_ids` - contents of the `To` and `Cc` headers.
/// * `past_ids` - contents of the `Chat-Group-Past-Members` header.
async fn apply_group_changes(
    context: &Context,
    mime_parser: &mut MimeMessage,
    chat: &mut Chat,
    from_id: ContactId,
    to_ids: &[Option<ContactId>],
    past_ids: &[Option<ContactId>],
) -> Result<GroupChangesInfo> {
    let to_ids_flat: Vec<ContactId> = to_ids.iter().filter_map(|x| *x).collect();
    ensure!(chat.typ == Chattype::Group);
    ensure!(!chat.id.is_special());

    let mut send_event_chat_modified = false;
    let (mut removed_id, mut added_id) = (None, None);
    let mut better_msg = None;
    let mut silent = false;
    let chat_contacts =
        HashSet::<ContactId>::from_iter(chat::get_chat_contacts(context, chat.id).await?);
    let is_from_in_chat =
        !chat_contacts.contains(&ContactId::SELF) || chat_contacts.contains(&from_id);

    if let Some(removed_addr) = mime_parser.get_header(HeaderDef::ChatGroupMemberRemoved) {
        if !is_from_in_chat {
            better_msg = Some(String::new());
        } else if let Some(removed_fpr) =
            mime_parser.get_header(HeaderDef::ChatGroupMemberRemovedFpr)
        {
            removed_id = lookup_key_contact_by_fingerprint(context, removed_fpr).await?;
        } else {
            // Removal message sent by a legacy Delta Chat client.
            removed_id =
                lookup_key_contact_by_address(context, removed_addr, Some(chat.id)).await?;
        }
        if let Some(id) = removed_id {
            better_msg = if id == from_id {
                silent = true;
                Some(stock_str::msg_group_left_local(context, from_id).await)
            } else {
                Some(stock_str::msg_del_member_local(context, id, from_id).await)
            };
        } else {
            warn!(context, "Removed {removed_addr:?} has no contact id.")
        }
    } else if let Some(added_addr) = mime_parser.get_header(HeaderDef::ChatGroupMemberAdded) {
        if !is_from_in_chat {
            better_msg = Some(String::new());
        } else if let Some(key) = mime_parser.gossiped_keys.get(added_addr) {
            // TODO: if gossiped keys contain the same address multiple times,
            // we may lookup the wrong contact.
            // This can be fixed by looking at ChatGroupMemberAddedFpr,
            // just like we look at ChatGroupMemberRemovedFpr.
            // The result of the error is that info message
            // may contain display name of the wrong contact.
            let fingerprint = key.public_key.dc_fingerprint().hex();
            if let Some(contact_id) =
                lookup_key_contact_by_fingerprint(context, &fingerprint).await?
            {
                added_id = Some(contact_id);
                better_msg =
                    Some(stock_str::msg_add_member_local(context, contact_id, from_id).await);
            } else {
                warn!(context, "Added {added_addr:?} has no contact id.");
            }
        } else {
            warn!(context, "Added {added_addr:?} has no gossiped key.");
        }
    }

    if is_from_in_chat {
        apply_chat_name_and_avatar_changes(
            context,
            mime_parser,
            from_id,
            chat,
            &mut send_event_chat_modified,
            &mut better_msg,
        )
        .await?;

        if chat.member_list_is_stale(context).await? {
            info!(context, "Member list is stale.");
            let mut new_members: HashSet<ContactId> =
                HashSet::from_iter(to_ids_flat.iter().copied());
            new_members.insert(ContactId::SELF);
            if !from_id.is_special() {
                new_members.insert(from_id);
            }

            context
                .sql
                .transaction(|transaction| {
                    // Remove all contacts and tombstones.
                    transaction.execute(
                        "DELETE FROM chats_contacts
                         WHERE chat_id=?",
                        (chat.id,),
                    )?;

                    // Insert contacts with default timestamps of 0.
                    let mut statement = transaction.prepare(
                        "INSERT INTO chats_contacts (chat_id, contact_id)
                         VALUES                     (?,       ?)",
                    )?;
                    for contact_id in &new_members {
                        statement.execute((chat.id, contact_id))?;
                    }

                    Ok(())
                })
                .await?;
            send_event_chat_modified = true;
        } else if let Some(ref chat_group_member_timestamps) =
            mime_parser.chat_group_member_timestamps()
        {
            send_event_chat_modified |= update_chats_contacts_timestamps(
                context,
                chat.id,
                Some(from_id),
                to_ids,
                past_ids,
                chat_group_member_timestamps,
            )
            .await?;
        } else {
            let mut new_members: HashSet<ContactId>;
            // True if a Delta Chat client has explicitly and really added our primary address to an
            // already existing group.
            let self_added =
                if let Some(added_addr) = mime_parser.get_header(HeaderDef::ChatGroupMemberAdded) {
                    addr_cmp(&context.get_primary_self_addr().await?, added_addr)
                        && !chat_contacts.contains(&ContactId::SELF)
                } else {
                    false
                };
            if self_added {
                new_members = HashSet::from_iter(to_ids_flat.iter().copied());
                new_members.insert(ContactId::SELF);
                if !from_id.is_special() {
                    new_members.insert(from_id);
                }
            } else {
                new_members = chat_contacts.clone();
            }

            // Allow non-Delta Chat MUAs to add members.
            if mime_parser.get_header(HeaderDef::ChatVersion).is_none() {
                // Don't delete any members locally, but instead add absent ones to provide group
                // membership consistency for all members:
                new_members.extend(to_ids_flat.iter());
            }

            // Apply explicit addition if any.
            if let Some(added_id) = added_id {
                new_members.insert(added_id);
            }

            // Apply explicit removal if any.
            if let Some(removed_id) = removed_id {
                new_members.remove(&removed_id);
            }

            if new_members != chat_contacts {
                chat::update_chat_contacts_table(
                    context,
                    mime_parser.timestamp_sent,
                    chat.id,
                    &new_members,
                )
                .await?;
                send_event_chat_modified = true;
            }
        }

        chat.id
            .update_timestamp(
                context,
                Param::MemberListTimestamp,
                mime_parser.timestamp_sent,
            )
            .await?;
    }

    let new_chat_contacts = HashSet::<ContactId>::from_iter(
        chat::get_chat_contacts(context, chat.id)
            .await?
            .iter()
            .copied(),
    );

    // These are for adding info messages about implicit membership changes.
    let mut added_ids: HashSet<ContactId> = new_chat_contacts
        .difference(&chat_contacts)
        .copied()
        .collect();
    let mut removed_ids: HashSet<ContactId> = chat_contacts
        .difference(&new_chat_contacts)
        .copied()
        .collect();

    if let Some(added_id) = added_id {
        if !added_ids.remove(&added_id) && added_id != ContactId::SELF {
            // No-op "Member added" message. An exception is self-addition messages because they at
            // least must be shown when a chat is created on our side.
            info!(context, "No-op 'Member added' message (TRASH)");
            better_msg = Some(String::new());
        }
    }
    if let Some(removed_id) = removed_id {
        removed_ids.remove(&removed_id);
    }
    let group_changes_msgs = if !chat_contacts.contains(&ContactId::SELF)
        && new_chat_contacts.contains(&ContactId::SELF)
    {
        Vec::new()
    } else {
        group_changes_msgs(context, &added_ids, &removed_ids, chat.id).await?
    };

    if send_event_chat_modified {
        context.emit_event(EventType::ChatModified(chat.id));
        chatlist_events::emit_chatlist_item_changed(context, chat.id);
    }
    Ok(GroupChangesInfo {
        better_msg,
        added_removed_id: if added_id.is_some() {
            added_id
        } else {
            removed_id
        },
        silent,
        extra_msgs: group_changes_msgs,
    })
}

/// Applies incoming changes to the group's or broadcast channel's name and avatar.
///
/// - `send_event_chat_modified` is set to `true` if ChatModified event should be sent
/// - `better_msg` is filled with an info message about name change, if necessary
async fn apply_chat_name_and_avatar_changes(
    context: &Context,
    mime_parser: &MimeMessage,
    from_id: ContactId,
    chat: &mut Chat,
    send_event_chat_modified: &mut bool,
    better_msg: &mut Option<String>,
) -> Result<()> {
    // ========== Apply chat name changes ==========

    let group_name_timestamp = mime_parser
        .get_header(HeaderDef::ChatGroupNameTimestamp)
        .and_then(|s| s.parse::<i64>().ok());

    if let Some(old_name) = mime_parser
        .get_header(HeaderDef::ChatGroupNameChanged)
        .map(|s| s.trim())
        .or(match group_name_timestamp {
            Some(0) => None,
            Some(_) => Some(chat.name.as_str()),
            None => None,
        })
    {
        if let Some(grpname) = mime_parser
            .get_header(HeaderDef::ChatGroupName)
            .map(|grpname| grpname.trim())
            .filter(|grpname| grpname.len() < 200)
        {
            let grpname = &sanitize_single_line(grpname);

            let chat_group_name_timestamp =
                chat.param.get_i64(Param::GroupNameTimestamp).unwrap_or(0);
            let group_name_timestamp = group_name_timestamp.unwrap_or(mime_parser.timestamp_sent);
            // To provide group name consistency, compare names if timestamps are equal.
            if (chat_group_name_timestamp, grpname) < (group_name_timestamp, &chat.name)
                && chat
                    .id
                    .update_timestamp(context, Param::GroupNameTimestamp, group_name_timestamp)
                    .await?
                && grpname != &chat.name
            {
                info!(context, "Updating grpname for chat {}.", chat.id);
                context
                    .sql
                    .execute("UPDATE chats SET name=? WHERE id=?;", (grpname, chat.id))
                    .await?;
                *send_event_chat_modified = true;
            }
            if mime_parser
                .get_header(HeaderDef::ChatGroupNameChanged)
                .is_some()
            {
                let old_name = &sanitize_single_line(old_name);
                better_msg.get_or_insert(
                    stock_str::msg_grp_name(context, old_name, grpname, from_id).await,
                );
            }
        }
    }

    // ========== Apply chat avatar changes ==========

    if let (Some(value), None) = (mime_parser.get_header(HeaderDef::ChatContent), &better_msg) {
        if value == "group-avatar-changed" {
            if let Some(avatar_action) = &mime_parser.group_avatar {
                // this is just an explicit message containing the group-avatar,
                // apart from that, the group-avatar is send along with various other messages
                better_msg.get_or_insert(match avatar_action {
                    AvatarAction::Delete => stock_str::msg_grp_img_deleted(context, from_id).await,
                    AvatarAction::Change(_) => {
                        stock_str::msg_grp_img_changed(context, from_id).await
                    }
                });
            }
        }
    }

    if let Some(avatar_action) = &mime_parser.group_avatar {
        info!(context, "Group-avatar change for {}.", chat.id);
        if chat
            .param
            .update_timestamp(Param::AvatarTimestamp, mime_parser.timestamp_sent)?
        {
            match avatar_action {
                AvatarAction::Change(profile_image) => {
                    chat.param.set(Param::ProfileImage, profile_image);
                }
                AvatarAction::Delete => {
                    chat.param.remove(Param::ProfileImage);
                }
            };
            chat.update_param(context).await?;
            *send_event_chat_modified = true;
        }
    }

    Ok(())
}

/// Returns a list of strings that should be shown as info messages, informing about group membership changes.
async fn group_changes_msgs(
    context: &Context,
    added_ids: &HashSet<ContactId>,
    removed_ids: &HashSet<ContactId>,
    chat_id: ChatId,
) -> Result<Vec<(String, SystemMessage, Option<ContactId>)>> {
    let mut group_changes_msgs: Vec<(String, SystemMessage, Option<ContactId>)> = Vec::new();
    if !added_ids.is_empty() {
        warn!(
            context,
            "Implicit addition of {added_ids:?} to chat {chat_id}."
        );
    }
    if !removed_ids.is_empty() {
        warn!(
            context,
            "Implicit removal of {removed_ids:?} from chat {chat_id}."
        );
    }
    group_changes_msgs.reserve(added_ids.len() + removed_ids.len());
    for contact_id in added_ids {
        group_changes_msgs.push((
            stock_str::msg_add_member_local(context, *contact_id, ContactId::UNDEFINED).await,
            SystemMessage::MemberAddedToGroup,
            Some(*contact_id),
        ));
    }
    for contact_id in removed_ids {
        group_changes_msgs.push((
            stock_str::msg_del_member_local(context, *contact_id, ContactId::UNDEFINED).await,
            SystemMessage::MemberRemovedFromGroup,
            Some(*contact_id),
        ));
    }

    Ok(group_changes_msgs)
}

static LIST_ID_REGEX: LazyLock<Regex> = LazyLock::new(|| Regex::new(r"^(.+)<(.+)>$").unwrap());

fn mailinglist_header_listid(list_id_header: &str) -> Result<String> {
    Ok(match LIST_ID_REGEX.captures(list_id_header) {
        Some(cap) => cap.get(2).context("no match??")?.as_str().trim(),
        None => list_id_header
            .trim()
            .trim_start_matches('<')
            .trim_end_matches('>'),
    }
    .to_string())
}

/// Create or lookup a mailing list or incoming broadcast channel chat.
///
/// `list_id_header` contains the Id that must be used for the mailing list
/// and has the form `Name <Id>`, `<Id>` or just `Id`.
/// Depending on the mailing list type, `list_id_header`
/// was picked from `ListId:`-header or the `Sender:`-header.
///
/// `mime_parser` is the corresponding message
/// and is used to figure out the mailing list name from different header fields.
///
/// Returns the chat ID,
/// whether it is blocked
/// and if the chat was created by this function
/// (as opposed to being looked up among existing chats).
async fn create_or_lookup_mailinglist_or_broadcast(
    context: &Context,
    allow_creation: bool,
    create_blocked: Blocked,
    list_id_header: &str,
    from_id: ContactId,
    mime_parser: &MimeMessage,
) -> Result<Option<(ChatId, Blocked, bool)>> {
    let listid = mailinglist_header_listid(list_id_header)?;

    if let Some((chat_id, blocked)) = chat::get_chat_id_by_grpid(context, &listid).await? {
        return Ok(Some((chat_id, blocked, false)));
    }

    let chattype = if mime_parser.was_encrypted() {
        Chattype::InBroadcast
    } else {
        Chattype::Mailinglist
    };

    let name = if chattype == Chattype::InBroadcast {
        mime_parser
            .get_header(HeaderDef::ChatGroupName)
            .unwrap_or("Broadcast Channel")
    } else {
        &compute_mailinglist_name(list_id_header, &listid, mime_parser)
    };

    if allow_creation {
        // Broadcast channel / mailinglist does not exist but should be created
        let param = mime_parser.list_post.as_ref().map(|list_post| {
            let mut p = Params::new();
            p.set(Param::ListPost, list_post);
            p.to_string()
        });

        let chat_id = ChatId::create_multiuser_record(
            context,
            chattype,
            &listid,
            name,
            create_blocked,
            param,
            mime_parser.timestamp_sent,
        )
        .await
        .with_context(|| {
            format!(
                "failed to create mailinglist '{}' for grpid={}",
                &name, &listid
            )
        })?;

        if chattype == Chattype::InBroadcast {
            chat::add_to_chat_contacts_table(
                context,
                mime_parser.timestamp_sent,
                chat_id,
                &[from_id],
            )
            .await?;
        }
<<<<<<< HEAD

        context.emit_event(EventType::ChatModified(chat_id));
        chatlist_events::emit_chatlist_changed(context);
        chatlist_events::emit_chatlist_item_changed(context, chat_id);

        Ok(Some((chat_id, create_blocked)))
=======
        Ok(Some((chat_id, blocked, true)))
>>>>>>> 56370c2f
    } else {
        info!(context, "Creating list forbidden by caller.");
        Ok(None)
    }
}

fn compute_mailinglist_name(
    list_id_header: &str,
    listid: &str,
    mime_parser: &MimeMessage,
) -> String {
    let mut name = match LIST_ID_REGEX
        .captures(list_id_header)
        .and_then(|caps| caps.get(1))
    {
        Some(cap) => cap.as_str().trim().to_string(),
        None => "".to_string(),
    };

    // for mailchimp lists, the name in `ListId` is just a long number.
    // a usable name for these lists is in the `From` header
    // and we can detect these lists by a unique `ListId`-suffix.
    if listid.ends_with(".list-id.mcsv.net") {
        if let Some(display_name) = &mime_parser.from.display_name {
            name.clone_from(display_name);
        }
    }

    // additional names in square brackets in the subject are preferred
    // (as that part is much more visible, we assume, that names is shorter and comes more to the point,
    // than the sometimes longer part from ListId)
    let subject = mime_parser.get_subject().unwrap_or_default();
    static SUBJECT: LazyLock<Regex> =
        LazyLock::new(|| Regex::new(r"^.{0,5}\[(.+?)\](\s*\[.+\])?").unwrap()); // remove square brackets around first name
    if let Some(cap) = SUBJECT.captures(&subject) {
        name = cap[1].to_string() + cap.get(2).map_or("", |m| m.as_str());
    }

    // if we do not have a name yet and `From` indicates, that this is a notification list,
    // a usable name is often in the `From` header (seen for several parcel service notifications).
    // same, if we do not have a name yet and `List-Id` has a known suffix (`.xt.local`)
    //
    // this pattern is similar to mailchimp above, however,
    // with weaker conditions and does not overwrite existing names.
    if name.is_empty()
        && (mime_parser.from.addr.contains("noreply")
            || mime_parser.from.addr.contains("no-reply")
            || mime_parser.from.addr.starts_with("notifications@")
            || mime_parser.from.addr.starts_with("newsletter@")
            || listid.ends_with(".xt.local"))
    {
        if let Some(display_name) = &mime_parser.from.display_name {
            name.clone_from(display_name);
        }
    }

    // as a last resort, use the ListId as the name
    // but strip some known, long hash prefixes
    if name.is_empty() {
        // 51231231231231231231231232869f58.xing.com -> xing.com
        static PREFIX_32_CHARS_HEX: LazyLock<Regex> =
            LazyLock::new(|| Regex::new(r"([0-9a-fA-F]{32})\.(.{6,})").unwrap());
        if let Some(cap) = PREFIX_32_CHARS_HEX
            .captures(listid)
            .and_then(|caps| caps.get(2))
        {
            name = cap.as_str().to_string();
        } else {
            name = listid.to_string();
        }
    }

    sanitize_single_line(&name)
}

/// Set ListId param on the contact and ListPost param the chat.
/// Only called for incoming messages since outgoing messages never have a
/// List-Post header, anyway.
async fn apply_mailinglist_changes(
    context: &Context,
    mime_parser: &MimeMessage,
    chat_id: ChatId,
) -> Result<()> {
    let Some(mailinglist_header) = mime_parser.get_mailinglist_header() else {
        return Ok(());
    };

    let mut chat = Chat::load_from_db(context, chat_id).await?;
    if chat.typ != Chattype::Mailinglist {
        return Ok(());
    }
    let listid = &chat.grpid;

    let new_name = compute_mailinglist_name(mailinglist_header, listid, mime_parser);
    if chat.name != new_name
        && chat_id
            .update_timestamp(
                context,
                Param::GroupNameTimestamp,
                mime_parser.timestamp_sent,
            )
            .await?
    {
        info!(context, "Updating listname for chat {chat_id}.");
        context
            .sql
            .execute("UPDATE chats SET name=? WHERE id=?;", (new_name, chat_id))
            .await?;
        context.emit_event(EventType::ChatModified(chat_id));
    }

    let Some(list_post) = &mime_parser.list_post else {
        return Ok(());
    };

    let list_post = match ContactAddress::new(list_post) {
        Ok(list_post) => list_post,
        Err(err) => {
            warn!(context, "Invalid List-Post: {:#}.", err);
            return Ok(());
        }
    };
    let (contact_id, _) = Contact::add_or_lookup(context, "", &list_post, Origin::Hidden).await?;
    let mut contact = Contact::get_by_id(context, contact_id).await?;
    if contact.param.get(Param::ListId) != Some(listid) {
        contact.param.set(Param::ListId, listid);
        contact.update_param(context).await?;
    }

    if let Some(old_list_post) = chat.param.get(Param::ListPost) {
        if list_post.as_ref() != old_list_post {
            // Apparently the mailing list is using a different List-Post header in each message.
            // Make the mailing list read-only because we wouldn't know which message the user wants to reply to.
            chat.param.remove(Param::ListPost);
            chat.update_param(context).await?;
        }
    } else {
        chat.param.set(Param::ListPost, list_post);
        chat.update_param(context).await?;
    }

    Ok(())
}

async fn apply_out_broadcast_changes(
    context: &Context,
    mime_parser: &MimeMessage,
    chat: &mut Chat,
    from_id: ContactId,
) -> Result<GroupChangesInfo> {
    ensure!(chat.typ == Chattype::OutBroadcast);

    let mut send_event_chat_modified = false;
    let mut better_msg = None;

    if from_id == ContactId::SELF {
        apply_chat_name_and_avatar_changes(
            context,
            mime_parser,
            from_id,
            chat,
            &mut send_event_chat_modified,
            &mut better_msg,
        )
        .await?;
    }

    if let Some(added_fpr) = mime_parser.get_header(HeaderDef::ChatGroupMemberAddedFpr) {
        if from_id == ContactId::SELF {
            let added_id = lookup_key_contact_by_fingerprint(context, added_fpr).await?;
            if let Some(added_id) = added_id {
                if chat::is_contact_in_chat(context, chat.id, added_id).await? {
                    info!(context, "No-op broadcast addition (TRASH)");
                    better_msg.get_or_insert("".to_string());
                } else {
                    chat::add_to_chat_contacts_table(
                        context,
                        mime_parser.timestamp_sent,
                        chat.id,
                        &[added_id],
                    )
                    .await?;
                    let msg =
                        stock_str::msg_add_member_local(context, added_id, ContactId::UNDEFINED)
                            .await;
                    better_msg.get_or_insert(msg);
                    send_event_chat_modified = true;
                }
            } else {
                warn!(context, "Failed to find contact with fpr {added_fpr}");
            }
        }
    } else if let Some(removed_fpr) = mime_parser.get_header(HeaderDef::ChatGroupMemberRemovedFpr) {
        send_event_chat_modified = true;
        let removed_id = lookup_key_contact_by_fingerprint(context, removed_fpr).await?;
        if removed_id == Some(from_id) {
            // The sender of the message left the broadcast channel
            // Silently remove them without notifying the user
            chat::remove_from_chat_contacts_table_without_trace(context, chat.id, from_id).await?;
            info!(context, "Broadcast leave message (TRASH)");
            better_msg = Some("".to_string());
        } else if from_id == ContactId::SELF {
            if let Some(removed_id) = removed_id {
                chat::remove_from_chat_contacts_table_without_trace(context, chat.id, removed_id)
                    .await?;

                better_msg.get_or_insert(
                    stock_str::msg_del_member_local(context, removed_id, ContactId::SELF).await,
                );
            }
        }
    }

    if send_event_chat_modified {
        context.emit_event(EventType::ChatModified(chat.id));
        chatlist_events::emit_chatlist_item_changed(context, chat.id);
    }
    Ok(GroupChangesInfo {
        better_msg,
        added_removed_id: None,
        silent: false,
        extra_msgs: vec![],
    })
}

async fn apply_in_broadcast_changes(
    context: &Context,
    mime_parser: &MimeMessage,
    chat: &mut Chat,
    from_id: ContactId,
) -> Result<GroupChangesInfo> {
    ensure!(chat.typ == Chattype::InBroadcast);

    if let Some(part) = mime_parser.parts.first() {
        if let Some(error) = &part.error {
            warn!(
                context,
                "Not applying broadcast changes from message with error: {error}"
            );
            return Ok(GroupChangesInfo::default());
        }
    }

    let mut send_event_chat_modified = false;
    let mut better_msg = None;

    apply_chat_name_and_avatar_changes(
        context,
        mime_parser,
        from_id,
        chat,
        &mut send_event_chat_modified,
        &mut better_msg,
    )
    .await?;

    if let Some(added_addr) = mime_parser.get_header(HeaderDef::ChatGroupMemberAdded) {
        if context.is_self_addr(added_addr).await? {
            let msg = if chat.is_self_in_chat(context).await? {
                // Self is already in the chat.
                // Probably Alice has two devices and her second device added us again;
                // just hide the message.
                info!(context, "No-op broadcast 'Member added' message (TRASH)");
                "".to_string()
            } else {
                stock_str::msg_you_joined_broadcast(context).await
            };

            better_msg.get_or_insert(msg);
            send_event_chat_modified = true;
        }
    }

    if let Some(removed_fpr) = mime_parser.get_header(HeaderDef::ChatGroupMemberRemovedFpr) {
        // We are not supposed to receive a notification when someone else than self is removed:
        if removed_fpr != self_fingerprint(context).await? {
            logged_debug_assert!(context, false, "Ignoring unexpected removal message");
            return Ok(GroupChangesInfo::default());
        }
        chat::delete_broadcast_secret(context, chat.id).await?;

        if from_id == ContactId::SELF {
            better_msg.get_or_insert(stock_str::msg_you_left_broadcast(context).await);
        } else {
            better_msg.get_or_insert(
                stock_str::msg_del_member_local(context, ContactId::SELF, from_id).await,
            );
        }

        chat::remove_from_chat_contacts_table_without_trace(context, chat.id, ContactId::SELF)
            .await?;
        send_event_chat_modified = true;
    } else if !chat.is_self_in_chat(context).await? {
        chat::add_to_chat_contacts_table(
            context,
            mime_parser.timestamp_sent,
            chat.id,
            &[ContactId::SELF],
        )
        .await?;
        send_event_chat_modified = true;
    }

    if let Some(secret) = mime_parser.get_header(HeaderDef::ChatBroadcastSecret) {
        if validate_broadcast_secret(secret) {
            save_broadcast_secret(context, chat.id, secret).await?;
        } else {
            warn!(context, "Not saving invalid broadcast secret");
        }
    }

    if send_event_chat_modified {
        context.emit_event(EventType::ChatModified(chat.id));
        chatlist_events::emit_chatlist_item_changed(context, chat.id);
    }
    Ok(GroupChangesInfo {
        better_msg,
        added_removed_id: None,
        silent: false,
        extra_msgs: vec![],
    })
}

/// Creates ad-hoc group and returns chat ID on success.
async fn create_adhoc_group(
    context: &Context,
    mime_parser: &MimeMessage,
    create_blocked: Blocked,
    from_id: ContactId,
    to_ids: &[ContactId],
    grpname: &str,
) -> Result<Option<(ChatId, Blocked)>> {
    let mut member_ids: Vec<ContactId> = to_ids.to_vec();
    if !member_ids.contains(&(from_id)) {
        member_ids.push(from_id);
    }
    if !member_ids.contains(&(ContactId::SELF)) {
        member_ids.push(ContactId::SELF);
    }

    if mime_parser.is_mailinglist_message() {
        return Ok(None);
    }
    if mime_parser
        .get_header(HeaderDef::ChatGroupMemberRemoved)
        .is_some()
    {
        info!(
            context,
            "Message removes member from unknown ad-hoc group (TRASH)."
        );
        return Ok(Some((DC_CHAT_ID_TRASH, Blocked::Not)));
    }
    if member_ids.len() < 2 {
        info!(
            context,
            "Not creating ad hoc group with less than 2 members."
        );
        return Ok(None);
    }

    let new_chat_id: ChatId = ChatId::create_multiuser_record(
        context,
        Chattype::Group,
        "", // Ad hoc groups have no ID.
        grpname,
        create_blocked,
        None,
        mime_parser.timestamp_sent,
    )
    .await?;

    info!(
        context,
        "Created ad-hoc group id={new_chat_id}, name={grpname:?}."
    );
    chat::add_to_chat_contacts_table(
        context,
        mime_parser.timestamp_sent,
        new_chat_id,
        &member_ids,
    )
    .await?;

    context.emit_event(EventType::ChatModified(new_chat_id));
    chatlist_events::emit_chatlist_changed(context);
    chatlist_events::emit_chatlist_item_changed(context, new_chat_id);

    Ok(Some((new_chat_id, create_blocked)))
}

#[derive(Debug, PartialEq, Eq)]
enum VerifiedEncryption {
    Verified,
    NotVerified(String), // The string contains the reason why it's not verified
}

/// Checks whether the message is allowed to appear in a protected chat.
///
/// This means that it is encrypted and signed with a verified key.
async fn has_verified_encryption(
    context: &Context,
    mimeparser: &MimeMessage,
    from_id: ContactId,
) -> Result<VerifiedEncryption> {
    use VerifiedEncryption::*;

    if !mimeparser.was_encrypted() {
        return Ok(NotVerified("This message is not encrypted".to_string()));
    };

    if from_id == ContactId::SELF {
        return Ok(Verified);
    }

    let from_contact = Contact::get_by_id(context, from_id).await?;

    let Some(fingerprint) = from_contact.fingerprint() else {
        return Ok(NotVerified(
            "The message was sent without encryption".to_string(),
        ));
    };

    if from_contact.get_verifier_id(context).await?.is_none() {
        return Ok(NotVerified(
            "The message was sent by non-verified contact".to_string(),
        ));
    }

    let signed_with_verified_key = mimeparser
        .signature
        .as_ref()
        .is_some_and(|signature| *signature == fingerprint);
    if signed_with_verified_key {
        Ok(Verified)
    } else {
        Ok(NotVerified(
            "The message was sent with non-verified encryption".to_string(),
        ))
    }
}

async fn mark_recipients_as_verified(
    context: &Context,
    from_id: ContactId,
    mimeparser: &MimeMessage,
) -> Result<()> {
    let verifier_id = Some(from_id).filter(|&id| id != ContactId::SELF);

    // We don't yet send the _verified property in autocrypt headers.
    // Until we do, we instead accept the Chat-Verified header as indication all contacts are verified.
    // TODO: Ignore ChatVerified header once we reset existing verifications.
    let chat_verified = mimeparser.get_header(HeaderDef::ChatVerified).is_some();

    for gossiped_key in mimeparser
        .gossiped_keys
        .values()
        .filter(|gossiped_key| gossiped_key.verified || chat_verified)
    {
        let fingerprint = gossiped_key.public_key.dc_fingerprint().hex();
        let Some(to_id) = lookup_key_contact_by_fingerprint(context, &fingerprint).await? else {
            continue;
        };

        if to_id == ContactId::SELF || to_id == from_id {
            continue;
        }

        mark_contact_id_as_verified(context, to_id, verifier_id).await?;
    }

    Ok(())
}

/// Returns the last message referenced from `References` header if it is in the database.
///
/// For Delta Chat messages it is the last message in the chat of the sender.
async fn get_previous_message(
    context: &Context,
    mime_parser: &MimeMessage,
) -> Result<Option<Message>> {
    if let Some(field) = mime_parser.get_header(HeaderDef::References) {
        if let Some(rfc724mid) = parse_message_ids(field).last() {
            if let Some(msg_id) = rfc724_mid_exists(context, rfc724mid).await? {
                return Message::load_from_db_optional(context, msg_id).await;
            }
        }
    }
    Ok(None)
}

/// Returns the last message referenced from References: header found in the database.
///
/// If none found, tries In-Reply-To: as a fallback for classic MUAs that don't set the
/// References: header.
async fn get_parent_message(
    context: &Context,
    references: Option<&str>,
    in_reply_to: Option<&str>,
) -> Result<Option<Message>> {
    let mut mids = Vec::new();
    if let Some(field) = in_reply_to {
        mids = parse_message_ids(field);
    }
    if let Some(field) = references {
        mids.append(&mut parse_message_ids(field));
    }
    message::get_by_rfc724_mids(context, &mids).await
}

pub(crate) async fn get_prefetch_parent_message(
    context: &Context,
    headers: &[mailparse::MailHeader<'_>],
) -> Result<Option<Message>> {
    get_parent_message(
        context,
        headers.get_header_value(HeaderDef::References).as_deref(),
        headers.get_header_value(HeaderDef::InReplyTo).as_deref(),
    )
    .await
}

/// Looks up contact IDs from the database given the list of recipients.
async fn add_or_lookup_contacts_by_address_list(
    context: &Context,
    address_list: &[SingleInfo],
    origin: Origin,
) -> Result<Vec<Option<ContactId>>> {
    let mut contact_ids = Vec::new();
    for info in address_list {
        let addr = &info.addr;
        if !may_be_valid_addr(addr) {
            contact_ids.push(None);
            continue;
        }
        let display_name = info.display_name.as_deref();
        if let Ok(addr) = ContactAddress::new(addr) {
            let (contact_id, _) =
                Contact::add_or_lookup(context, display_name.unwrap_or_default(), &addr, origin)
                    .await?;
            contact_ids.push(Some(contact_id));
        } else {
            warn!(context, "Contact with address {:?} cannot exist.", addr);
            contact_ids.push(None);
        }
    }

    Ok(contact_ids)
}

/// Looks up contact IDs from the database given the list of recipients.
async fn add_or_lookup_key_contacts(
    context: &Context,
    address_list: &[SingleInfo],
    gossiped_keys: &BTreeMap<String, GossipedKey>,
    fingerprints: &[Fingerprint],
    origin: Origin,
) -> Result<Vec<Option<ContactId>>> {
    let mut contact_ids = Vec::new();
    let mut fingerprint_iter = fingerprints.iter();
    for info in address_list {
        let addr = &info.addr;
        if !may_be_valid_addr(addr) {
            contact_ids.push(None);
            continue;
        }
        let fingerprint: String = if let Some(fp) = fingerprint_iter.next() {
            // Iterator has not ran out of fingerprints yet.
            fp.hex()
        } else if let Some(key) = gossiped_keys.get(addr) {
            key.public_key.dc_fingerprint().hex()
        } else if context.is_self_addr(addr).await? {
            contact_ids.push(Some(ContactId::SELF));
            continue;
        } else {
            contact_ids.push(None);
            continue;
        };
        let display_name = info.display_name.as_deref();
        if let Ok(addr) = ContactAddress::new(addr) {
            let (contact_id, _) = Contact::add_or_lookup_ex(
                context,
                display_name.unwrap_or_default(),
                &addr,
                &fingerprint,
                origin,
            )
            .await?;
            contact_ids.push(Some(contact_id));
        } else {
            warn!(context, "Contact with address {:?} cannot exist.", addr);
            contact_ids.push(None);
        }
    }

    ensure_and_debug_assert_eq!(contact_ids.len(), address_list.len(),);
    Ok(contact_ids)
}

/// Looks up a key-contact by email address.
///
/// If provided, `chat_id` must be an encrypted chat ID that has key-contacts inside.
/// Otherwise the function searches in all contacts, preferring accepted and most recently seen ones.
async fn lookup_key_contact_by_address(
    context: &Context,
    addr: &str,
    chat_id: Option<ChatId>,
) -> Result<Option<ContactId>> {
    if context.is_self_addr(addr).await? {
        if chat_id.is_none() {
            return Ok(Some(ContactId::SELF));
        }
        let is_self_in_chat = context
            .sql
            .exists(
                "SELECT COUNT(*) FROM chats_contacts WHERE chat_id=? AND contact_id=1",
                (chat_id,),
            )
            .await?;
        if is_self_in_chat {
            return Ok(Some(ContactId::SELF));
        }
    }
    let contact_id: Option<ContactId> = match chat_id {
        Some(chat_id) => {
            context
                .sql
                .query_row_optional(
                    "SELECT id FROM contacts
                     WHERE contacts.addr=?
                     AND EXISTS (SELECT 1 FROM chats_contacts
                                 WHERE contact_id=contacts.id
                                 AND chat_id=?)
                     AND fingerprint<>'' -- Should always be true
                     ",
                    (addr, chat_id),
                    |row| {
                        let contact_id: ContactId = row.get(0)?;
                        Ok(contact_id)
                    },
                )
                .await?
        }
        None => {
            context
                .sql
                .query_row_optional(
                    "SELECT id FROM contacts
                     WHERE addr=?
                     AND fingerprint<>''
                     ORDER BY
                         (
                             SELECT COUNT(*) FROM chats c
                             INNER JOIN chats_contacts cc
                             ON c.id=cc.chat_id
                             WHERE c.type=?
                                 AND c.id>?
                                 AND c.blocked=?
                                 AND cc.contact_id=contacts.id
                         ) DESC,
                         last_seen DESC, id DESC
                     ",
                    (
                        addr,
                        Chattype::Single,
                        constants::DC_CHAT_ID_LAST_SPECIAL,
                        Blocked::Not,
                    ),
                    |row| {
                        let contact_id: ContactId = row.get(0)?;
                        Ok(contact_id)
                    },
                )
                .await?
        }
    };
    Ok(contact_id)
}

async fn lookup_key_contact_by_fingerprint(
    context: &Context,
    fingerprint: &str,
) -> Result<Option<ContactId>> {
    logged_debug_assert!(
        context,
        !fingerprint.is_empty(),
        "lookup_key_contact_by_fingerprint: fingerprint is empty."
    );
    if fingerprint.is_empty() {
        // Avoid accidentally looking up a non-key-contact.
        return Ok(None);
    }
    if let Some(contact_id) = context
        .sql
        .query_row_optional(
            "SELECT id FROM contacts
             WHERE fingerprint=? AND fingerprint!=''",
            (fingerprint,),
            |row| {
                let contact_id: ContactId = row.get(0)?;
                Ok(contact_id)
            },
        )
        .await?
    {
        Ok(Some(contact_id))
    } else if let Some(self_fp) = self_fingerprint_opt(context).await? {
        if self_fp == fingerprint {
            Ok(Some(ContactId::SELF))
        } else {
            Ok(None)
        }
    } else {
        Ok(None)
    }
}

/// Looks up key-contacts by email addresses.
///
/// `fingerprints` may be empty.
/// This is used as a fallback when email addresses are available,
/// but not the fingerprints, e.g. when core 1.157.3
/// client sends the `To` and `Chat-Group-Past-Members` header
/// but not the corresponding fingerprint list.
///
/// Lookup is restricted to the chat ID.
///
/// If contact cannot be found, `None` is returned.
/// This ensures that the length of the result vector
/// is the same as the number of addresses in the header
/// and it is possible to find corresponding
/// `Chat-Group-Member-Timestamps` items.
async fn lookup_key_contacts_by_address_list(
    context: &Context,
    address_list: &[SingleInfo],
    fingerprints: &[Fingerprint],
    chat_id: Option<ChatId>,
) -> Result<Vec<Option<ContactId>>> {
    let mut contact_ids = Vec::new();
    let mut fingerprint_iter = fingerprints.iter();
    for info in address_list {
        let addr = &info.addr;
        if !may_be_valid_addr(addr) {
            contact_ids.push(None);
            continue;
        }

        if let Some(fp) = fingerprint_iter.next() {
            // Iterator has not ran out of fingerprints yet.
            let display_name = info.display_name.as_deref();
            let fingerprint: String = fp.hex();

            if let Ok(addr) = ContactAddress::new(addr) {
                let (contact_id, _) = Contact::add_or_lookup_ex(
                    context,
                    display_name.unwrap_or_default(),
                    &addr,
                    &fingerprint,
                    Origin::Hidden,
                )
                .await?;
                contact_ids.push(Some(contact_id));
            } else {
                warn!(context, "Contact with address {:?} cannot exist.", addr);
                contact_ids.push(None);
            }
        } else {
            let contact_id = lookup_key_contact_by_address(context, addr, chat_id).await?;
            contact_ids.push(contact_id);
        }
    }
    ensure_and_debug_assert_eq!(address_list.len(), contact_ids.len(),);
    Ok(contact_ids)
}

/// Returns true if the message should not result in renaming
/// of the sender contact.
fn should_prevent_rename(mime_parser: &MimeMessage) -> bool {
    (mime_parser.is_mailinglist_message() && !mime_parser.was_encrypted())
        || mime_parser.get_header(HeaderDef::Sender).is_some()
}

#[cfg(test)]
mod receive_imf_tests;<|MERGE_RESOLUTION|>--- conflicted
+++ resolved
@@ -1536,21 +1536,12 @@
                                 .await?,
                             );
                         } else {
-<<<<<<< HEAD
                             warn!(
                                 context,
                                 "Not creating outgoing broadcast with id {listid}, because secret is unknown"
                             );
                         }
                     }
-=======
-                            chat_created = true;
-                            let name =
-                                compute_mailinglist_name(mailinglist_header, &listid, mime_parser);
-                            chat::create_broadcast_ex(context, Nosync, listid, name).await?
-                        },
-                    );
->>>>>>> 56370c2f
                 }
             }
             ChatAssignment::AdHocGroup => {
@@ -3275,16 +3266,12 @@
             )
             .await?;
         }
-<<<<<<< HEAD
 
         context.emit_event(EventType::ChatModified(chat_id));
         chatlist_events::emit_chatlist_changed(context);
         chatlist_events::emit_chatlist_item_changed(context, chat_id);
 
-        Ok(Some((chat_id, create_blocked)))
-=======
-        Ok(Some((chat_id, blocked, true)))
->>>>>>> 56370c2f
+        Ok(Some((chat_id, create_blocked, true)))
     } else {
         info!(context, "Creating list forbidden by caller.");
         Ok(None)
