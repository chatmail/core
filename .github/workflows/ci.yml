# GitHub Actions workflow to
# lint Rust and Python code
# and run Rust tests, Python tests and async Python tests.

name: Rust CI

# Cancel previously started workflow runs
# when the branch is updated.
concurrency:
  group: ${{ github.workflow }}-${{ github.ref }}
  cancel-in-progress: true

on:
  pull_request:
  push:
    branches:
      - master
      - stable

env:
  RUSTFLAGS: -Dwarnings

jobs:
  lint_rust:
    name: Lint Rust
    runs-on: ubuntu-latest
    env:
<<<<<<< HEAD
      RUSTUP_TOOLCHAIN: 1.71.0
=======
      RUSTUP_TOOLCHAIN: 1.72.0
>>>>>>> 87ffcaf0
    steps:
      - uses: actions/checkout@v3
      - name: Install rustfmt and clippy
        run: rustup toolchain install $RUSTUP_TOOLCHAIN --profile minimal --component rustfmt --component clippy
      - name: Cache rust cargo artifacts
        uses: swatinem/rust-cache@v2
      - name: Run rustfmt
        run: cargo fmt --all -- --check
      - name: Run clippy
        run: scripts/clippy.sh
      - name: Check
        run: cargo check --workspace --all-targets --all-features

      # Check with musl libc target which is used for `deltachat-rpc-server` releases.
      - name: Check musl
        run: scripts/zig-musl-check.sh

  cargo_deny:
    name: cargo deny
    runs-on: ubuntu-latest
    steps:
      - uses: actions/checkout@v3
      - uses: EmbarkStudios/cargo-deny-action@v1
        with:
          arguments: --all-features --workspace
          command: check
          command-arguments: "-Dwarnings"

  provider_database:
    name: Check provider database
    runs-on: ubuntu-latest
    steps:
      - uses: actions/checkout@v3
      - name: Check provider database
        run: scripts/update-provider-database.sh

  docs:
    name: Rust doc comments
    runs-on: ubuntu-latest
    env:
      RUSTDOCFLAGS: -Dwarnings
    steps:
      - name: Checkout sources
        uses: actions/checkout@v3
      - name: Cache rust cargo artifacts
        uses: swatinem/rust-cache@v2
      - name: Rustdoc
        run: cargo doc --document-private-items --no-deps

  rust_tests:
    name: Rust tests
    strategy:
      matrix:
        include:
          - os: ubuntu-latest
            rust: 1.71.0
          - os: windows-latest
            rust: 1.71.0
          - os: macos-latest
            rust: 1.71.0

          # Minimum Supported Rust Version = 1.67.0
          - os: ubuntu-latest
            rust: 1.67.0
    runs-on: ${{ matrix.os }}
    steps:
      - uses: actions/checkout@v3

      - name: Install Rust ${{ matrix.rust }}
        run: rustup toolchain install --profile minimal ${{ matrix.rust }}
      - run: rustup override set ${{ matrix.rust }}

      - name: Cache rust cargo artifacts
        uses: swatinem/rust-cache@v2

      - name: Tests
        env:
          RUST_BACKTRACE: 1
        run: cargo test --workspace

      - name: Test cargo vendor
        run: cargo vendor

  c_library:
    name: Build C library
    strategy:
      matrix:
        os: [ubuntu-latest, macos-latest]
    runs-on: ${{ matrix.os }}
    steps:
      - uses: actions/checkout@v3

      - name: Cache rust cargo artifacts
        uses: swatinem/rust-cache@v2

      - name: Build C library
        run: cargo build -p deltachat_ffi --features jsonrpc

      - name: Upload C library
        uses: actions/upload-artifact@v3
        with:
          name: ${{ matrix.os }}-libdeltachat.a
          path: target/debug/libdeltachat.a
          retention-days: 1

  rpc_server:
    name: Build deltachat-rpc-server
    strategy:
      matrix:
        os: [ubuntu-latest, macos-latest]
    runs-on: ${{ matrix.os }}
    steps:
      - uses: actions/checkout@v3

      - name: Cache rust cargo artifacts
        uses: swatinem/rust-cache@v2

      - name: Build deltachat-rpc-server
        run: cargo build -p deltachat-rpc-server

      - name: Upload deltachat-rpc-server
        uses: actions/upload-artifact@v3
        with:
          name: ${{ matrix.os }}-deltachat-rpc-server
          path: target/debug/deltachat-rpc-server
          retention-days: 1

  python_lint:
    name: Python lint
    runs-on: ubuntu-latest
    steps:
      - name: Checkout sources
        uses: actions/checkout@v3

      - name: Install tox
        run: pip install tox

      - name: Lint Python bindings
        working-directory: python
        run: tox -e lint

      - name: Lint deltachat-rpc-client
        working-directory: deltachat-rpc-client
        run: tox -e lint

  python_tests:
    name: Python tests
    needs: ["c_library", "python_lint"]
    strategy:
      fail-fast: false
      matrix:
        include:
          # Currently used Rust version.
          - os: ubuntu-latest
            python: 3.11
          - os: macos-latest
            python: 3.11

          # PyPy tests
          - os: ubuntu-latest
            python: pypy3.9
          - os: macos-latest
            python: pypy3.9

          # Minimum Supported Python Version = 3.7
          # This is the minimum version for which manylinux Python wheels are
          # built. Test it with minimum supported Rust version.
          - os: ubuntu-latest
            python: 3.7

    runs-on: ${{ matrix.os }}
    steps:
      - uses: actions/checkout@v3

      - name: Download libdeltachat.a
        uses: actions/download-artifact@v3
        with:
          name: ${{ matrix.os }}-libdeltachat.a
          path: target/debug

      - name: Install python
        uses: actions/setup-python@v4
        with:
          python-version: ${{ matrix.python }}

      - name: Install tox
        run: pip install tox

      - name: Run python tests
        env:
          DCC_NEW_TMP_EMAIL: ${{ secrets.DCC_NEW_TMP_EMAIL }}
          DCC_RS_TARGET: debug
          DCC_RS_DEV: ${{ github.workspace }}
        working-directory: python
        run: tox -e mypy,doc,py

  aysnc_python_tests:
    name: Async Python tests
    needs: ["python_lint", "rpc_server"]
    strategy:
      fail-fast: false
      matrix:
        include:
          - os: ubuntu-latest
            python: 3.11
          - os: macos-latest
            python: 3.11

          # PyPy tests
          - os: ubuntu-latest
            python: pypy3.9
          - os: macos-latest
            python: pypy3.9

          # Minimum Supported Python Version = 3.8
          #
          # Python 3.7 has at least one known bug related to starting subprocesses
          # in asyncio programs: <https://bugs.python.org/issue35621>
          - os: ubuntu-latest
            python: 3.8

    runs-on: ${{ matrix.os }}
    steps:
      - uses: actions/checkout@v3

      - name: Install python
        uses: actions/setup-python@v4
        with:
          python-version: ${{ matrix.python }}

      - name: Install tox
        run: pip install tox

      - name: Download deltachat-rpc-server
        uses: actions/download-artifact@v3
        with:
          name: ${{ matrix.os }}-deltachat-rpc-server
          path: target/debug

      - name: Make deltachat-rpc-server executable
        run: chmod +x target/debug/deltachat-rpc-server

      - name: Add deltachat-rpc-server to path
        run: echo ${{ github.workspace }}/target/debug >> $GITHUB_PATH

      - name: Run deltachat-rpc-client tests
        env:
          DCC_NEW_TMP_EMAIL: ${{ secrets.DCC_NEW_TMP_EMAIL }}
        working-directory: deltachat-rpc-client
        run: tox -e py<|MERGE_RESOLUTION|>--- conflicted
+++ resolved
@@ -25,11 +25,7 @@
     name: Lint Rust
     runs-on: ubuntu-latest
     env:
-<<<<<<< HEAD
-      RUSTUP_TOOLCHAIN: 1.71.0
-=======
       RUSTUP_TOOLCHAIN: 1.72.0
->>>>>>> 87ffcaf0
     steps:
       - uses: actions/checkout@v3
       - name: Install rustfmt and clippy
