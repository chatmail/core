use percent_encoding::percent_decode_str;

use crate::contact::*;
use crate::context::Context;
use crate::dc_chat::*;
use crate::dc_lot::*;
use crate::dc_strencode::*;
use crate::dc_tools::*;
use crate::key::*;
use crate::param::*;
use crate::peerstate::*;
use crate::types::*;
use crate::x::*;

// out-of-band verification
// id=contact
// text1=groupname
// id=contact
// id=contact
// test1=formatted fingerprint
// id=contact
// text1=text
// text1=URL
// text1=error string
pub unsafe fn dc_check_qr(context: &Context, qr: *const libc::c_char) -> *mut dc_lot_t {
    let mut ok_to_continue = true;
    let mut payload: *mut libc::c_char = 0 as *mut libc::c_char;
    // must be normalized, if set
    let mut addr: *mut libc::c_char = 0 as *mut libc::c_char;
    // must be normalized, if set
    let mut fingerprint: *mut libc::c_char = 0 as *mut libc::c_char;
    let mut name: *mut libc::c_char = 0 as *mut libc::c_char;
    let mut invitenumber: *mut libc::c_char = 0 as *mut libc::c_char;
    let mut auth: *mut libc::c_char = 0 as *mut libc::c_char;
    let mut qr_parsed: *mut dc_lot_t = dc_lot_new();
    let mut chat_id: uint32_t = 0i32 as uint32_t;
    let mut device_msg: *mut libc::c_char = 0 as *mut libc::c_char;
    let mut grpid: *mut libc::c_char = 0 as *mut libc::c_char;
    let mut grpname: *mut libc::c_char = 0 as *mut libc::c_char;
    (*qr_parsed).state = 0i32;
    if !qr.is_null() {
        info!(context, 0, "Scanned QR code: {}", as_str(qr),);
        /* split parameters from the qr code
        ------------------------------------ */
        if strncasecmp(
            qr,
            b"OPENPGP4FPR:\x00" as *const u8 as *const libc::c_char,
            strlen(b"OPENPGP4FPR:\x00" as *const u8 as *const libc::c_char),
        ) == 0i32
        {
            payload =
                dc_strdup(&*qr.offset(strlen(
                    b"OPENPGP4FPR:\x00" as *const u8 as *const libc::c_char,
                ) as isize));
            let mut fragment: *mut libc::c_char = strchr(payload, '#' as i32);
            if !fragment.is_null() {
                *fragment = 0i32 as libc::c_char;
                fragment = fragment.offset(1isize);
                let param: Params = as_str(fragment).parse().expect("invalid params");
                addr = param
                    .get(Param::Forwarded)
                    .map(|s| s.strdup())
                    .unwrap_or_else(|| std::ptr::null_mut());
                if !addr.is_null() {
                    if let Some(ref name_enc) = param.get(Param::SetLongitude) {
                        let name_r = percent_decode_str(name_enc)
                            .decode_utf8()
                            .expect("invalid name");
                        name = normalize_name(name_r).strdup();
                    }
                    invitenumber = param
                        .get(Param::ProfileImage)
                        .map(|s| s.strdup())
                        .unwrap_or_else(|| std::ptr::null_mut());
                    auth = param
                        .get(Param::Auth)
                        .map(|s| s.strdup())
                        .unwrap_or_else(|| std::ptr::null_mut());
                    grpid = param
                        .get(Param::GroupId)
                        .map(|s| s.strdup())
                        .unwrap_or_else(|| std::ptr::null_mut());
                    if !grpid.is_null() {
                        if let Some(grpname_enc) = param.get(Param::GroupName) {
                            let grpname_r = percent_decode_str(grpname_enc)
                                .decode_utf8()
                                .expect("invalid groupname");
                            grpname = grpname_r.strdup();
                        }
                    }
                }
            }
            fingerprint = dc_normalize_fingerprint_c(payload);
        } else if strncasecmp(
            qr,
            b"mailto:\x00" as *const u8 as *const libc::c_char,
            strlen(b"mailto:\x00" as *const u8 as *const libc::c_char),
        ) == 0i32
        {
            payload = dc_strdup(
                &*qr.offset(strlen(b"mailto:\x00" as *const u8 as *const libc::c_char) as isize),
            );
            let query: *mut libc::c_char = strchr(payload, '?' as i32);
            if !query.is_null() {
                *query = 0i32 as libc::c_char
            }
            addr = dc_strdup(payload);
        } else if strncasecmp(
            qr,
            b"SMTP:\x00" as *const u8 as *const libc::c_char,
            strlen(b"SMTP:\x00" as *const u8 as *const libc::c_char),
        ) == 0i32
        {
            payload = dc_strdup(
                &*qr.offset(strlen(b"SMTP:\x00" as *const u8 as *const libc::c_char) as isize),
            );
            let colon: *mut libc::c_char = strchr(payload, ':' as i32);
            if !colon.is_null() {
                *colon = 0i32 as libc::c_char
            }
            addr = dc_strdup(payload);
        } else if strncasecmp(
            qr,
            b"MATMSG:\x00" as *const u8 as *const libc::c_char,
            strlen(b"MATMSG:\x00" as *const u8 as *const libc::c_char),
        ) == 0i32
        {
            /* scheme: `MATMSG:TO:addr...;SUB:subject...;BODY:body...;` - there may or may not be linebreaks after the fields */
            /* does not work when the text `TO:` is used in subject/body _and_ TO: is not the first field. we ignore this case. */
            let to: *mut libc::c_char = strstr(qr, b"TO:\x00" as *const u8 as *const libc::c_char);
            if !to.is_null() {
                addr = dc_strdup(&mut *to.offset(3isize));
                let semicolon: *mut libc::c_char = strchr(addr, ';' as i32);
                if !semicolon.is_null() {
                    *semicolon = 0i32 as libc::c_char
                }
            } else {
                (*qr_parsed).state = 400i32;
                (*qr_parsed).text1 =
                    dc_strdup(b"Bad e-mail address.\x00" as *const u8 as *const libc::c_char);
                ok_to_continue = false;
            }
        } else {
            if strncasecmp(
                qr,
                b"BEGIN:VCARD\x00" as *const u8 as *const libc::c_char,
                strlen(b"BEGIN:VCARD\x00" as *const u8 as *const libc::c_char),
            ) == 0i32
            {
                let lines = dc_split_into_lines(qr);
                for &key in &lines {
                    dc_trim(key);
                    let mut value: *mut libc::c_char = strchr(key, ':' as i32);
                    if !value.is_null() {
                        *value = 0i32 as libc::c_char;
                        value = value.offset(1isize);
                        let mut semicolon_0: *mut libc::c_char = strchr(key, ';' as i32);
                        if !semicolon_0.is_null() {
                            *semicolon_0 = 0i32 as libc::c_char
                        }
                        if strcasecmp(key, b"EMAIL\x00" as *const u8 as *const libc::c_char) == 0i32
                        {
                            semicolon_0 = strchr(value, ';' as i32);
                            if !semicolon_0.is_null() {
                                *semicolon_0 = 0i32 as libc::c_char
                            }
                            addr = dc_strdup(value)
                        } else if strcasecmp(key, b"N\x00" as *const u8 as *const libc::c_char)
                            == 0i32
                        {
                            semicolon_0 = strchr(value, ';' as i32);
                            if !semicolon_0.is_null() {
                                semicolon_0 = strchr(semicolon_0.offset(1isize), ';' as i32);
                                if !semicolon_0.is_null() {
                                    *semicolon_0 = 0i32 as libc::c_char
                                }
                            }
                            name = dc_strdup(value);
                            dc_str_replace(
                                &mut name,
                                b";\x00" as *const u8 as *const libc::c_char,
                                b",\x00" as *const u8 as *const libc::c_char,
                            );
                            name = normalize_name(as_str(name)).strdup();
                        }
                    }
                }
                dc_free_splitted_lines(lines);
            }
        }
<<<<<<< HEAD
        if ok_to_continue {
            /* check the parameters
            ---------------------- */
            if !addr.is_null() {
                /* urldecoding is needed at least for OPENPGP4FPR but should not hurt in the other cases */
                let mut temp: *mut libc::c_char = dc_urldecode(addr);
                free(addr as *mut libc::c_void);
                addr = temp;
                temp = dc_addr_normalize(addr);
                free(addr as *mut libc::c_void);
                addr = temp;
                if !dc_may_be_valid_addr(addr) {
                    (*qr_parsed).state = 400i32;
                    (*qr_parsed).text1 =
                        dc_strdup(b"Bad e-mail address.\x00" as *const u8 as *const libc::c_char);
                    ok_to_continue = false;
                }
            }
            if ok_to_continue {
                if !fingerprint.is_null() {
                    if strlen(fingerprint) != 40 {
=======
        match current_block {
            16562876845594826114 => {}
            _ => {
                /* check the parameters
                ---------------------- */
                if !addr.is_null() {
                    /* urldecoding is needed at least for OPENPGP4FPR but should not hurt in the other cases */
                    let mut temp: *mut libc::c_char = dc_urldecode(addr);
                    free(addr as *mut libc::c_void);
                    addr = temp;
                    temp = addr_normalize(as_str(addr)).strdup();
                    free(addr as *mut libc::c_void);
                    addr = temp;
                    if !may_be_valid_addr(as_str(addr)) {
>>>>>>> ea697211
                        (*qr_parsed).state = 400i32;
                        (*qr_parsed).text1 = dc_strdup(
                            b"Bad fingerprint length in QR code.\x00" as *const u8
                                as *const libc::c_char,
                        );
                        ok_to_continue = false;
                    }
                }
                if ok_to_continue {
                    if !fingerprint.is_null() {
                        let peerstate =
                            Peerstate::from_fingerprint(context, &context.sql, as_str(fingerprint));
                        if addr.is_null() || invitenumber.is_null() || auth.is_null() {
                            if let Some(peerstate) = peerstate {
                                (*qr_parsed).state = 210i32;
                                let addr_ptr = if let Some(ref addr) = peerstate.addr {
                                    addr.strdup()
                                } else {
                                    std::ptr::null()
                                };
                                (*qr_parsed).id = dc_add_or_lookup_contact(
                                    context,
                                    0 as *const libc::c_char,
                                    addr_ptr,
                                    0x80i32,
                                    0 as *mut libc::c_int,
                                );
                                free(addr_ptr as *mut _);
                                dc_create_or_lookup_nchat_by_contact_id(
                                    context,
                                    (*qr_parsed).id,
                                    2i32,
                                    &mut chat_id,
                                    0 as *mut libc::c_int,
                                );
                                device_msg = dc_mprintf(
                                    b"%s verified.\x00" as *const u8 as *const libc::c_char,
                                    peerstate.addr,
                                )
                            } else {
                                (*qr_parsed).text1 = dc_format_fingerprint_c(fingerprint);
                                (*qr_parsed).state = 230i32
                            }
                        } else {
<<<<<<< HEAD
                            if !grpid.is_null() && !grpname.is_null() {
                                (*qr_parsed).state = 202i32;
                                (*qr_parsed).text1 = dc_strdup(grpname);
                                (*qr_parsed).text2 = dc_strdup(grpid)
                            } else {
                                (*qr_parsed).state = 200i32
=======
                            current_block = 5409161009579131794;
                        }
                        match current_block {
                            16562876845594826114 => {}
                            _ => {
                                if !fingerprint.is_null() {
                                    let peerstate = Peerstate::from_fingerprint(
                                        context,
                                        &context.sql,
                                        as_str(fingerprint),
                                    );
                                    if addr.is_null() || invitenumber.is_null() || auth.is_null() {
                                        if let Some(peerstate) = peerstate {
                                            (*qr_parsed).state = 210i32;
                                            let addr = peerstate
                                                .addr
                                                .as_ref()
                                                .map(|s| s.as_str())
                                                .unwrap_or_else(|| "");
                                            (*qr_parsed).id = Contact::add_or_lookup(
                                                context,
                                                "",
                                                addr,
                                                Origin::UnhandledQrScan,
                                            )
                                            .map(|(id, _)| id)
                                            .unwrap_or_default();
                                            dc_create_or_lookup_nchat_by_contact_id(
                                                context,
                                                (*qr_parsed).id,
                                                2i32,
                                                &mut chat_id,
                                                0 as *mut libc::c_int,
                                            );
                                            device_msg = dc_mprintf(
                                                b"%s verified.\x00" as *const u8
                                                    as *const libc::c_char,
                                                peerstate.addr,
                                            )
                                        } else {
                                            (*qr_parsed).text1 =
                                                dc_format_fingerprint_c(fingerprint);
                                            (*qr_parsed).state = 230i32
                                        }
                                    } else {
                                        if !grpid.is_null() && !grpname.is_null() {
                                            (*qr_parsed).state = 202i32;
                                            (*qr_parsed).text1 = dc_strdup(grpname);
                                            (*qr_parsed).text2 = dc_strdup(grpid)
                                        } else {
                                            (*qr_parsed).state = 200i32
                                        }
                                        (*qr_parsed).id = Contact::add_or_lookup(
                                            context,
                                            as_str(name),
                                            as_str(addr),
                                            Origin::UnhandledQrScan,
                                        )
                                        .map(|(id, _)| id)
                                        .unwrap_or_default();
                                        (*qr_parsed).fingerprint = dc_strdup(fingerprint);
                                        (*qr_parsed).invitenumber = dc_strdup(invitenumber);
                                        (*qr_parsed).auth = dc_strdup(auth)
                                    }
                                } else if !addr.is_null() {
                                    (*qr_parsed).state = 320i32;
                                    (*qr_parsed).id = Contact::add_or_lookup(
                                        context,
                                        as_str(name),
                                        as_str(addr),
                                        Origin::UnhandledQrScan,
                                    )
                                    .map(|(id, _)| id)
                                    .unwrap_or_default();
                                } else if strstr(
                                    qr,
                                    b"http://\x00" as *const u8 as *const libc::c_char,
                                ) == qr as *mut libc::c_char
                                    || strstr(
                                        qr,
                                        b"https://\x00" as *const u8 as *const libc::c_char,
                                    ) == qr as *mut libc::c_char
                                {
                                    (*qr_parsed).state = 332i32;
                                    (*qr_parsed).text1 = dc_strdup(qr)
                                } else {
                                    (*qr_parsed).state = 330i32;
                                    (*qr_parsed).text1 = dc_strdup(qr)
                                }
                                if !device_msg.is_null() {
                                    dc_add_device_msg(context, chat_id, device_msg);
                                }
>>>>>>> ea697211
                            }
                            (*qr_parsed).id = dc_add_or_lookup_contact(
                                context,
                                name,
                                addr,
                                0x80i32,
                                0 as *mut libc::c_int,
                            );
                            (*qr_parsed).fingerprint = dc_strdup(fingerprint);
                            (*qr_parsed).invitenumber = dc_strdup(invitenumber);
                            (*qr_parsed).auth = dc_strdup(auth)
                        }
                    } else if !addr.is_null() {
                        (*qr_parsed).state = 320i32;
                        (*qr_parsed).id = dc_add_or_lookup_contact(
                            context,
                            name,
                            addr,
                            0x80i32,
                            0 as *mut libc::c_int,
                        )
                    } else if strstr(qr, b"http://\x00" as *const u8 as *const libc::c_char)
                        == qr as *mut libc::c_char
                        || strstr(qr, b"https://\x00" as *const u8 as *const libc::c_char)
                            == qr as *mut libc::c_char
                    {
                        (*qr_parsed).state = 332i32;
                        (*qr_parsed).text1 = dc_strdup(qr)
                    } else {
                        (*qr_parsed).state = 330i32;
                        (*qr_parsed).text1 = dc_strdup(qr)
                    }
                    if !device_msg.is_null() {
                        dc_add_device_msg(context, chat_id, device_msg);
                    }
                }
            }
        }
    }
    free(addr as *mut libc::c_void);
    free(fingerprint as *mut libc::c_void);
    free(payload as *mut libc::c_void);
    free(name as *mut libc::c_void);
    free(invitenumber as *mut libc::c_void);
    free(auth as *mut libc::c_void);
    free(device_msg as *mut libc::c_void);
    free(grpname as *mut libc::c_void);
    free(grpid as *mut libc::c_void);

    qr_parsed
}<|MERGE_RESOLUTION|>--- conflicted
+++ resolved
@@ -188,35 +188,11 @@
                 dc_free_splitted_lines(lines);
             }
         }
-<<<<<<< HEAD
         if ok_to_continue {
             /* check the parameters
             ---------------------- */
             if !addr.is_null() {
                 /* urldecoding is needed at least for OPENPGP4FPR but should not hurt in the other cases */
-                let mut temp: *mut libc::c_char = dc_urldecode(addr);
-                free(addr as *mut libc::c_void);
-                addr = temp;
-                temp = dc_addr_normalize(addr);
-                free(addr as *mut libc::c_void);
-                addr = temp;
-                if !dc_may_be_valid_addr(addr) {
-                    (*qr_parsed).state = 400i32;
-                    (*qr_parsed).text1 =
-                        dc_strdup(b"Bad e-mail address.\x00" as *const u8 as *const libc::c_char);
-                    ok_to_continue = false;
-                }
-            }
-            if ok_to_continue {
-                if !fingerprint.is_null() {
-                    if strlen(fingerprint) != 40 {
-=======
-        match current_block {
-            16562876845594826114 => {}
-            _ => {
-                /* check the parameters
-                ---------------------- */
-                if !addr.is_null() {
                     /* urldecoding is needed at least for OPENPGP4FPR but should not hurt in the other cases */
                     let mut temp: *mut libc::c_char = dc_urldecode(addr);
                     free(addr as *mut libc::c_void);
@@ -224,8 +200,16 @@
                     temp = addr_normalize(as_str(addr)).strdup();
                     free(addr as *mut libc::c_void);
                     addr = temp;
-                    if !may_be_valid_addr(as_str(addr)) {
->>>>>>> ea697211
+                    if !may_be_valid_addr(as_str(addr))
+                    (*qr_parsed).state = 400i32;
+                    (*qr_parsed).text1 =
+                        dc_strdup(b"Bad e-mail address.\x00" as *const u8 as *const libc::c_char);
+                    ok_to_continue = false;
+                }
+            }
+            if ok_to_continue {
+                if !fingerprint.is_null() {
+                    if strlen(fingerprint) != 40 {
                         (*qr_parsed).state = 400i32;
                         (*qr_parsed).text1 = dc_strdup(
                             b"Bad fingerprint length in QR code.\x00" as *const u8
@@ -270,107 +254,13 @@
                                 (*qr_parsed).state = 230i32
                             }
                         } else {
-<<<<<<< HEAD
                             if !grpid.is_null() && !grpname.is_null() {
                                 (*qr_parsed).state = 202i32;
                                 (*qr_parsed).text1 = dc_strdup(grpname);
                                 (*qr_parsed).text2 = dc_strdup(grpid)
                             } else {
                                 (*qr_parsed).state = 200i32
-=======
-                            current_block = 5409161009579131794;
-                        }
-                        match current_block {
-                            16562876845594826114 => {}
-                            _ => {
-                                if !fingerprint.is_null() {
-                                    let peerstate = Peerstate::from_fingerprint(
-                                        context,
-                                        &context.sql,
-                                        as_str(fingerprint),
-                                    );
-                                    if addr.is_null() || invitenumber.is_null() || auth.is_null() {
-                                        if let Some(peerstate) = peerstate {
-                                            (*qr_parsed).state = 210i32;
-                                            let addr = peerstate
-                                                .addr
-                                                .as_ref()
-                                                .map(|s| s.as_str())
-                                                .unwrap_or_else(|| "");
-                                            (*qr_parsed).id = Contact::add_or_lookup(
-                                                context,
-                                                "",
-                                                addr,
-                                                Origin::UnhandledQrScan,
-                                            )
-                                            .map(|(id, _)| id)
-                                            .unwrap_or_default();
-                                            dc_create_or_lookup_nchat_by_contact_id(
-                                                context,
-                                                (*qr_parsed).id,
-                                                2i32,
-                                                &mut chat_id,
-                                                0 as *mut libc::c_int,
-                                            );
-                                            device_msg = dc_mprintf(
-                                                b"%s verified.\x00" as *const u8
-                                                    as *const libc::c_char,
-                                                peerstate.addr,
-                                            )
-                                        } else {
-                                            (*qr_parsed).text1 =
-                                                dc_format_fingerprint_c(fingerprint);
-                                            (*qr_parsed).state = 230i32
-                                        }
-                                    } else {
-                                        if !grpid.is_null() && !grpname.is_null() {
-                                            (*qr_parsed).state = 202i32;
-                                            (*qr_parsed).text1 = dc_strdup(grpname);
-                                            (*qr_parsed).text2 = dc_strdup(grpid)
-                                        } else {
-                                            (*qr_parsed).state = 200i32
-                                        }
-                                        (*qr_parsed).id = Contact::add_or_lookup(
-                                            context,
-                                            as_str(name),
-                                            as_str(addr),
-                                            Origin::UnhandledQrScan,
-                                        )
-                                        .map(|(id, _)| id)
-                                        .unwrap_or_default();
-                                        (*qr_parsed).fingerprint = dc_strdup(fingerprint);
-                                        (*qr_parsed).invitenumber = dc_strdup(invitenumber);
-                                        (*qr_parsed).auth = dc_strdup(auth)
-                                    }
-                                } else if !addr.is_null() {
-                                    (*qr_parsed).state = 320i32;
-                                    (*qr_parsed).id = Contact::add_or_lookup(
-                                        context,
-                                        as_str(name),
-                                        as_str(addr),
-                                        Origin::UnhandledQrScan,
-                                    )
-                                    .map(|(id, _)| id)
-                                    .unwrap_or_default();
-                                } else if strstr(
-                                    qr,
-                                    b"http://\x00" as *const u8 as *const libc::c_char,
-                                ) == qr as *mut libc::c_char
-                                    || strstr(
-                                        qr,
-                                        b"https://\x00" as *const u8 as *const libc::c_char,
-                                    ) == qr as *mut libc::c_char
-                                {
-                                    (*qr_parsed).state = 332i32;
-                                    (*qr_parsed).text1 = dc_strdup(qr)
-                                } else {
-                                    (*qr_parsed).state = 330i32;
-                                    (*qr_parsed).text1 = dc_strdup(qr)
-                                }
-                                if !device_msg.is_null() {
-                                    dc_add_device_msg(context, chat_id, device_msg);
-                                }
->>>>>>> ea697211
+
                             }
                             (*qr_parsed).id = dc_add_or_lookup_contact(
                                 context,
