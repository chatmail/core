//! # Chat module.

use std::cmp;
use std::collections::{HashMap, HashSet};
use std::fmt;
use std::io::Cursor;
use std::marker::Sync;
use std::path::{Path, PathBuf};
use std::str::FromStr;
use std::time::Duration;

use anyhow::{Context as _, Result, anyhow, bail, ensure};
use chrono::TimeZone;
use deltachat_contact_tools::{ContactAddress, sanitize_bidi_characters, sanitize_single_line};
use deltachat_derive::{FromSql, ToSql};
use mail_builder::mime::MimePart;
use serde::{Deserialize, Serialize};
use strum_macros::EnumIter;

use crate::blob::BlobObject;
use crate::chatlist::Chatlist;
use crate::color::str_to_color;
use crate::config::Config;
use crate::constants::{
    Blocked, Chattype, DC_CHAT_ID_ALLDONE_HINT, DC_CHAT_ID_ARCHIVED_LINK, DC_CHAT_ID_LAST_SPECIAL,
    DC_CHAT_ID_TRASH, DC_RESEND_USER_AVATAR_DAYS, EDITED_PREFIX, TIMESTAMP_SENT_TOLERANCE,
};
use crate::contact::{self, Contact, ContactId, Origin};
use crate::context::Context;
use crate::debug_logging::maybe_set_logging_xdc;
use crate::download::DownloadState;
use crate::ephemeral::{Timer as EphemeralTimer, start_chat_ephemeral_timers};
use crate::events::EventType;
use crate::location;
use crate::log::{LogExt, error, info, warn};
use crate::logged_debug_assert;
use crate::message::{self, Message, MessageState, MsgId, Viewtype};
use crate::mimefactory::MimeFactory;
use crate::mimeparser::SystemMessage;
use crate::param::{Param, Params};
use crate::receive_imf::ReceivedMsg;
use crate::smtp::send_msg_to_smtp;
use crate::stock_str;
use crate::sync::{self, Sync::*, SyncData};
use crate::tools::{
    IsNoneOrEmpty, SystemTime, buf_compress, create_broadcast_shared_secret, create_id,
    create_outgoing_rfc724_mid, create_smeared_timestamp, create_smeared_timestamps, get_abs_path,
    gm2local_offset, smeared_time, time, truncate_msg_text,
};
use crate::webxdc::StatusUpdateSerial;
use crate::{chatlist_events, imap};

pub(crate) const PARAM_BROADCAST_SHARED_SECRET: Param = Param::Arg3;

/// An chat item, such as a message or a marker.
#[derive(Debug, Copy, Clone, PartialEq, Eq)]
pub enum ChatItem {
    /// Chat message stored in the database.
    Message {
        /// Database ID of the message.
        msg_id: MsgId,
    },

    /// Day marker, separating messages that correspond to different
    /// days according to local time.
    DayMarker {
        /// Marker timestamp, for day markers
        timestamp: i64,
    },
}

/// Chat protection status.
#[derive(
    Debug,
    Default,
    Display,
    Clone,
    Copy,
    PartialEq,
    Eq,
    FromPrimitive,
    ToPrimitive,
    FromSql,
    ToSql,
    IntoStaticStr,
    Serialize,
    Deserialize,
)]
#[repr(u32)]
pub enum ProtectionStatus {
    /// Chat is not protected.
    #[default]
    Unprotected = 0,

    /// Chat is protected.
    ///
    /// All members of the chat must be verified.
    Protected = 1,
    // `2` was never used as a value.

    // Chats don't break in Core v2 anymore. Chats with broken protection existing before the
    // key-contacts migration are treated as `Unprotected`.
    //
    // ProtectionBroken = 3,
}

/// The reason why messages cannot be sent to the chat.
///
/// The reason is mainly for logging and displaying in debug REPL, thus not translated.
#[derive(Debug, Clone, Copy, PartialEq, Eq)]
pub(crate) enum CantSendReason {
    /// Special chat.
    SpecialChat,

    /// The chat is a device chat.
    DeviceChat,

    /// The chat is a contact request, it needs to be accepted before sending a message.
    ContactRequest,

    /// Mailing list without known List-Post header.
    ReadOnlyMailingList,

    /// Incoming broadcast channel where the user can't send messages.
    InBroadcast,

    /// Not a member of the chat.
    NotAMember,

    /// State for 1:1 chat with a key-contact that does not have a key.
    MissingKey,
}

impl fmt::Display for CantSendReason {
    fn fmt(&self, f: &mut fmt::Formatter<'_>) -> fmt::Result {
        match self {
            Self::SpecialChat => write!(f, "the chat is a special chat"),
            Self::DeviceChat => write!(f, "the chat is a device chat"),
            Self::ContactRequest => write!(
                f,
                "contact request chat should be accepted before sending messages"
            ),
            Self::ReadOnlyMailingList => {
                write!(f, "mailing list does not have a know post address")
            }
            Self::InBroadcast => {
                write!(f, "Broadcast channel is read-only")
            }
            Self::NotAMember => write!(f, "not a member of the chat"),
            Self::MissingKey => write!(f, "key is missing"),
        }
    }
}

/// Chat ID, including reserved IDs.
///
/// Some chat IDs are reserved to identify special chat types.  This
/// type can represent both the special as well as normal chats.
#[derive(
    Debug, Copy, Clone, Default, PartialEq, Eq, Serialize, Deserialize, Hash, PartialOrd, Ord,
)]
pub struct ChatId(u32);

impl ChatId {
    /// Create a new [ChatId].
    pub const fn new(id: u32) -> ChatId {
        ChatId(id)
    }

    /// An unset ChatId
    ///
    /// This is transitional and should not be used in new code.
    pub fn is_unset(self) -> bool {
        self.0 == 0
    }

    /// Whether the chat ID signifies a special chat.
    ///
    /// This kind of chat ID can not be used for real chats.
    pub fn is_special(self) -> bool {
        (0..=DC_CHAT_ID_LAST_SPECIAL.0).contains(&self.0)
    }

    /// Chat ID for messages which need to be deleted.
    ///
    /// Messages which should be deleted get this chat ID and are
    /// deleted later.  Deleted messages need to stay around as long
    /// as they are not deleted on the server so that their rfc724_mid
    /// remains known and downloading them again can be avoided.
    pub fn is_trash(self) -> bool {
        self == DC_CHAT_ID_TRASH
    }

    /// Chat ID signifying there are **any** number of archived chats.
    ///
    /// This chat ID can be returned in a [`Chatlist`] and signals to
    /// the UI to include a link to the archived chats.
    ///
    /// [`Chatlist`]: crate::chatlist::Chatlist
    pub fn is_archived_link(self) -> bool {
        self == DC_CHAT_ID_ARCHIVED_LINK
    }

    /// Virtual chat ID signalling there are **only** archived chats.
    ///
    /// This can be included in the chatlist if the
    /// [`DC_GCL_ADD_ALLDONE_HINT`] flag is used to build the
    /// [`Chatlist`].
    ///
    /// [`DC_GCL_ADD_ALLDONE_HINT`]: crate::constants::DC_GCL_ADD_ALLDONE_HINT
    /// [`Chatlist`]: crate::chatlist::Chatlist
    pub fn is_alldone_hint(self) -> bool {
        self == DC_CHAT_ID_ALLDONE_HINT
    }

    /// Returns [`ChatId`] of a chat that `msg` belongs to.
    pub(crate) fn lookup_by_message(msg: &Message) -> Option<Self> {
        if msg.chat_id == DC_CHAT_ID_TRASH {
            return None;
        }
        if msg.download_state == DownloadState::Undecipherable {
            return None;
        }
        Some(msg.chat_id)
    }

    /// Returns the [`ChatId`] for the 1:1 chat with `contact_id`
    /// if it exists and is not blocked.
    ///
    /// If the chat does not exist or is blocked, `None` is returned.
    pub async fn lookup_by_contact(
        context: &Context,
        contact_id: ContactId,
    ) -> Result<Option<Self>> {
        let Some(chat_id_blocked) = ChatIdBlocked::lookup_by_contact(context, contact_id).await?
        else {
            return Ok(None);
        };

        let chat_id = match chat_id_blocked.blocked {
            Blocked::Not | Blocked::Request => Some(chat_id_blocked.id),
            Blocked::Yes => None,
        };
        Ok(chat_id)
    }

    /// Returns the [`ChatId`] for the 1:1 chat with `contact_id`.
    ///
    /// If the chat does not yet exist an unblocked chat ([`Blocked::Not`]) is created.
    ///
    /// This is an internal API, if **a user action** needs to get a chat
    /// [`ChatId::create_for_contact`] should be used as this also scales up the
    /// [`Contact`]'s origin.
    pub(crate) async fn get_for_contact(context: &Context, contact_id: ContactId) -> Result<Self> {
        ChatIdBlocked::get_for_contact(context, contact_id, Blocked::Not)
            .await
            .map(|chat| chat.id)
    }

    /// Returns the unblocked 1:1 chat with `contact_id`.
    ///
    /// This should be used when **a user action** creates a chat 1:1, it ensures the chat
    /// exists, is unblocked and scales the [`Contact`]'s origin.
    pub async fn create_for_contact(context: &Context, contact_id: ContactId) -> Result<Self> {
        ChatId::create_for_contact_with_blocked(context, contact_id, Blocked::Not).await
    }

    /// Same as `create_for_contact()` with an additional `create_blocked` parameter
    /// that is used in case the chat does not exist or to unblock existing chats.
    /// `create_blocked` won't block already unblocked chats again.
    pub(crate) async fn create_for_contact_with_blocked(
        context: &Context,
        contact_id: ContactId,
        create_blocked: Blocked,
    ) -> Result<Self> {
        let chat_id = match ChatIdBlocked::lookup_by_contact(context, contact_id).await? {
            Some(chat) => {
                if create_blocked != Blocked::Not || chat.blocked == Blocked::Not {
                    return Ok(chat.id);
                }
                chat.id.set_blocked(context, Blocked::Not).await?;
                chat.id
            }
            None => {
                if Contact::real_exists_by_id(context, contact_id).await?
                    || contact_id == ContactId::SELF
                {
                    let chat_id =
                        ChatIdBlocked::get_for_contact(context, contact_id, create_blocked)
                            .await
                            .map(|chat| chat.id)?;
                    ContactId::scaleup_origin(context, &[contact_id], Origin::CreateChat).await?;
                    chat_id
                } else {
                    warn!(
                        context,
                        "Cannot create chat, contact {contact_id} does not exist."
                    );
                    bail!("Can not create chat for non-existing contact");
                }
            }
        };
        context.emit_msgs_changed_without_ids();
        chatlist_events::emit_chatlist_changed(context);
        chatlist_events::emit_chatlist_item_changed(context, chat_id);
        Ok(chat_id)
    }

    /// Create a group or mailinglist raw database record with the given parameters.
    /// The function does not add SELF nor checks if the record already exists.
    #[expect(clippy::too_many_arguments)]
    pub(crate) async fn create_multiuser_record(
        context: &Context,
        chattype: Chattype,
        grpid: &str,
        grpname: &str,
        create_blocked: Blocked,
        create_protected: ProtectionStatus,
        param: Option<String>,
        timestamp: i64,
    ) -> Result<Self> {
        let grpname = sanitize_single_line(grpname);
        let timestamp = cmp::min(timestamp, smeared_time(context));
        let row_id =
            context.sql.insert(
                "INSERT INTO chats (type, name, grpid, blocked, created_timestamp, protected, param) VALUES(?, ?, ?, ?, ?, ?, ?);",
                (
                    chattype,
                    &grpname,
                    grpid,
                    create_blocked,
                    timestamp,
                    create_protected,
                    param.unwrap_or_default(),
                ),
            ).await?;

        let chat_id = ChatId::new(u32::try_from(row_id)?);

        if create_protected == ProtectionStatus::Protected {
            chat_id
                .add_protection_msg(context, ProtectionStatus::Protected, None, timestamp)
                .await?;
        } else {
            chat_id.maybe_add_encrypted_msg(context, timestamp).await?;
        }

        info!(
            context,
            "Created group/broadcast '{}' grpid={} as {}, blocked={}, protected={create_protected}.",
            &grpname,
            grpid,
            chat_id,
            create_blocked,
        );

        Ok(chat_id)
    }

    async fn set_selfavatar_timestamp(self, context: &Context, timestamp: i64) -> Result<()> {
        context
            .sql
            .execute(
                "UPDATE contacts
                 SET selfavatar_sent=?
                 WHERE id IN(SELECT contact_id FROM chats_contacts WHERE chat_id=? AND add_timestamp >= remove_timestamp)",
                (timestamp, self),
            )
            .await?;
        Ok(())
    }

    /// Updates chat blocked status.
    ///
    /// Returns true if the value was modified.
    pub(crate) async fn set_blocked(self, context: &Context, new_blocked: Blocked) -> Result<bool> {
        if self.is_special() {
            bail!("ignoring setting of Block-status for {self}");
        }
        let count = context
            .sql
            .execute(
                "UPDATE chats SET blocked=?1 WHERE id=?2 AND blocked != ?1",
                (new_blocked, self),
            )
            .await?;
        Ok(count > 0)
    }

    /// Blocks the chat as a result of explicit user action.
    pub async fn block(self, context: &Context) -> Result<()> {
        self.block_ex(context, Sync).await
    }

    pub(crate) async fn block_ex(self, context: &Context, sync: sync::Sync) -> Result<()> {
        let chat = Chat::load_from_db(context, self).await?;
        let mut delete = false;

        match chat.typ {
            Chattype::OutBroadcast => {
                bail!("Can't block chat of type {:?}", chat.typ)
            }
            Chattype::Single => {
                for contact_id in get_chat_contacts(context, self).await? {
                    if contact_id != ContactId::SELF {
                        info!(
                            context,
                            "Blocking the contact {contact_id} to block 1:1 chat."
                        );
                        contact::set_blocked(context, Nosync, contact_id, true).await?;
                    }
                }
            }
            Chattype::Group => {
                info!(context, "Can't block groups yet, deleting the chat.");
                delete = true;
            }
            Chattype::Mailinglist | Chattype::InBroadcast => {
                if self.set_blocked(context, Blocked::Yes).await? {
                    context.emit_event(EventType::ChatModified(self));
                }
            }
        }
        chatlist_events::emit_chatlist_changed(context);

        if sync.into() {
            // NB: For a 1:1 chat this currently triggers `Contact::block()` on other devices.
            chat.sync(context, SyncAction::Block)
                .await
                .log_err(context)
                .ok();
        }
        if delete {
            self.delete_ex(context, Nosync).await?;
        }
        Ok(())
    }

    /// Unblocks the chat.
    pub async fn unblock(self, context: &Context) -> Result<()> {
        self.unblock_ex(context, Sync).await
    }

    pub(crate) async fn unblock_ex(self, context: &Context, sync: sync::Sync) -> Result<()> {
        self.set_blocked(context, Blocked::Not).await?;

        chatlist_events::emit_chatlist_changed(context);

        if sync.into() {
            let chat = Chat::load_from_db(context, self).await?;
            // TODO: For a 1:1 chat this currently triggers `Contact::unblock()` on other devices.
            // Maybe we should unblock the contact locally too, this would also resolve discrepancy
            // with `block()` which also blocks the contact.
            chat.sync(context, SyncAction::Unblock)
                .await
                .log_err(context)
                .ok();
        }

        Ok(())
    }

    /// Accept the contact request.
    ///
    /// Unblocks the chat and scales up origin of contacts.
    pub async fn accept(self, context: &Context) -> Result<()> {
        self.accept_ex(context, Sync).await
    }

    pub(crate) async fn accept_ex(self, context: &Context, sync: sync::Sync) -> Result<()> {
        let chat = Chat::load_from_db(context, self).await?;

        match chat.typ {
            Chattype::Single | Chattype::Group | Chattype::OutBroadcast | Chattype::InBroadcast => {
                // User has "created a chat" with all these contacts.
                //
                // Previously accepting a chat literally created a chat because unaccepted chats
                // went to "contact requests" list rather than normal chatlist.
                for contact_id in get_chat_contacts(context, self).await? {
                    if contact_id != ContactId::SELF {
                        ContactId::scaleup_origin(context, &[contact_id], Origin::CreateChat)
                            .await?;
                    }
                }
            }
            Chattype::Mailinglist => {
                // If the message is from a mailing list, the contacts are not counted as "known"
            }
        }

        if self.set_blocked(context, Blocked::Not).await? {
            context.emit_event(EventType::ChatModified(self));
            chatlist_events::emit_chatlist_item_changed(context, self);
        }

        if sync.into() {
            chat.sync(context, SyncAction::Accept)
                .await
                .log_err(context)
                .ok();
        }
        Ok(())
    }

    /// Sets protection without sending a message.
    ///
    /// Returns whether the protection status was actually modified.
    pub(crate) async fn inner_set_protection(
        self,
        context: &Context,
        protect: ProtectionStatus,
    ) -> Result<bool> {
        ensure!(!self.is_special(), "Invalid chat-id {self}.");

        let chat = Chat::load_from_db(context, self).await?;

        if protect == chat.protected {
            info!(context, "Protection status unchanged for {}.", self);
            return Ok(false);
        }

        match protect {
            ProtectionStatus::Protected => match chat.typ {
                Chattype::Single
                | Chattype::Group
                | Chattype::OutBroadcast
                | Chattype::InBroadcast => {}
                Chattype::Mailinglist => bail!("Cannot protect mailing lists"),
            },
            ProtectionStatus::Unprotected => {}
        };

        context
            .sql
            .execute("UPDATE chats SET protected=? WHERE id=?;", (protect, self))
            .await?;

        context.emit_event(EventType::ChatModified(self));
        chatlist_events::emit_chatlist_item_changed(context, self);

        // make sure, the receivers will get all keys
        self.reset_gossiped_timestamp(context).await?;

        Ok(true)
    }

    /// Adds an info message to the chat, telling the user that the protection status changed.
    ///
    /// Params:
    ///
    /// * `contact_id`: In a 1:1 chat, pass the chat partner's contact id.
    /// * `timestamp_sort` is used as the timestamp of the added message
    ///   and should be the timestamp of the change happening.
    pub(crate) async fn add_protection_msg(
        self,
        context: &Context,
        protect: ProtectionStatus,
        contact_id: Option<ContactId>,
        timestamp_sort: i64,
    ) -> Result<()> {
        if contact_id == Some(ContactId::SELF) {
            // Do not add protection messages to Saved Messages chat.
            // This chat never gets protected and unprotected,
            // we do not want the first message
            // to be a protection message with an arbitrary timestamp.
            return Ok(());
        }

        let text = context.stock_protection_msg(protect, contact_id).await;
        let cmd = match protect {
            ProtectionStatus::Protected => SystemMessage::ChatProtectionEnabled,
            ProtectionStatus::Unprotected => SystemMessage::ChatProtectionDisabled,
        };
        add_info_msg_with_cmd(
            context,
            self,
            &text,
            cmd,
            timestamp_sort,
            None,
            None,
            None,
            None,
        )
        .await?;

        Ok(())
    }

    /// Adds message "Messages are end-to-end encrypted" if appropriate.
    ///
    /// This function is rather slow because it does a lot of database queries,
    /// but this is fine because it is only called on chat creation.
    async fn maybe_add_encrypted_msg(self, context: &Context, timestamp_sort: i64) -> Result<()> {
        let chat = Chat::load_from_db(context, self).await?;

        // as secure-join adds its own message on success (after some other messasges),
        // we do not want to add "Messages are end-to-end encrypted" on chat creation.
        // we detect secure join by `can_send` (for Bob, scanner side) and by `blocked` (for Alice, inviter side) below.
        if !chat.is_encrypted(context).await?
            || self <= DC_CHAT_ID_LAST_SPECIAL
            || chat.is_device_talk()
            || chat.is_self_talk()
            || (!chat.can_send(context).await? && !chat.is_contact_request())
            // For chattype InBrodacast, the info message is added when the member-added message is received
            // by directly calling add_encrypted_msg()
            || chat.typ == Chattype::InBroadcast
            || chat.blocked == Blocked::Yes
        {
            return Ok(());
        }

        self.add_encrypted_msg(context, timestamp_sort).await?;
        Ok(())
    }

    pub(crate) async fn add_encrypted_msg(
        self,
        context: &Context,
        timestamp_sort: i64,
    ) -> Result<()> {
        let text = stock_str::messages_e2e_encrypted(context).await;
        add_info_msg_with_cmd(
            context,
            self,
            &text,
            SystemMessage::ChatE2ee,
            timestamp_sort,
            None,
            None,
            None,
            None,
        )
        .await?;
        Ok(())
    }

    /// Sets protection and adds a message.
    ///
    /// `timestamp_sort` is used as the timestamp of the added message
    /// and should be the timestamp of the change happening.
    async fn set_protection_for_timestamp_sort(
        self,
        context: &Context,
        protect: ProtectionStatus,
        timestamp_sort: i64,
        contact_id: Option<ContactId>,
    ) -> Result<()> {
        let protection_status_modified = self
            .inner_set_protection(context, protect)
            .await
            .with_context(|| format!("Cannot set protection for {self}"))?;
        if protection_status_modified {
            self.add_protection_msg(context, protect, contact_id, timestamp_sort)
                .await?;
            chatlist_events::emit_chatlist_item_changed(context, self);
        }
        Ok(())
    }

    /// Sets protection and sends or adds a message.
    ///
    /// `timestamp_sent` is the "sent" timestamp of a message caused the protection state change.
    pub(crate) async fn set_protection(
        self,
        context: &Context,
        protect: ProtectionStatus,
        timestamp_sent: i64,
        contact_id: Option<ContactId>,
    ) -> Result<()> {
        let sort_to_bottom = true;
        let (received, incoming) = (false, false);
        let ts = self
            .calc_sort_timestamp(context, timestamp_sent, sort_to_bottom, received, incoming)
            .await?
            // Always sort protection messages below `SystemMessage::SecurejoinWait{,Timeout}` ones
            // in case of race conditions.
            .saturating_add(1);
        self.set_protection_for_timestamp_sort(context, protect, ts, contact_id)
            .await
    }

    /// Sets the 1:1 chat with the given address to ProtectionStatus::Protected,
    /// and posts a `SystemMessage::ChatProtectionEnabled` into it.
    ///
    /// If necessary, creates a hidden chat for this.
    pub(crate) async fn set_protection_for_contact(
        context: &Context,
        contact_id: ContactId,
        timestamp: i64,
    ) -> Result<()> {
        let chat_id = ChatId::create_for_contact_with_blocked(context, contact_id, Blocked::Yes)
            .await
            .with_context(|| format!("can't create chat for {contact_id}"))?;
        chat_id
            .set_protection(
                context,
                ProtectionStatus::Protected,
                timestamp,
                Some(contact_id),
            )
            .await?;
        Ok(())
    }

    /// Archives or unarchives a chat.
    pub async fn set_visibility(self, context: &Context, visibility: ChatVisibility) -> Result<()> {
        self.set_visibility_ex(context, Sync, visibility).await
    }

    pub(crate) async fn set_visibility_ex(
        self,
        context: &Context,
        sync: sync::Sync,
        visibility: ChatVisibility,
    ) -> Result<()> {
        ensure!(
            !self.is_special(),
            "bad chat_id, can not be special chat: {self}"
        );

        context
            .sql
            .transaction(move |transaction| {
                if visibility == ChatVisibility::Archived {
                    transaction.execute(
                        "UPDATE msgs SET state=? WHERE chat_id=? AND state=?;",
                        (MessageState::InNoticed, self, MessageState::InFresh),
                    )?;
                }
                transaction.execute(
                    "UPDATE chats SET archived=? WHERE id=?;",
                    (visibility, self),
                )?;
                Ok(())
            })
            .await?;

        if visibility == ChatVisibility::Archived {
            start_chat_ephemeral_timers(context, self).await?;
        }

        context.emit_msgs_changed_without_ids();
        chatlist_events::emit_chatlist_changed(context);
        chatlist_events::emit_chatlist_item_changed(context, self);

        if sync.into() {
            let chat = Chat::load_from_db(context, self).await?;
            chat.sync(context, SyncAction::SetVisibility(visibility))
                .await
                .log_err(context)
                .ok();
        }
        Ok(())
    }

    /// Unarchives a chat that is archived and not muted.
    /// Needed after a message is added to a chat so that the chat gets a normal visibility again.
    /// `msg_state` is the state of the message. Matters only for incoming messages currently. For
    /// multiple outgoing messages the function may be called once with MessageState::Undefined.
    /// Sending an appropriate event is up to the caller.
    /// Also emits DC_EVENT_MSGS_CHANGED for DC_CHAT_ID_ARCHIVED_LINK when the number of archived
    /// chats with unread messages increases (which is possible if the chat is muted).
    pub async fn unarchive_if_not_muted(
        self,
        context: &Context,
        msg_state: MessageState,
    ) -> Result<()> {
        if msg_state != MessageState::InFresh {
            context
                .sql
                .execute(
                    "UPDATE chats SET archived=0 WHERE id=? AND archived=1 \
                AND NOT(muted_until=-1 OR muted_until>?)",
                    (self, time()),
                )
                .await?;
            return Ok(());
        }
        let chat = Chat::load_from_db(context, self).await?;
        if chat.visibility != ChatVisibility::Archived {
            return Ok(());
        }
        if chat.is_muted() {
            let unread_cnt = context
                .sql
                .count(
                    "SELECT COUNT(*)
                FROM msgs
                WHERE state=?
                AND hidden=0
                AND chat_id=?",
                    (MessageState::InFresh, self),
                )
                .await?;
            if unread_cnt == 1 {
                // Added the first unread message in the chat.
                context.emit_msgs_changed_without_msg_id(DC_CHAT_ID_ARCHIVED_LINK);
            }
            return Ok(());
        }
        context
            .sql
            .execute("UPDATE chats SET archived=0 WHERE id=?", (self,))
            .await?;
        Ok(())
    }

    /// Emits an appropriate event for a message. `important` is whether a notification should be
    /// shown.
    pub(crate) fn emit_msg_event(self, context: &Context, msg_id: MsgId, important: bool) {
        if important {
            debug_assert!(!msg_id.is_unset());

            context.emit_incoming_msg(self, msg_id);
        } else {
            context.emit_msgs_changed(self, msg_id);
        }
    }

    /// Deletes a chat.
    pub async fn delete(self, context: &Context) -> Result<()> {
        self.delete_ex(context, Sync).await
    }

    pub(crate) async fn delete_ex(self, context: &Context, sync: sync::Sync) -> Result<()> {
        ensure!(
            !self.is_special(),
            "bad chat_id, can not be a special chat: {self}"
        );

        let chat = Chat::load_from_db(context, self).await?;
        let delete_msgs_target = context.get_delete_msgs_target().await?;
        let sync_id = match sync {
            Nosync => None,
            Sync => chat.get_sync_id(context).await?,
        };

        context
            .sql
            .transaction(|transaction| {
                transaction.execute(
                    "UPDATE imap SET target=? WHERE rfc724_mid IN (SELECT rfc724_mid FROM msgs WHERE chat_id=?)",
                    (delete_msgs_target, self,),
                )?;
                transaction.execute(
                    "DELETE FROM smtp WHERE msg_id IN (SELECT id FROM msgs WHERE chat_id=?)",
                    (self,),
                )?;
                transaction.execute(
                    "DELETE FROM msgs_mdns WHERE msg_id IN (SELECT id FROM msgs WHERE chat_id=?)",
                    (self,),
                )?;
                transaction.execute("DELETE FROM msgs WHERE chat_id=?", (self,))?;
                transaction.execute("DELETE FROM chats_contacts WHERE chat_id=?", (self,))?;
                transaction.execute("DELETE FROM chats WHERE id=?", (self,))?;
                Ok(())
            })
            .await?;

        context.emit_event(EventType::ChatDeleted { chat_id: self });
        context.emit_msgs_changed_without_ids();

        if let Some(id) = sync_id {
            self::sync(context, id, SyncAction::Delete)
                .await
                .log_err(context)
                .ok();
        }

        if chat.is_self_talk() {
            let mut msg = Message::new_text(stock_str::self_deleted_msg_body(context).await);
            add_device_msg(context, None, Some(&mut msg)).await?;
        }
        chatlist_events::emit_chatlist_changed(context);

        context
            .set_config_internal(Config::LastHousekeeping, None)
            .await?;
        context.scheduler.interrupt_inbox().await;

        Ok(())
    }

    /// Sets draft message.
    ///
    /// Passing `None` as message just deletes the draft
    pub async fn set_draft(self, context: &Context, mut msg: Option<&mut Message>) -> Result<()> {
        if self.is_special() {
            return Ok(());
        }

        let changed = match &mut msg {
            None => self.maybe_delete_draft(context).await?,
            Some(msg) => self.do_set_draft(context, msg).await?,
        };

        if changed {
            if msg.is_some() {
                match self.get_draft_msg_id(context).await? {
                    Some(msg_id) => context.emit_msgs_changed(self, msg_id),
                    None => context.emit_msgs_changed_without_msg_id(self),
                }
            } else {
                context.emit_msgs_changed_without_msg_id(self)
            }
        }

        Ok(())
    }

    /// Returns ID of the draft message, if there is one.
    async fn get_draft_msg_id(self, context: &Context) -> Result<Option<MsgId>> {
        let msg_id: Option<MsgId> = context
            .sql
            .query_get_value(
                "SELECT id FROM msgs WHERE chat_id=? AND state=?;",
                (self, MessageState::OutDraft),
            )
            .await?;
        Ok(msg_id)
    }

    /// Returns draft message, if there is one.
    pub async fn get_draft(self, context: &Context) -> Result<Option<Message>> {
        if self.is_special() {
            return Ok(None);
        }
        match self.get_draft_msg_id(context).await? {
            Some(draft_msg_id) => {
                let msg = Message::load_from_db(context, draft_msg_id).await?;
                Ok(Some(msg))
            }
            None => Ok(None),
        }
    }

    /// Deletes draft message, if there is one.
    ///
    /// Returns `true`, if message was deleted, `false` otherwise.
    async fn maybe_delete_draft(self, context: &Context) -> Result<bool> {
        Ok(context
            .sql
            .execute(
                "DELETE FROM msgs WHERE chat_id=? AND state=?",
                (self, MessageState::OutDraft),
            )
            .await?
            > 0)
    }

    /// Set provided message as draft message for specified chat.
    /// Returns true if the draft was added or updated in place.
    async fn do_set_draft(self, context: &Context, msg: &mut Message) -> Result<bool> {
        match msg.viewtype {
            Viewtype::Unknown => bail!("Can not set draft of unknown type."),
            Viewtype::Text => {
                if msg.text.is_empty() && msg.in_reply_to.is_none_or_empty() {
                    bail!("No text and no quote in draft");
                }
            }
            _ => {
                if msg.viewtype == Viewtype::File {
                    if let Some((better_type, _)) = message::guess_msgtype_from_suffix(msg)
                        // We do not do an automatic conversion to other viewtypes here so that
                        // users can send images as "files" to preserve the original quality
                        // (usually we compress images). The remaining conversions are done by
                        // `prepare_msg_blob()` later.
                        .filter(|&(vt, _)| vt == Viewtype::Webxdc || vt == Viewtype::Vcard)
                    {
                        msg.viewtype = better_type;
                    }
                }
                if msg.viewtype == Viewtype::Vcard {
                    let blob = msg
                        .param
                        .get_file_blob(context)?
                        .context("no file stored in params")?;
                    msg.try_set_vcard(context, &blob.to_abs_path()).await?;
                }
            }
        }

        // set back draft information to allow identifying the draft later on -
        // no matter if message object is reused or reloaded from db
        msg.state = MessageState::OutDraft;
        msg.chat_id = self;

        // if possible, replace existing draft and keep id
        if !msg.id.is_special() {
            if let Some(old_draft) = self.get_draft(context).await? {
                if old_draft.id == msg.id
                    && old_draft.chat_id == self
                    && old_draft.state == MessageState::OutDraft
                {
                    let affected_rows = context
                        .sql.execute(
                                "UPDATE msgs
                                SET timestamp=?1,type=?2,txt=?3,txt_normalized=?4,param=?5,mime_in_reply_to=?6
                                WHERE id=?7
                                AND (type <> ?2 
                                    OR txt <> ?3 
                                    OR txt_normalized <> ?4
                                    OR param <> ?5
                                    OR mime_in_reply_to <> ?6);",
                                (
                                    time(),
                                    msg.viewtype,
                                    &msg.text,
                                    message::normalize_text(&msg.text),
                                    msg.param.to_string(),
                                    msg.in_reply_to.as_deref().unwrap_or_default(),
                                    msg.id,
                                ),
                            ).await?;
                    return Ok(affected_rows > 0);
                }
            }
        }

        let row_id = context
            .sql
            .transaction(|transaction| {
                // Delete existing draft if it exists.
                transaction.execute(
                    "DELETE FROM msgs WHERE chat_id=? AND state=?",
                    (self, MessageState::OutDraft),
                )?;

                // Insert new draft.
                transaction.execute(
                    "INSERT INTO msgs (
                 chat_id,
                 rfc724_mid,
                 from_id,
                 timestamp,
                 type,
                 state,
                 txt,
                 txt_normalized,
                 param,
                 hidden,
                 mime_in_reply_to)
         VALUES (?,?,?,?,?,?,?,?,?,?,?);",
                    (
                        self,
                        &msg.rfc724_mid,
                        ContactId::SELF,
                        time(),
                        msg.viewtype,
                        MessageState::OutDraft,
                        &msg.text,
                        message::normalize_text(&msg.text),
                        msg.param.to_string(),
                        1,
                        msg.in_reply_to.as_deref().unwrap_or_default(),
                    ),
                )?;

                Ok(transaction.last_insert_rowid())
            })
            .await?;
        msg.id = MsgId::new(row_id.try_into()?);
        Ok(true)
    }

    /// Returns number of messages in a chat.
    pub async fn get_msg_cnt(self, context: &Context) -> Result<usize> {
        let count = context
            .sql
            .count(
                "SELECT COUNT(*) FROM msgs WHERE hidden=0 AND chat_id=?",
                (self,),
            )
            .await?;
        Ok(count)
    }

    /// Returns the number of fresh messages in the chat.
    pub async fn get_fresh_msg_cnt(self, context: &Context) -> Result<usize> {
        // this function is typically used to show a badge counter beside _each_ chatlist item.
        // to make this as fast as possible, esp. on older devices, we added an combined index over the rows used for querying.
        // so if you alter the query here, you may want to alter the index over `(state, hidden, chat_id)` in `sql.rs`.
        //
        // the impact of the index is significant once the database grows:
        // - on an older android4 with 18k messages, query-time decreased from 110ms to 2ms
        // - on an mid-class moto-g or iphone7 with 50k messages, query-time decreased from 26ms or 6ms to 0-1ms
        // the times are average, no matter if there are fresh messages or not -
        // and have to be multiplied by the number of items shown at once on the chatlist,
        // so savings up to 2 seconds are possible on older devices - newer ones will feel "snappier" :)
        let count = if self.is_archived_link() {
            context
                .sql
                .count(
                    "SELECT COUNT(DISTINCT(m.chat_id))
                    FROM msgs m
                    LEFT JOIN chats c ON m.chat_id=c.id
                    WHERE m.state=10
                    and m.hidden=0
                    AND m.chat_id>9
                    AND c.blocked=0
                    AND c.archived=1
                    ",
                    (),
                )
                .await?
        } else {
            context
                .sql
                .count(
                    "SELECT COUNT(*)
                FROM msgs
                WHERE state=?
                AND hidden=0
                AND chat_id=?;",
                    (MessageState::InFresh, self),
                )
                .await?
        };
        Ok(count)
    }

    pub(crate) async fn created_timestamp(self, context: &Context) -> Result<i64> {
        Ok(context
            .sql
            .query_get_value("SELECT created_timestamp FROM chats WHERE id=?", (self,))
            .await?
            .unwrap_or(0))
    }

    /// Returns timestamp of the latest message in the chat,
    /// including hidden messages or a draft if there is one.
    pub(crate) async fn get_timestamp(self, context: &Context) -> Result<Option<i64>> {
        let timestamp = context
            .sql
            .query_get_value(
                "SELECT MAX(timestamp)
                 FROM msgs
                 WHERE chat_id=?
                 HAVING COUNT(*) > 0",
                (self,),
            )
            .await?;
        Ok(timestamp)
    }

    /// Returns a list of active similar chat IDs sorted by similarity metric.
    ///
    /// Jaccard similarity coefficient is used to estimate similarity of chat member sets.
    ///
    /// Chat is considered active if something was posted there within the last 42 days.
    pub async fn get_similar_chat_ids(self, context: &Context) -> Result<Vec<(ChatId, f64)>> {
        // Count number of common members in this and other chats.
        let intersection: Vec<(ChatId, f64)> = context
            .sql
            .query_map(
                "SELECT y.chat_id, SUM(x.contact_id = y.contact_id)
                 FROM chats_contacts as x
                 JOIN chats_contacts as y
                 WHERE x.contact_id > 9
                   AND y.contact_id > 9
                   AND x.add_timestamp >= x.remove_timestamp
                   AND y.add_timestamp >= y.remove_timestamp
                   AND x.chat_id=?
                   AND y.chat_id<>x.chat_id
                   AND y.chat_id>?
                 GROUP BY y.chat_id",
                (self, DC_CHAT_ID_LAST_SPECIAL),
                |row| {
                    let chat_id: ChatId = row.get(0)?;
                    let intersection: f64 = row.get(1)?;
                    Ok((chat_id, intersection))
                },
                |rows| {
                    rows.collect::<std::result::Result<Vec<_>, _>>()
                        .map_err(Into::into)
                },
            )
            .await
            .context("failed to calculate member set intersections")?;

        let chat_size: HashMap<ChatId, f64> = context
            .sql
            .query_map(
                "SELECT chat_id, count(*) AS n
                 FROM chats_contacts
                 WHERE contact_id > ? AND chat_id > ?
                 AND add_timestamp >= remove_timestamp
                 GROUP BY chat_id",
                (ContactId::LAST_SPECIAL, DC_CHAT_ID_LAST_SPECIAL),
                |row| {
                    let chat_id: ChatId = row.get(0)?;
                    let size: f64 = row.get(1)?;
                    Ok((chat_id, size))
                },
                |rows| {
                    rows.collect::<std::result::Result<HashMap<ChatId, f64>, _>>()
                        .map_err(Into::into)
                },
            )
            .await
            .context("failed to count chat member sizes")?;

        let our_chat_size = chat_size.get(&self).copied().unwrap_or_default();
        let mut chats_with_metrics = Vec::new();
        for (chat_id, intersection_size) in intersection {
            if intersection_size > 0.0 {
                let other_chat_size = chat_size.get(&chat_id).copied().unwrap_or_default();
                let union_size = our_chat_size + other_chat_size - intersection_size;
                let metric = intersection_size / union_size;
                chats_with_metrics.push((chat_id, metric))
            }
        }
        chats_with_metrics.sort_unstable_by(|(chat_id1, metric1), (chat_id2, metric2)| {
            metric2
                .partial_cmp(metric1)
                .unwrap_or(chat_id2.cmp(chat_id1))
        });

        // Select up to five similar active chats.
        let mut res = Vec::new();
        let now = time();
        for (chat_id, metric) in chats_with_metrics {
            if let Some(chat_timestamp) = chat_id.get_timestamp(context).await? {
                if now > chat_timestamp + 42 * 24 * 3600 {
                    // Chat was inactive for 42 days, skip.
                    continue;
                }
            }

            if metric < 0.1 {
                // Chat is unrelated.
                break;
            }

            let chat = Chat::load_from_db(context, chat_id).await?;
            if chat.typ != Chattype::Group {
                continue;
            }

            match chat.visibility {
                ChatVisibility::Normal | ChatVisibility::Pinned => {}
                ChatVisibility::Archived => continue,
            }

            res.push((chat_id, metric));
            if res.len() >= 5 {
                break;
            }
        }

        Ok(res)
    }

    /// Returns similar chats as a [`Chatlist`].
    ///
    /// [`Chatlist`]: crate::chatlist::Chatlist
    pub async fn get_similar_chatlist(self, context: &Context) -> Result<Chatlist> {
        let chat_ids: Vec<ChatId> = self
            .get_similar_chat_ids(context)
            .await
            .context("failed to get similar chat IDs")?
            .into_iter()
            .map(|(chat_id, _metric)| chat_id)
            .collect();
        let chatlist = Chatlist::from_chat_ids(context, &chat_ids).await?;
        Ok(chatlist)
    }

    pub(crate) async fn get_param(self, context: &Context) -> Result<Params> {
        let res: Option<String> = context
            .sql
            .query_get_value("SELECT param FROM chats WHERE id=?", (self,))
            .await?;
        Ok(res
            .map(|s| s.parse().unwrap_or_default())
            .unwrap_or_default())
    }

    /// Returns true if the chat is not promoted.
    pub(crate) async fn is_unpromoted(self, context: &Context) -> Result<bool> {
        let param = self.get_param(context).await?;
        let unpromoted = param.get_bool(Param::Unpromoted).unwrap_or_default();
        Ok(unpromoted)
    }

    /// Returns true if the chat is promoted.
    pub(crate) async fn is_promoted(self, context: &Context) -> Result<bool> {
        let promoted = !self.is_unpromoted(context).await?;
        Ok(promoted)
    }

    /// Returns true if chat is a saved messages chat.
    pub async fn is_self_talk(self, context: &Context) -> Result<bool> {
        Ok(self.get_param(context).await?.exists(Param::Selftalk))
    }

    /// Returns true if chat is a device chat.
    pub async fn is_device_talk(self, context: &Context) -> Result<bool> {
        Ok(self.get_param(context).await?.exists(Param::Devicetalk))
    }

    async fn parent_query<T, F>(
        self,
        context: &Context,
        fields: &str,
        state_out_min: MessageState,
        f: F,
    ) -> Result<Option<T>>
    where
        F: Send + FnOnce(&rusqlite::Row) -> rusqlite::Result<T>,
        T: Send + 'static,
    {
        let sql = &context.sql;
        let query = format!(
            "SELECT {fields} \
             FROM msgs \
             WHERE chat_id=? \
             AND ((state BETWEEN {} AND {}) OR (state >= {})) \
             AND NOT hidden \
             AND download_state={} \
             AND from_id != {} \
             ORDER BY timestamp DESC, id DESC \
             LIMIT 1;",
            MessageState::InFresh as u32,
            MessageState::InSeen as u32,
            state_out_min as u32,
            // Do not reply to not fully downloaded messages. Such a message could be a group chat
            // message that we assigned to 1:1 chat.
            DownloadState::Done as u32,
            // Do not reference info messages, they are not actually sent out
            // and have Message-IDs unknown to other chat members.
            ContactId::INFO.to_u32(),
        );
        sql.query_row_optional(&query, (self,), f).await
    }

    async fn get_parent_mime_headers(
        self,
        context: &Context,
        state_out_min: MessageState,
    ) -> Result<Option<(String, String, String)>> {
        self.parent_query(
            context,
            "rfc724_mid, mime_in_reply_to, IFNULL(mime_references, '')",
            state_out_min,
            |row: &rusqlite::Row| {
                let rfc724_mid: String = row.get(0)?;
                let mime_in_reply_to: String = row.get(1)?;
                let mime_references: String = row.get(2)?;
                Ok((rfc724_mid, mime_in_reply_to, mime_references))
            },
        )
        .await
    }

    /// Returns multi-line text summary of encryption preferences of all chat contacts.
    ///
    /// This can be used to find out if encryption is not available because
    /// keys for some users are missing or simply because the majority of the users in a group
    /// prefer plaintext emails.
    ///
    /// To get more verbose summary for a contact, including its key fingerprint, use [`Contact::get_encrinfo`].
    pub async fn get_encryption_info(self, context: &Context) -> Result<String> {
        let chat = Chat::load_from_db(context, self).await?;
        if !chat.is_encrypted(context).await? {
            return Ok(stock_str::encr_none(context).await);
        }

        let mut ret = stock_str::e2e_available(context).await + "\n";

        for &contact_id in get_chat_contacts(context, self)
            .await?
            .iter()
            .filter(|&contact_id| !contact_id.is_special())
        {
            let contact = Contact::get_by_id(context, contact_id).await?;
            let addr = contact.get_addr();
            logged_debug_assert!(
                context,
                contact.is_key_contact(),
                "get_encryption_info: contact {contact_id} is not a key-contact."
            );
            let fingerprint = contact
                .fingerprint()
                .context("Contact does not have a fingerprint in encrypted chat")?;
            if contact.public_key(context).await?.is_some() {
                ret += &format!("\n{addr}\n{fingerprint}\n");
            } else {
                ret += &format!("\n{addr}\n(key missing)\n{fingerprint}\n");
            }
        }

        Ok(ret.trim().to_string())
    }

    /// Bad evil escape hatch.
    ///
    /// Avoid using this, eventually types should be cleaned up enough
    /// that it is no longer necessary.
    pub fn to_u32(self) -> u32 {
        self.0
    }

    pub(crate) async fn reset_gossiped_timestamp(self, context: &Context) -> Result<()> {
        context
            .sql
            .execute("DELETE FROM gossip_timestamp WHERE chat_id=?", (self,))
            .await?;
        Ok(())
    }

    /// Returns true if the chat is protected.
    pub async fn is_protected(self, context: &Context) -> Result<ProtectionStatus> {
        let protection_status = context
            .sql
            .query_get_value("SELECT protected FROM chats WHERE id=?", (self,))
            .await?
            .unwrap_or_default();
        Ok(protection_status)
    }

    /// Returns the sort timestamp for a new message in the chat.
    ///
    /// `message_timestamp` should be either the message "sent" timestamp or a timestamp of the
    /// corresponding event in case of a system message (usually the current system time).
    /// `always_sort_to_bottom` makes this adjust the returned timestamp up so that the message goes
    /// to the chat bottom.
    /// `received` -- whether the message is received. Otherwise being sent.
    /// `incoming` -- whether the message is incoming.
    pub(crate) async fn calc_sort_timestamp(
        self,
        context: &Context,
        message_timestamp: i64,
        always_sort_to_bottom: bool,
        received: bool,
        incoming: bool,
    ) -> Result<i64> {
        let mut sort_timestamp = cmp::min(message_timestamp, smeared_time(context));

        let last_msg_time: Option<i64> = if always_sort_to_bottom {
            // get newest message for this chat

            // Let hidden messages also be ordered with protection messages because hidden messages
            // also can be or not be verified, so let's preserve this information -- even it's not
            // used currently, it can be useful in the future versions.
            context
                .sql
                .query_get_value(
                    "SELECT MAX(timestamp)
                     FROM msgs
                     WHERE chat_id=? AND state!=?
                     HAVING COUNT(*) > 0",
                    (self, MessageState::OutDraft),
                )
                .await?
        } else if received {
            // Received messages shouldn't mingle with just sent ones and appear somewhere in the
            // middle of the chat, so we go after the newest non fresh message.
            //
            // But if a received outgoing message is older than some seen message, better sort the
            // received message purely by timestamp. We could place it just before that seen
            // message, but anyway the user may not notice it.
            //
            // NB: Received outgoing messages may break sorting of fresh incoming ones, but this
            // shouldn't happen frequently. Seen incoming messages don't really break sorting of
            // fresh ones, they rather mean that older incoming messages are actually seen as well.
            context
                .sql
                .query_row_optional(
                    "SELECT MAX(timestamp), MAX(IIF(state=?,timestamp_sent,0))
                     FROM msgs
                     WHERE chat_id=? AND hidden=0 AND state>?
                     HAVING COUNT(*) > 0",
                    (MessageState::InSeen, self, MessageState::InFresh),
                    |row| {
                        let ts: i64 = row.get(0)?;
                        let ts_sent_seen: i64 = row.get(1)?;
                        Ok((ts, ts_sent_seen))
                    },
                )
                .await?
                .and_then(|(ts, ts_sent_seen)| {
                    match incoming || ts_sent_seen <= message_timestamp {
                        true => Some(ts),
                        false => None,
                    }
                })
        } else {
            None
        };

        if let Some(last_msg_time) = last_msg_time {
            if last_msg_time > sort_timestamp {
                sort_timestamp = last_msg_time;
            }
        }

        Ok(sort_timestamp)
    }
}

impl std::fmt::Display for ChatId {
    fn fmt(&self, f: &mut std::fmt::Formatter<'_>) -> std::fmt::Result {
        if self.is_trash() {
            write!(f, "Chat#Trash")
        } else if self.is_archived_link() {
            write!(f, "Chat#ArchivedLink")
        } else if self.is_alldone_hint() {
            write!(f, "Chat#AlldoneHint")
        } else if self.is_special() {
            write!(f, "Chat#Special{}", self.0)
        } else {
            write!(f, "Chat#{}", self.0)
        }
    }
}

/// Allow converting [ChatId] to an SQLite type.
///
/// This allows you to directly store [ChatId] into the database as
/// well as query for a [ChatId].
impl rusqlite::types::ToSql for ChatId {
    fn to_sql(&self) -> rusqlite::Result<rusqlite::types::ToSqlOutput<'_>> {
        let val = rusqlite::types::Value::Integer(i64::from(self.0));
        let out = rusqlite::types::ToSqlOutput::Owned(val);
        Ok(out)
    }
}

/// Allow converting an SQLite integer directly into [ChatId].
impl rusqlite::types::FromSql for ChatId {
    fn column_result(value: rusqlite::types::ValueRef) -> rusqlite::types::FromSqlResult<Self> {
        i64::column_result(value).and_then(|val| {
            if 0 <= val && val <= i64::from(u32::MAX) {
                Ok(ChatId::new(val as u32))
            } else {
                Err(rusqlite::types::FromSqlError::OutOfRange(val))
            }
        })
    }
}

/// An object representing a single chat in memory.
/// Chat objects are created using eg. `Chat::load_from_db`
/// and are not updated on database changes;
/// if you want an update, you have to recreate the object.
#[derive(Debug, Clone, Deserialize, Serialize)]
pub struct Chat {
    /// Database ID.
    pub id: ChatId,

    /// Chat type, e.g. 1:1 chat, group chat, mailing list.
    pub typ: Chattype,

    /// Chat name.
    pub name: String,

    /// Whether the chat is archived or pinned.
    pub visibility: ChatVisibility,

    /// Group ID. For [`Chattype::Mailinglist`] -- mailing list address. Empty for 1:1 chats and
    /// ad-hoc groups.
    pub grpid: String,

    /// Whether the chat is blocked, unblocked or a contact request.
    pub blocked: Blocked,

    /// Additional chat parameters stored in the database.
    pub param: Params,

    /// If location streaming is enabled in the chat.
    is_sending_locations: bool,

    /// Duration of the chat being muted.
    pub mute_duration: MuteDuration,

    /// If the chat is protected (verified).
    pub(crate) protected: ProtectionStatus,
}

impl Chat {
    /// Loads chat from the database by its ID.
    pub async fn load_from_db(context: &Context, chat_id: ChatId) -> Result<Self> {
        let mut chat = context
            .sql
            .query_row(
                "SELECT c.type, c.name, c.grpid, c.param, c.archived,
                    c.blocked, c.locations_send_until, c.muted_until, c.protected
             FROM chats c
             WHERE c.id=?;",
                (chat_id,),
                |row| {
                    let c = Chat {
                        id: chat_id,
                        typ: row.get(0)?,
                        name: row.get::<_, String>(1)?,
                        grpid: row.get::<_, String>(2)?,
                        param: row.get::<_, String>(3)?.parse().unwrap_or_default(),
                        visibility: row.get(4)?,
                        blocked: row.get::<_, Option<_>>(5)?.unwrap_or_default(),
                        is_sending_locations: row.get(6)?,
                        mute_duration: row.get(7)?,
                        protected: row.get(8)?,
                    };
                    Ok(c)
                },
            )
            .await
            .context(format!("Failed loading chat {chat_id} from database"))?;

        if chat.id.is_archived_link() {
            chat.name = stock_str::archived_chats(context).await;
        } else {
            if chat.typ == Chattype::Single && chat.name.is_empty() {
                // chat.name is set to contact.display_name on changes,
                // however, if things went wrong somehow, we do this here explicitly.
                let mut chat_name = "Err [Name not found]".to_owned();
                match get_chat_contacts(context, chat.id).await {
                    Ok(contacts) => {
                        if let Some(contact_id) = contacts.first() {
                            if let Ok(contact) = Contact::get_by_id(context, *contact_id).await {
                                contact.get_display_name().clone_into(&mut chat_name);
                            }
                        }
                    }
                    Err(err) => {
                        error!(
                            context,
                            "Failed to load contacts for {}: {:#}.", chat.id, err
                        );
                    }
                }
                chat.name = chat_name;
            }
            if chat.param.exists(Param::Selftalk) {
                chat.name = stock_str::saved_messages(context).await;
            } else if chat.param.exists(Param::Devicetalk) {
                chat.name = stock_str::device_messages(context).await;
            }
        }

        Ok(chat)
    }

    /// Returns whether this is the `saved messages` chat
    pub fn is_self_talk(&self) -> bool {
        self.param.exists(Param::Selftalk)
    }

    /// Returns true if chat is a device chat.
    pub fn is_device_talk(&self) -> bool {
        self.param.exists(Param::Devicetalk)
    }

    /// Returns true if chat is a mailing list.
    pub fn is_mailing_list(&self) -> bool {
        self.typ == Chattype::Mailinglist
    }

    /// Returns None if user can send messages to this chat.
    ///
    /// Otherwise returns a reason useful for logging.
    pub(crate) async fn why_cant_send(&self, context: &Context) -> Result<Option<CantSendReason>> {
        self.why_cant_send_ex(context, &|_| false).await
    }

    pub(crate) async fn why_cant_send_ex(
        &self,
        context: &Context,
        skip_fn: &(dyn Send + Sync + Fn(&CantSendReason) -> bool),
    ) -> Result<Option<CantSendReason>> {
        use CantSendReason::*;
        // NB: Don't forget to update Chatlist::try_load() when changing this function!

        if self.id.is_special() {
            let reason = SpecialChat;
            if !skip_fn(&reason) {
                return Ok(Some(reason));
            }
        }
        if self.is_device_talk() {
            let reason = DeviceChat;
            if !skip_fn(&reason) {
                return Ok(Some(reason));
            }
        }
        if self.is_contact_request() {
            let reason = ContactRequest;
            if !skip_fn(&reason) {
                return Ok(Some(reason));
            }
        }
        if self.is_mailing_list() && self.get_mailinglist_addr().is_none_or_empty() {
            let reason = ReadOnlyMailingList;
            if !skip_fn(&reason) {
                return Ok(Some(reason));
            }
        }
        if self.typ == Chattype::InBroadcast {
            let reason = InBroadcast;
            if !skip_fn(&reason) {
                return Ok(Some(reason));
            }
        }

        // Do potentially slow checks last and after calls to `skip_fn` which should be fast.
        let reason = NotAMember;
        if !skip_fn(&reason) && !self.is_self_in_chat(context).await? {
            return Ok(Some(reason));
        }

        let reason = MissingKey;
        if !skip_fn(&reason) && self.typ == Chattype::Single {
            let contact_ids = get_chat_contacts(context, self.id).await?;
            if let Some(contact_id) = contact_ids.first() {
                let contact = Contact::get_by_id(context, *contact_id).await?;
                if contact.is_key_contact() && contact.public_key(context).await?.is_none() {
                    return Ok(Some(reason));
                }
            }
        }

        Ok(None)
    }

    /// Returns true if can send to the chat.
    ///
    /// This function can be used by the UI to decide whether to display the input box.
    pub async fn can_send(&self, context: &Context) -> Result<bool> {
        Ok(self.why_cant_send(context).await?.is_none())
    }

    /// Checks if the user is part of a chat
    /// and has basically the permissions to edit the chat therefore.
    /// The function does not check if the chat type allows editing of concrete elements.
    pub(crate) async fn is_self_in_chat(&self, context: &Context) -> Result<bool> {
        match self.typ {
            Chattype::Single | Chattype::OutBroadcast | Chattype::Mailinglist => Ok(true),
            Chattype::Group | Chattype::InBroadcast => {
                is_contact_in_chat(context, self.id, ContactId::SELF).await
            }
        }
    }

    pub(crate) async fn update_param(&mut self, context: &Context) -> Result<()> {
        context
            .sql
            .execute(
                "UPDATE chats SET param=? WHERE id=?",
                (self.param.to_string(), self.id),
            )
            .await?;
        Ok(())
    }

    /// Returns chat ID.
    pub fn get_id(&self) -> ChatId {
        self.id
    }

    /// Returns chat type.
    pub fn get_type(&self) -> Chattype {
        self.typ
    }

    /// Returns chat name.
    pub fn get_name(&self) -> &str {
        &self.name
    }

    /// Returns mailing list address where messages are sent to.
    pub fn get_mailinglist_addr(&self) -> Option<&str> {
        self.param.get(Param::ListPost)
    }

    /// Returns profile image path for the chat.
    pub async fn get_profile_image(&self, context: &Context) -> Result<Option<PathBuf>> {
        if self.id.is_archived_link() {
            // This is not a real chat, but the "Archive" button
            // that is shown at the top of the chats list
            return Ok(Some(get_archive_icon(context).await?));
        } else if self.is_device_talk() {
            return Ok(Some(get_device_icon(context).await?));
        } else if self.is_self_talk() {
            return Ok(Some(get_saved_messages_icon(context).await?));
        } else if !self.is_encrypted(context).await? {
            // This is an unencrypted chat, show a special avatar that marks it as such.
            return Ok(Some(get_abs_path(
                context,
                Path::new(&get_unencrypted_icon(context).await?),
            )));
        } else if self.typ == Chattype::Single {
            // For 1:1 chats, we always use the same avatar as for the contact
            // This is before the `self.is_encrypted()` check, because that function
            // has two database calls, i.e. it's slow
            let contacts = get_chat_contacts(context, self.id).await?;
            if let Some(contact_id) = contacts.first() {
                let contact = Contact::get_by_id(context, *contact_id).await?;
                return contact.get_profile_image(context).await;
            }
        } else if let Some(image_rel) = self.param.get(Param::ProfileImage) {
            // Load the group avatar, or the device-chat / saved-messages icon
            if !image_rel.is_empty() {
                return Ok(Some(get_abs_path(context, Path::new(&image_rel))));
            }
        }
        Ok(None)
    }

    /// Returns chat avatar color.
    ///
    /// For 1:1 chats, the color is calculated from the contact's address
    /// for address-contacts and from the OpenPGP key fingerprint for key-contacts.
    /// For group chats the color is calculated from the grpid, if present, or the chat name.
    pub async fn get_color(&self, context: &Context) -> Result<u32> {
        let mut color = 0;

        if self.typ == Chattype::Single {
            let contacts = get_chat_contacts(context, self.id).await?;
            if let Some(contact_id) = contacts.first() {
                if let Ok(contact) = Contact::get_by_id(context, *contact_id).await {
                    color = contact.get_color();
                }
            }
        } else if !self.grpid.is_empty() {
            color = str_to_color(&self.grpid);
        } else {
            color = str_to_color(&self.name);
        }

        Ok(color)
    }

    /// Returns a struct describing the current state of the chat.
    ///
    /// This is somewhat experimental, even more so than the rest of
    /// deltachat, and the data returned is still subject to change.
    pub async fn get_info(&self, context: &Context) -> Result<ChatInfo> {
        let draft = match self.id.get_draft(context).await? {
            Some(message) => message.text,
            _ => String::new(),
        };
        Ok(ChatInfo {
            id: self.id,
            type_: self.typ as u32,
            name: self.name.clone(),
            archived: self.visibility == ChatVisibility::Archived,
            param: self.param.to_string(),
            is_sending_locations: self.is_sending_locations,
            color: self.get_color(context).await?,
            profile_image: self
                .get_profile_image(context)
                .await?
                .unwrap_or_else(std::path::PathBuf::new),
            draft,
            is_muted: self.is_muted(),
            ephemeral_timer: self.id.get_ephemeral_timer(context).await?,
        })
    }

    /// Returns chat visibilitiy, e.g. whether it is archived or pinned.
    pub fn get_visibility(&self) -> ChatVisibility {
        self.visibility
    }

    /// Returns true if chat is a contact request.
    ///
    /// Messages cannot be sent to such chat and read receipts are not
    /// sent until the chat is manually unblocked.
    pub fn is_contact_request(&self) -> bool {
        self.blocked == Blocked::Request
    }

    /// Returns true if the chat is not promoted.
    pub fn is_unpromoted(&self) -> bool {
        self.param.get_bool(Param::Unpromoted).unwrap_or_default()
    }

    /// Returns true if the chat is promoted.
    /// This means a message has been sent to it and it _not_ only exists on the users device.
    pub fn is_promoted(&self) -> bool {
        !self.is_unpromoted()
    }

    /// Returns true if chat protection is enabled.
    ///
    /// UI should display a green checkmark
    /// in the chat title,
    /// in the chat profile title and
    /// in the chatlist item
    /// if chat protection is enabled.
    /// UI should also display a green checkmark
    /// in the contact profile
    /// if 1:1 chat with this contact exists and is protected.
    pub fn is_protected(&self) -> bool {
        self.protected == ProtectionStatus::Protected
    }

    /// Returns true if the chat is encrypted.
    pub async fn is_encrypted(&self, context: &Context) -> Result<bool> {
        let is_encrypted = self.is_protected()
            || match self.typ {
                Chattype::Single => {
                    match context
                        .sql
                        .query_row_optional(
                            "SELECT cc.contact_id, c.fingerprint<>''
                             FROM chats_contacts cc LEFT JOIN contacts c
                                 ON c.id=cc.contact_id
                             WHERE cc.chat_id=?
                            ",
                            (self.id,),
                            |row| {
                                let id: ContactId = row.get(0)?;
                                let is_key: bool = row.get(1)?;
                                Ok((id, is_key))
                            },
                        )
                        .await?
                    {
                        Some((id, is_key)) => is_key || id == ContactId::DEVICE,
                        None => true,
                    }
                }
                Chattype::Group => {
                    // Do not encrypt ad-hoc groups.
                    !self.grpid.is_empty()
                }
                Chattype::Mailinglist => false,
                Chattype::OutBroadcast | Chattype::InBroadcast => true,
            };
        Ok(is_encrypted)
    }

    /// Returns true if location streaming is enabled in the chat.
    pub fn is_sending_locations(&self) -> bool {
        self.is_sending_locations
    }

    /// Returns true if the chat is currently muted.
    pub fn is_muted(&self) -> bool {
        match self.mute_duration {
            MuteDuration::NotMuted => false,
            MuteDuration::Forever => true,
            MuteDuration::Until(when) => when > SystemTime::now(),
        }
    }

    /// Returns chat member list timestamp.
    pub(crate) async fn member_list_timestamp(&self, context: &Context) -> Result<i64> {
        if let Some(member_list_timestamp) = self.param.get_i64(Param::MemberListTimestamp) {
            Ok(member_list_timestamp)
        } else {
            Ok(self.id.created_timestamp(context).await?)
        }
    }

    /// Returns true if member list is stale,
    /// i.e. has not been updated for 60 days.
    ///
    /// This is used primarily to detect the case
    /// where the user just restored an old backup.
    pub(crate) async fn member_list_is_stale(&self, context: &Context) -> Result<bool> {
        let now = time();
        let member_list_ts = self.member_list_timestamp(context).await?;
        let is_stale = now.saturating_add(TIMESTAMP_SENT_TOLERANCE)
            >= member_list_ts.saturating_add(60 * 24 * 3600);
        Ok(is_stale)
    }

    /// Adds missing values to the msg object,
    /// writes the record to the database.
    ///
    /// If `update_msg_id` is set, that record is reused;
    /// if `update_msg_id` is None, a new record is created.
    async fn prepare_msg_raw(
        &mut self,
        context: &Context,
        msg: &mut Message,
        update_msg_id: Option<MsgId>,
    ) -> Result<()> {
        let mut to_id = 0;
        let mut location_id = 0;

        if msg.rfc724_mid.is_empty() {
            msg.rfc724_mid = create_outgoing_rfc724_mid();
        }

        if self.typ == Chattype::Single {
            if let Some(id) = context
                .sql
                .query_get_value(
                    "SELECT contact_id FROM chats_contacts WHERE chat_id=?;",
                    (self.id,),
                )
                .await?
            {
                to_id = id;
            } else {
                error!(
                    context,
                    "Cannot send message, contact for {} not found.", self.id,
                );
                bail!("Cannot set message, contact for {} not found.", self.id);
            }
        } else if matches!(self.typ, Chattype::Group | Chattype::OutBroadcast)
            && self.param.get_int(Param::Unpromoted).unwrap_or_default() == 1
        {
            msg.param.set_int(Param::AttachGroupImage, 1);
            self.param
                .remove(Param::Unpromoted)
                .set_i64(Param::GroupNameTimestamp, msg.timestamp_sort);
            self.update_param(context).await?;
            // TODO: Remove this compat code needed because Core <= v1.143:
            // - doesn't accept synchronization of QR code tokens for unpromoted groups, so we also
            //   send them when the group is promoted.
            // - doesn't sync QR code tokens for unpromoted groups and the group might be created
            //   before an upgrade.
            context
                .sync_qr_code_tokens(Some(self.grpid.as_str()))
                .await
                .log_err(context)
                .ok();
        }

        let is_bot = context.get_config_bool(Config::Bot).await?;
        msg.param
            .set_optional(Param::Bot, Some("1").filter(|_| is_bot));

        // Set "In-Reply-To:" to identify the message to which the composed message is a reply.
        // Set "References:" to identify the "thread" of the conversation.
        // Both according to [RFC 5322 3.6.4, page 25](https://www.rfc-editor.org/rfc/rfc5322#section-3.6.4).
        let new_references;
        if self.is_self_talk() {
            // As self-talks are mainly used to transfer data between devices,
            // we do not set In-Reply-To/References in this case.
            new_references = String::new();
        } else if let Some((parent_rfc724_mid, parent_in_reply_to, parent_references)) =
            // We don't filter `OutPending` and `OutFailed` messages because the new message for
            // which `parent_query()` is done may assume that it will be received in a context
            // affected by those messages, e.g. they could add new members to a group and the
            // new message will contain them in "To:". Anyway recipients must be prepared to
            // orphaned references.
            self
                .id
                .get_parent_mime_headers(context, MessageState::OutPending)
                .await?
        {
            // "In-Reply-To:" is not changed if it is set manually.
            // This does not affect "References:" header, it will contain "default parent" (the
            // latest message in the thread) anyway.
            if msg.in_reply_to.is_none() && !parent_rfc724_mid.is_empty() {
                msg.in_reply_to = Some(parent_rfc724_mid.clone());
            }

            // Use parent `In-Reply-To` as a fallback
            // in case parent message has no `References` header
            // as specified in RFC 5322:
            // > If the parent message does not contain
            // > a "References:" field but does have an "In-Reply-To:" field
            // > containing a single message identifier, then the "References:" field
            // > will contain the contents of the parent's "In-Reply-To:" field
            // > followed by the contents of the parent's "Message-ID:" field (if
            // > any).
            let parent_references = if parent_references.is_empty() {
                parent_in_reply_to
            } else {
                parent_references
            };

            // The whole list of messages referenced may be huge.
            // Only take 2 recent references and add third from `In-Reply-To`.
            let mut references_vec: Vec<&str> = parent_references.rsplit(' ').take(2).collect();
            references_vec.reverse();

            if !parent_rfc724_mid.is_empty()
                && !references_vec.contains(&parent_rfc724_mid.as_str())
            {
                references_vec.push(&parent_rfc724_mid)
            }

            if references_vec.is_empty() {
                // As a fallback, use our Message-ID,
                // same as in the case of top-level message.
                new_references = msg.rfc724_mid.clone();
            } else {
                new_references = references_vec.join(" ");
            }
        } else {
            // This is a top-level message.
            // Add our Message-ID as first references.
            // This allows us to identify replies to our message even if
            // email server such as Outlook changes `Message-ID:` header.
            // MUAs usually keep the first Message-ID in `References:` header unchanged.
            new_references = msg.rfc724_mid.clone();
        }

        // add independent location to database
        if msg.param.exists(Param::SetLatitude) {
            if let Ok(row_id) = context
                .sql
                .insert(
                    "INSERT INTO locations \
                     (timestamp,from_id,chat_id, latitude,longitude,independent)\
                     VALUES (?,?,?, ?,?,1);",
                    (
                        msg.timestamp_sort,
                        ContactId::SELF,
                        self.id,
                        msg.param.get_float(Param::SetLatitude).unwrap_or_default(),
                        msg.param.get_float(Param::SetLongitude).unwrap_or_default(),
                    ),
                )
                .await
            {
                location_id = row_id;
            }
        }

        let ephemeral_timer = if msg.param.get_cmd() == SystemMessage::EphemeralTimerChanged {
            EphemeralTimer::Disabled
        } else {
            self.id.get_ephemeral_timer(context).await?
        };
        let ephemeral_timestamp = match ephemeral_timer {
            EphemeralTimer::Disabled => 0,
            EphemeralTimer::Enabled { duration } => time().saturating_add(duration.into()),
        };

        let (msg_text, was_truncated) = truncate_msg_text(context, msg.text.clone()).await?;
        let new_mime_headers = if msg.has_html() {
            if msg.param.exists(Param::Forwarded) {
                msg.get_id().get_html(context).await?
            } else {
                msg.param.get(Param::SendHtml).map(|s| s.to_string())
            }
        } else {
            None
        };
        let new_mime_headers: Option<String> = new_mime_headers.map(|s| {
            let html_part = MimePart::new("text/html", s);
            let mut buffer = Vec::new();
            let cursor = Cursor::new(&mut buffer);
            html_part.write_part(cursor).ok();
            String::from_utf8_lossy(&buffer).to_string()
        });
        let new_mime_headers = new_mime_headers.or_else(|| match was_truncated {
            // We need to add some headers so that they are stripped before formatting HTML by
            // `MsgId::get_html()`, not a part of the actual text. Let's add "Content-Type", it's
            // anyway a useful metadata about the stored text.
            true => Some("Content-Type: text/plain; charset=utf-8\r\n\r\n".to_string() + &msg.text),
            false => None,
        });
        let new_mime_headers = match new_mime_headers {
            Some(h) => Some(tokio::task::block_in_place(move || {
                buf_compress(h.as_bytes())
            })?),
            None => None,
        };

        msg.chat_id = self.id;
        msg.from_id = ContactId::SELF;

        // add message to the database
        if let Some(update_msg_id) = update_msg_id {
            context
                .sql
                .execute(
                    "UPDATE msgs
                     SET rfc724_mid=?, chat_id=?, from_id=?, to_id=?, timestamp=?, type=?,
                         state=?, txt=?, txt_normalized=?, subject=?, param=?,
                         hidden=?, mime_in_reply_to=?, mime_references=?, mime_modified=?,
                         mime_headers=?, mime_compressed=1, location_id=?, ephemeral_timer=?,
                         ephemeral_timestamp=?
                     WHERE id=?;",
                    params_slice![
                        msg.rfc724_mid,
                        msg.chat_id,
                        msg.from_id,
                        to_id,
                        msg.timestamp_sort,
                        msg.viewtype,
                        msg.state,
                        msg_text,
                        message::normalize_text(&msg_text),
                        &msg.subject,
                        msg.param.to_string(),
                        msg.hidden,
                        msg.in_reply_to.as_deref().unwrap_or_default(),
                        new_references,
                        new_mime_headers.is_some(),
                        new_mime_headers.unwrap_or_default(),
                        location_id as i32,
                        ephemeral_timer,
                        ephemeral_timestamp,
                        update_msg_id
                    ],
                )
                .await?;
            msg.id = update_msg_id;
        } else {
            let raw_id = context
                .sql
                .insert(
                    "INSERT INTO msgs (
                        rfc724_mid,
                        chat_id,
                        from_id,
                        to_id,
                        timestamp,
                        type,
                        state,
                        txt,
                        txt_normalized,
                        subject,
                        param,
                        hidden,
                        mime_in_reply_to,
                        mime_references,
                        mime_modified,
                        mime_headers,
                        mime_compressed,
                        location_id,
                        ephemeral_timer,
                        ephemeral_timestamp)
                        VALUES (?,?,?,?,?,?,?,?,?,?,?,?,?,?,?,?,1,?,?,?);",
                    params_slice![
                        msg.rfc724_mid,
                        msg.chat_id,
                        msg.from_id,
                        to_id,
                        msg.timestamp_sort,
                        msg.viewtype,
                        msg.state,
                        msg_text,
                        message::normalize_text(&msg_text),
                        &msg.subject,
                        msg.param.to_string(),
                        msg.hidden,
                        msg.in_reply_to.as_deref().unwrap_or_default(),
                        new_references,
                        new_mime_headers.is_some(),
                        new_mime_headers.unwrap_or_default(),
                        location_id as i32,
                        ephemeral_timer,
                        ephemeral_timestamp
                    ],
                )
                .await?;
            context.new_msgs_notify.notify_one();
            msg.id = MsgId::new(u32::try_from(raw_id)?);

            maybe_set_logging_xdc(context, msg, self.id).await?;
            context
                .update_webxdc_integration_database(msg, context)
                .await?;
        }
        context.scheduler.interrupt_ephemeral_task().await;
        Ok(())
    }

    /// Sends a `SyncAction` synchronising chat contacts to other devices.
    pub(crate) async fn sync_contacts(&self, context: &Context) -> Result<()> {
        if self.is_encrypted(context).await? {
            let fingerprint_addrs = context
                .sql
                .query_map(
                    "SELECT c.fingerprint, c.addr
                     FROM contacts c INNER JOIN chats_contacts cc
                     ON c.id=cc.contact_id
                     WHERE cc.chat_id=? AND cc.add_timestamp >= cc.remove_timestamp",
                    (self.id,),
                    |row| {
                        let fingerprint = row.get(0)?;
                        let addr = row.get(1)?;
                        Ok((fingerprint, addr))
                    },
                    |addrs| addrs.collect::<Result<Vec<_>, _>>().map_err(Into::into),
                )
                .await?;
            self.sync(context, SyncAction::SetPgpContacts(fingerprint_addrs))
                .await?;
        } else {
            let addrs = context
                .sql
                .query_map(
                    "SELECT c.addr \
                    FROM contacts c INNER JOIN chats_contacts cc \
                    ON c.id=cc.contact_id \
                    WHERE cc.chat_id=? AND cc.add_timestamp >= cc.remove_timestamp",
                    (self.id,),
                    |row| row.get::<_, String>(0),
                    |addrs| addrs.collect::<Result<Vec<_>, _>>().map_err(Into::into),
                )
                .await?;
            self.sync(context, SyncAction::SetContacts(addrs)).await?;
        }
        Ok(())
    }

    /// Returns chat id for the purpose of synchronisation across devices.
    async fn get_sync_id(&self, context: &Context) -> Result<Option<SyncId>> {
        match self.typ {
            Chattype::Single => {
                if self.is_device_talk() {
                    return Ok(Some(SyncId::Device));
                }

                let mut r = None;
                for contact_id in get_chat_contacts(context, self.id).await? {
                    if contact_id == ContactId::SELF && !self.is_self_talk() {
                        continue;
                    }
                    if r.is_some() {
                        return Ok(None);
                    }
                    let contact = Contact::get_by_id(context, contact_id).await?;
                    if let Some(fingerprint) = contact.fingerprint() {
                        r = Some(SyncId::ContactFingerprint(fingerprint.hex()));
                    } else {
                        r = Some(SyncId::ContactAddr(contact.get_addr().to_string()));
                    }
                }
                Ok(r)
            }
            Chattype::OutBroadcast
            | Chattype::InBroadcast
            | Chattype::Group
            | Chattype::Mailinglist => {
                if !self.grpid.is_empty() {
                    return Ok(Some(SyncId::Grpid(self.grpid.clone())));
                }

                let Some((parent_rfc724_mid, parent_in_reply_to, _)) = self
                    .id
                    .get_parent_mime_headers(context, MessageState::OutDelivered)
                    .await?
                else {
                    warn!(
                        context,
                        "Chat::get_sync_id({}): No good message identifying the chat found.",
                        self.id
                    );
                    return Ok(None);
                };
                Ok(Some(SyncId::Msgids(vec![
                    parent_in_reply_to,
                    parent_rfc724_mid,
                ])))
            }
        }
    }

    /// Synchronises a chat action to other devices.
    pub(crate) async fn sync(&self, context: &Context, action: SyncAction) -> Result<()> {
        if let Some(id) = self.get_sync_id(context).await? {
            sync(context, id, action).await?;
        }
        Ok(())
    }
}

pub(crate) async fn sync(context: &Context, id: SyncId, action: SyncAction) -> Result<()> {
    context
        .add_sync_item(SyncData::AlterChat { id, action })
        .await?;
    context.scheduler.interrupt_inbox().await;
    Ok(())
}

/// Whether the chat is pinned or archived.
#[derive(Debug, Copy, Eq, PartialEq, Clone, Serialize, Deserialize, EnumIter)]
#[repr(i8)]
pub enum ChatVisibility {
    /// Chat is neither archived nor pinned.
    Normal = 0,

    /// Chat is archived.
    Archived = 1,

    /// Chat is pinned to the top of the chatlist.
    Pinned = 2,
}

impl rusqlite::types::ToSql for ChatVisibility {
    fn to_sql(&self) -> rusqlite::Result<rusqlite::types::ToSqlOutput<'_>> {
        let val = rusqlite::types::Value::Integer(*self as i64);
        let out = rusqlite::types::ToSqlOutput::Owned(val);
        Ok(out)
    }
}

impl rusqlite::types::FromSql for ChatVisibility {
    fn column_result(value: rusqlite::types::ValueRef) -> rusqlite::types::FromSqlResult<Self> {
        i64::column_result(value).map(|val| {
            match val {
                2 => ChatVisibility::Pinned,
                1 => ChatVisibility::Archived,
                0 => ChatVisibility::Normal,
                // fallback to Normal for unknown values, may happen eg. on imports created by a newer version.
                _ => ChatVisibility::Normal,
            }
        })
    }
}

/// The current state of a chat.
#[derive(Debug, Clone, PartialEq, Eq, Serialize, Deserialize)]
#[non_exhaustive]
pub struct ChatInfo {
    /// The chat ID.
    pub id: ChatId,

    /// The type of chat as a `u32` representation of [Chattype].
    ///
    /// On the C API this number is one of the
    /// `DC_CHAT_TYPE_UNDEFINED`, `DC_CHAT_TYPE_SINGLE`,
    /// or `DC_CHAT_TYPE_GROUP`
    /// constants.
    #[serde(rename = "type")]
    pub type_: u32,

    /// The name of the chat.
    pub name: String,

    /// Whether the chat is archived.
    pub archived: bool,

    /// The "params" of the chat.
    ///
    /// This is the string-serialised version of `Params` currently.
    pub param: String,

    /// Whether this chat is currently sending location-stream messages.
    pub is_sending_locations: bool,

    /// Colour this chat should be represented in by the UI.
    ///
    /// Yes, spelling colour is hard.
    pub color: u32,

    /// The path to the profile image.
    ///
    /// If there is no profile image set this will be an empty string
    /// currently.
    pub profile_image: std::path::PathBuf,

    /// The draft message text.
    ///
    /// If the chat has not draft this is an empty string.
    ///
    /// TODO: This doesn't seem rich enough, it can not handle drafts
    ///       which contain non-text parts.  Perhaps it should be a
    ///       simple `has_draft` bool instead.
    pub draft: String,

    /// Whether the chat is muted
    ///
    /// The exact time its muted can be found out via the `chat.mute_duration` property
    pub is_muted: bool,

    /// Ephemeral message timer.
    pub ephemeral_timer: EphemeralTimer,
    // ToDo:
    // - [ ] summary,
    // - [ ] lastUpdated,
    // - [ ] freshMessageCounter,
    // - [ ] email
}

async fn get_asset_icon(context: &Context, name: &str, bytes: &[u8]) -> Result<PathBuf> {
    ensure!(name.starts_with("icon-"));
    if let Some(icon) = context.sql.get_raw_config(name).await? {
        return Ok(get_abs_path(context, Path::new(&icon)));
    }

    let blob =
        BlobObject::create_and_deduplicate_from_bytes(context, bytes, &format!("{name}.png"))?;
    let icon = blob.as_name().to_string();
    context.sql.set_raw_config(name, Some(&icon)).await?;

    Ok(get_abs_path(context, Path::new(&icon)))
}

pub(crate) async fn get_saved_messages_icon(context: &Context) -> Result<PathBuf> {
    get_asset_icon(
        context,
        "icon-saved-messages",
        include_bytes!("../assets/icon-saved-messages.png"),
    )
    .await
}

pub(crate) async fn get_device_icon(context: &Context) -> Result<PathBuf> {
    get_asset_icon(
        context,
        "icon-device",
        include_bytes!("../assets/icon-device.png"),
    )
    .await
}

pub(crate) async fn get_archive_icon(context: &Context) -> Result<PathBuf> {
    get_asset_icon(
        context,
        "icon-archive",
        include_bytes!("../assets/icon-archive.png"),
    )
    .await
}

/// Returns path to the icon
/// indicating unencrypted chats and address-contacts.
pub(crate) async fn get_unencrypted_icon(context: &Context) -> Result<PathBuf> {
    get_asset_icon(
        context,
        "icon-unencrypted",
        include_bytes!("../assets/icon-unencrypted.png"),
    )
    .await
}

async fn update_special_chat_name(
    context: &Context,
    contact_id: ContactId,
    name: String,
) -> Result<()> {
    if let Some(ChatIdBlocked { id: chat_id, .. }) =
        ChatIdBlocked::lookup_by_contact(context, contact_id).await?
    {
        // the `!= name` condition avoids unneeded writes
        context
            .sql
            .execute(
                "UPDATE chats SET name=? WHERE id=? AND name!=?",
                (&name, chat_id, &name),
            )
            .await?;
    }
    Ok(())
}

pub(crate) async fn update_special_chat_names(context: &Context) -> Result<()> {
    update_special_chat_name(
        context,
        ContactId::DEVICE,
        stock_str::device_messages(context).await,
    )
    .await?;
    update_special_chat_name(
        context,
        ContactId::SELF,
        stock_str::saved_messages(context).await,
    )
    .await?;
    Ok(())
}

/// Handle a [`ChatId`] and its [`Blocked`] status at once.
///
/// This struct is an optimisation to read a [`ChatId`] and its [`Blocked`] status at once
/// from the database.  It [`Deref`]s to [`ChatId`] so it can be used as an extension to
/// [`ChatId`].
///
/// [`Deref`]: std::ops::Deref
#[derive(Debug)]
pub(crate) struct ChatIdBlocked {
    /// Chat ID.
    pub id: ChatId,

    /// Whether the chat is blocked, unblocked or a contact request.
    pub blocked: Blocked,
}

impl ChatIdBlocked {
    /// Searches the database for the 1:1 chat with this contact.
    ///
    /// If no chat is found `None` is returned.
    pub async fn lookup_by_contact(
        context: &Context,
        contact_id: ContactId,
    ) -> Result<Option<Self>> {
        ensure!(context.sql.is_open().await, "Database not available");
        ensure!(
            contact_id != ContactId::UNDEFINED,
            "Invalid contact id requested"
        );

        context
            .sql
            .query_row_optional(
                "SELECT c.id, c.blocked
                   FROM chats c
                  INNER JOIN chats_contacts j
                          ON c.id=j.chat_id
                  WHERE c.type=100  -- 100 = Chattype::Single
                    AND c.id>9      -- 9 = DC_CHAT_ID_LAST_SPECIAL
                    AND j.contact_id=?;",
                (contact_id,),
                |row| {
                    let id: ChatId = row.get(0)?;
                    let blocked: Blocked = row.get(1)?;
                    Ok(ChatIdBlocked { id, blocked })
                },
            )
            .await
    }

    /// Returns the chat for the 1:1 chat with this contact.
    ///
    /// If the chat does not yet exist a new one is created, using the provided [`Blocked`]
    /// state.
    pub async fn get_for_contact(
        context: &Context,
        contact_id: ContactId,
        create_blocked: Blocked,
    ) -> Result<Self> {
        ensure!(context.sql.is_open().await, "Database not available");
        ensure!(
            contact_id != ContactId::UNDEFINED,
            "Invalid contact id requested"
        );

        if let Some(res) = Self::lookup_by_contact(context, contact_id).await? {
            // Already exists, no need to create.
            return Ok(res);
        }

        let contact = Contact::get_by_id(context, contact_id).await?;
        let chat_name = contact.get_display_name().to_string();
        let mut params = Params::new();
        match contact_id {
            ContactId::SELF => {
                params.set_int(Param::Selftalk, 1);
            }
            ContactId::DEVICE => {
                params.set_int(Param::Devicetalk, 1);
            }
            _ => (),
        }

        let protected = contact_id == ContactId::SELF || contact.is_verified(context).await?;
        let smeared_time = create_smeared_timestamp(context);

        let chat_id = context
            .sql
            .transaction(move |transaction| {
                transaction.execute(
                    "INSERT INTO chats
                     (type, name, param, blocked, created_timestamp, protected)
                     VALUES(?, ?, ?, ?, ?, ?)",
                    (
                        Chattype::Single,
                        chat_name,
                        params.to_string(),
                        create_blocked as u8,
                        smeared_time,
                        if protected {
                            ProtectionStatus::Protected
                        } else {
                            ProtectionStatus::Unprotected
                        },
                    ),
                )?;
                let chat_id = ChatId::new(
                    transaction
                        .last_insert_rowid()
                        .try_into()
                        .context("chat table rowid overflows u32")?,
                );

                transaction.execute(
                    "INSERT INTO chats_contacts
                 (chat_id, contact_id)
                 VALUES((SELECT last_insert_rowid()), ?)",
                    (contact_id,),
                )?;

                Ok(chat_id)
            })
            .await?;

        if protected {
            chat_id
                .add_protection_msg(
                    context,
                    ProtectionStatus::Protected,
                    Some(contact_id),
                    smeared_time,
                )
                .await?;
        } else {
            chat_id
                .maybe_add_encrypted_msg(context, smeared_time)
                .await?;
        }

        Ok(Self {
            id: chat_id,
            blocked: create_blocked,
        })
    }
}

async fn prepare_msg_blob(context: &Context, msg: &mut Message) -> Result<()> {
    if msg.viewtype == Viewtype::Text || msg.viewtype == Viewtype::Call {
        // the caller should check if the message text is empty
    } else if msg.viewtype.has_file() {
        let viewtype_orig = msg.viewtype;
        let mut blob = msg
            .param
            .get_file_blob(context)?
            .with_context(|| format!("attachment missing for message of type #{}", msg.viewtype))?;
        let mut maybe_image = false;

        if msg.viewtype == Viewtype::File
            || msg.viewtype == Viewtype::Image
            || msg.viewtype == Viewtype::Sticker && !msg.param.exists(Param::ForceSticker)
        {
            // Correct the type, take care not to correct already very special
            // formats as GIF or VOICE.
            //
            // Typical conversions:
            // - from FILE to AUDIO/VIDEO/IMAGE
            // - from FILE/IMAGE to GIF */
            if let Some((better_type, _)) = message::guess_msgtype_from_suffix(msg) {
                if msg.viewtype == Viewtype::Sticker {
                    if better_type != Viewtype::Image {
                        // UIs don't want conversions of `Sticker` to anything other than `Image`.
                        msg.param.set_int(Param::ForceSticker, 1);
                    }
                } else if better_type == Viewtype::Image {
                    maybe_image = true;
                } else if better_type != Viewtype::Webxdc
                    || context
                        .ensure_sendable_webxdc_file(&blob.to_abs_path())
                        .await
                        .is_ok()
                {
                    msg.viewtype = better_type;
                }
            }
        } else if msg.viewtype == Viewtype::Webxdc {
            context
                .ensure_sendable_webxdc_file(&blob.to_abs_path())
                .await?;
        }

        if msg.viewtype == Viewtype::Vcard {
            msg.try_set_vcard(context, &blob.to_abs_path()).await?;
        }
        if msg.viewtype == Viewtype::File && maybe_image
            || msg.viewtype == Viewtype::Image
            || msg.viewtype == Viewtype::Sticker && !msg.param.exists(Param::ForceSticker)
        {
            let new_name = blob
                .check_or_recode_image(context, msg.get_filename(), &mut msg.viewtype)
                .await?;
            msg.param.set(Param::Filename, new_name);
            msg.param.set(Param::File, blob.as_name());
        }

        if !msg.param.exists(Param::MimeType) {
            if let Some((viewtype, mime)) = message::guess_msgtype_from_suffix(msg) {
                // If we unexpectedly didn't recognize the file as image, don't send it as such,
                // either the format is unsupported or the image is corrupted.
                let mime = match viewtype != Viewtype::Image
                    || matches!(msg.viewtype, Viewtype::Image | Viewtype::Sticker)
                {
                    true => mime,
                    false => "application/octet-stream",
                };
                msg.param.set(Param::MimeType, mime);
            }
        }

        msg.try_calc_and_set_dimensions(context).await?;

        let filename = msg.get_filename().context("msg has no file")?;
        let suffix = Path::new(&filename)
            .extension()
            .and_then(|e| e.to_str())
            .unwrap_or("dat");
        // Get file name to use for sending. For privacy purposes, we do not transfer the original
        // filenames e.g. for images; these names are normally not needed and contain timestamps,
        // running numbers, etc.
        let filename: String = match viewtype_orig {
            Viewtype::Voice => format!(
                "voice-messsage_{}.{}",
                chrono::Utc
                    .timestamp_opt(msg.timestamp_sort, 0)
                    .single()
                    .map_or_else(
                        || "YY-mm-dd_hh:mm:ss".to_string(),
                        |ts| ts.format("%Y-%m-%d_%H-%M-%S").to_string()
                    ),
                &suffix
            ),
            Viewtype::Image | Viewtype::Gif => format!(
                "image_{}.{}",
                chrono::Utc
                    .timestamp_opt(msg.timestamp_sort, 0)
                    .single()
                    .map_or_else(
                        || "YY-mm-dd_hh:mm:ss".to_string(),
                        |ts| ts.format("%Y-%m-%d_%H-%M-%S").to_string(),
                    ),
                &suffix,
            ),
            Viewtype::Video => format!(
                "video_{}.{}",
                chrono::Utc
                    .timestamp_opt(msg.timestamp_sort, 0)
                    .single()
                    .map_or_else(
                        || "YY-mm-dd_hh:mm:ss".to_string(),
                        |ts| ts.format("%Y-%m-%d_%H-%M-%S").to_string()
                    ),
                &suffix
            ),
            _ => filename,
        };
        msg.param.set(Param::Filename, filename);

        info!(
            context,
            "Attaching \"{}\" for message type #{}.",
            blob.to_abs_path().display(),
            msg.viewtype
        );
    } else {
        bail!("Cannot send messages of type #{}.", msg.viewtype);
    }
    Ok(())
}

/// Returns whether a contact is in a chat or not.
pub async fn is_contact_in_chat(
    context: &Context,
    chat_id: ChatId,
    contact_id: ContactId,
) -> Result<bool> {
    // this function works for group and for normal chats, however, it is more useful
    // for group chats.
    // ContactId::SELF may be used to check whether oneself
    // is in a group or incoming broadcast chat
    // (ContactId::SELF is not added to 1:1 chats or outgoing broadcast channels)

    let exists = context
        .sql
        .exists(
            "SELECT COUNT(*) FROM chats_contacts
             WHERE chat_id=? AND contact_id=?
             AND add_timestamp >= remove_timestamp",
            (chat_id, contact_id),
        )
        .await?;
    Ok(exists)
}

/// Sends a message object to a chat.
///
/// Sends the event #DC_EVENT_MSGS_CHANGED on success.
/// However, this does not imply, the message really reached the recipient -
/// sending may be delayed eg. due to network problems. However, from your
/// view, you're done with the message. Sooner or later it will find its way.
pub async fn send_msg(context: &Context, chat_id: ChatId, msg: &mut Message) -> Result<MsgId> {
    ensure!(
        !chat_id.is_special(),
        "chat_id cannot be a special chat: {chat_id}"
    );

    if msg.state != MessageState::Undefined && msg.state != MessageState::OutPreparing {
        msg.param.remove(Param::GuaranteeE2ee);
        msg.param.remove(Param::ForcePlaintext);
        msg.update_param(context).await?;
    }

    // protect all system messages against RTLO attacks
    if msg.is_system_message() {
        msg.text = sanitize_bidi_characters(&msg.text);
    }

    if !prepare_send_msg(context, chat_id, msg).await?.is_empty() {
        if !msg.hidden {
            context.emit_msgs_changed(msg.chat_id, msg.id);
        }

        if msg.param.exists(Param::SetLatitude) {
            context.emit_location_changed(Some(ContactId::SELF)).await?;
        }

        context.scheduler.interrupt_smtp().await;
    }

    Ok(msg.id)
}

/// Tries to send a message synchronously.
///
/// Creates jobs in the `smtp` table, then drectly opens an SMTP connection and sends the
/// message. If this fails, the jobs remain in the database for later sending.
pub async fn send_msg_sync(context: &Context, chat_id: ChatId, msg: &mut Message) -> Result<MsgId> {
    let rowids = prepare_send_msg(context, chat_id, msg).await?;
    if rowids.is_empty() {
        return Ok(msg.id);
    }
    let mut smtp = crate::smtp::Smtp::new();
    for rowid in rowids {
        send_msg_to_smtp(context, &mut smtp, rowid)
            .await
            .context("failed to send message, queued for later sending")?;
    }
    context.emit_msgs_changed(msg.chat_id, msg.id);
    Ok(msg.id)
}

/// Prepares a message to be sent out.
///
/// Returns row ids of the `smtp` table.
async fn prepare_send_msg(
    context: &Context,
    chat_id: ChatId,
    msg: &mut Message,
) -> Result<Vec<i64>> {
    let mut chat = Chat::load_from_db(context, chat_id).await?;

    let skip_fn = |reason: &CantSendReason| match reason {
        CantSendReason::ContactRequest => {
            // Allow securejoin messages, they are supposed to repair the verification.
            // If the chat is a contact request, let the user accept it later.
            msg.param.get_cmd() == SystemMessage::SecurejoinMessage
        }
        // Allow to send "Member removed" messages so we can leave the group/broadcast.
        // Necessary checks should be made anyway before removing contact
        // from the chat.
        CantSendReason::NotAMember => msg.param.get_cmd() == SystemMessage::MemberRemovedFromGroup,
        CantSendReason::InBroadcast => {
            matches!(
                msg.param.get_cmd(),
                SystemMessage::MemberRemovedFromGroup | SystemMessage::SecurejoinMessage
            )
        }
        CantSendReason::MissingKey => msg
            .param
            .get_bool(Param::ForcePlaintext)
            .unwrap_or_default(),
        _ => false,
    };
    if let Some(reason) = chat.why_cant_send_ex(context, &skip_fn).await? {
        bail!("Cannot send to {chat_id}: {reason}");
    }

    // Check a quote reply is not leaking data from other chats.
    // This is meant as a last line of defence, the UI should check that before as well.
    // (We allow Chattype::Single in general for "Reply Privately";
    // checking for exact contact_id will produce false positives when ppl just left the group)
    if chat.typ != Chattype::Single && !context.get_config_bool(Config::Bot).await? {
        if let Some(quoted_message) = msg.quoted_message(context).await? {
            if quoted_message.chat_id != chat_id {
                bail!(
                    "Quote of message from {} cannot be sent to {chat_id}",
                    quoted_message.chat_id
                );
            }
        }
    }

    // check current MessageState for drafts (to keep msg_id) ...
    let update_msg_id = if msg.state == MessageState::OutDraft {
        msg.hidden = false;
        if !msg.id.is_special() && msg.chat_id == chat_id {
            Some(msg.id)
        } else {
            None
        }
    } else {
        None
    };

    // ... then change the MessageState in the message object
    msg.state = MessageState::OutPending;

    msg.timestamp_sort = create_smeared_timestamp(context);
    prepare_msg_blob(context, msg).await?;
    if !msg.hidden {
        chat_id.unarchive_if_not_muted(context, msg.state).await?;
    }
    chat.prepare_msg_raw(context, msg, update_msg_id).await?;

    let row_ids = create_send_msg_jobs(context, msg)
        .await
        .context("Failed to create send jobs")?;
    if !row_ids.is_empty() {
        donation_request_maybe(context).await.log_err(context).ok();
    }
    Ok(row_ids)
}

/// Constructs jobs for sending a message and inserts them into the appropriate table.
///
/// Updates the message `GuaranteeE2ee` parameter and persists it
/// in the database depending on whether the message
/// is added to the outgoing queue as encrypted or not.
///
/// Returns row ids if `smtp` table jobs were created or an empty `Vec` otherwise.
///
/// The caller has to interrupt SMTP loop or otherwise process new rows.
pub(crate) async fn create_send_msg_jobs(context: &Context, msg: &mut Message) -> Result<Vec<i64>> {
    if msg.param.get_cmd() == SystemMessage::GroupNameChanged {
        msg.chat_id
            .update_timestamp(context, Param::GroupNameTimestamp, msg.timestamp_sort)
            .await?;
    }

    let needs_encryption = msg.param.get_bool(Param::GuaranteeE2ee).unwrap_or_default();
    let mimefactory = match MimeFactory::from_msg(context, msg.clone()).await {
        Ok(mf) => mf,
        Err(err) => {
            // Mark message as failed
            message::set_msg_failed(context, msg, &err.to_string())
                .await
                .ok();
            return Err(err);
        }
    };
    let attach_selfavatar = mimefactory.attach_selfavatar;
    let mut recipients = mimefactory.recipients();

    let from = context.get_primary_self_addr().await?;
    let lowercase_from = from.to_lowercase();

    // Send BCC to self if it is enabled.
    //
    // Previous versions of Delta Chat did not send BCC self
    // if DeleteServerAfter was set to immediately delete messages
    // from the server. This is not the case anymore
    // because BCC-self messages are also used to detect
    // that message was sent if SMTP server is slow to respond
    // and connection is frequently lost
    // before receiving status line. NB: This is not a problem for chatmail servers, so `BccSelf`
    // disabled by default is fine.
    //
    // `from` must be the last addr, see `receive_imf_inner()` why.
    recipients.retain(|x| x.to_lowercase() != lowercase_from);
    if (context.get_config_bool(Config::BccSelf).await?
        || msg.param.get_cmd() == SystemMessage::AutocryptSetupMessage)
        && (context.get_config_delete_server_after().await? != Some(0) || !recipients.is_empty())
    {
        recipients.push(from);
    }

    // Default Webxdc integrations are hidden messages and must not be sent out
    if msg.param.get_int(Param::WebxdcIntegration).is_some() && msg.hidden {
        recipients.clear();
    }

    if recipients.is_empty() {
        // may happen eg. for groups with only SELF and bcc_self disabled
        info!(
            context,
            "Message {} has no recipient, skipping smtp-send.", msg.id
        );
        msg.param.set_int(Param::GuaranteeE2ee, 1);
        msg.update_param(context).await?;
        msg.id.set_delivered(context).await?;
        msg.state = MessageState::OutDelivered;
        return Ok(Vec::new());
    }

    let rendered_msg = match mimefactory.render(context).await {
        Ok(res) => Ok(res),
        Err(err) => {
            message::set_msg_failed(context, msg, &err.to_string()).await?;
            Err(err)
        }
    }?;

    if needs_encryption && !rendered_msg.is_encrypted {
        /* unrecoverable */
        message::set_msg_failed(
            context,
            msg,
            "End-to-end-encryption unavailable unexpectedly.",
        )
        .await?;
        bail!(
            "e2e encryption unavailable {} - {:?}",
            msg.id,
            needs_encryption
        );
    }

    let now = smeared_time(context);

    if rendered_msg.last_added_location_id.is_some() {
        if let Err(err) = location::set_kml_sent_timestamp(context, msg.chat_id, now).await {
            error!(context, "Failed to set kml sent_timestamp: {err:#}.");
        }
    }

    if attach_selfavatar {
        if let Err(err) = msg.chat_id.set_selfavatar_timestamp(context, now).await {
            error!(context, "Failed to set selfavatar timestamp: {err:#}.");
        }
    }

    if rendered_msg.is_encrypted {
        msg.param.set_int(Param::GuaranteeE2ee, 1);
    } else {
        msg.param.remove(Param::GuaranteeE2ee);
    }
    msg.subject.clone_from(&rendered_msg.subject);
    context
        .sql
        .execute(
            "UPDATE msgs SET subject=?, param=? WHERE id=?",
            (&msg.subject, msg.param.to_string(), msg.id),
        )
        .await?;

    let chunk_size = context.get_max_smtp_rcpt_to().await?;
    let trans_fn = |t: &mut rusqlite::Transaction| {
        let mut row_ids = Vec::<i64>::new();
        if let Some(sync_ids) = rendered_msg.sync_ids_to_delete {
            t.execute(
                &format!("DELETE FROM multi_device_sync WHERE id IN ({sync_ids})"),
                (),
            )?;
            t.execute(
                "INSERT INTO imap_send (mime, msg_id) VALUES (?, ?)",
                (&rendered_msg.message, msg.id),
            )?;
        } else {
            for recipients_chunk in recipients.chunks(chunk_size) {
                let recipients_chunk = recipients_chunk.join(" ");
                let row_id = t.execute(
                    "INSERT INTO smtp (rfc724_mid, recipients, mime, msg_id) \
                    VALUES            (?1,         ?2,         ?3,   ?4)",
                    (
                        &rendered_msg.rfc724_mid,
                        recipients_chunk,
                        &rendered_msg.message,
                        msg.id,
                    ),
                )?;
                row_ids.push(row_id.try_into()?);
            }
        }
        Ok(row_ids)
    };
    context.sql.transaction(trans_fn).await
}

/// Sends a text message to the given chat.
///
/// Returns database ID of the sent message.
pub async fn send_text_msg(
    context: &Context,
    chat_id: ChatId,
    text_to_send: String,
) -> Result<MsgId> {
    ensure!(
        !chat_id.is_special(),
        "bad chat_id, can not be a special chat: {chat_id}"
    );

    let mut msg = Message::new_text(text_to_send);
    send_msg(context, chat_id, &mut msg).await
}

/// Sends chat members a request to edit the given message's text.
pub async fn send_edit_request(context: &Context, msg_id: MsgId, new_text: String) -> Result<()> {
    let mut original_msg = Message::load_from_db(context, msg_id).await?;
    ensure!(
        original_msg.from_id == ContactId::SELF,
        "Can edit only own messages"
    );
    ensure!(!original_msg.is_info(), "Cannot edit info messages");
    ensure!(!original_msg.has_html(), "Cannot edit HTML messages");
    ensure!(original_msg.viewtype != Viewtype::Call, "Cannot edit calls");
    ensure!(
        !original_msg.text.is_empty(), // avoid complexity in UI element changes. focus is typos and rewordings
        "Cannot add text"
    );
    ensure!(!new_text.trim().is_empty(), "Edited text cannot be empty");
    if original_msg.text == new_text {
        info!(context, "Text unchanged.");
        return Ok(());
    }

    save_text_edit_to_db(context, &mut original_msg, &new_text).await?;

    let mut edit_msg = Message::new_text(EDITED_PREFIX.to_owned() + &new_text); // prefix only set for nicer display in Non-Delta-MUAs
    edit_msg.set_quote(context, Some(&original_msg)).await?; // quote only set for nicer display in Non-Delta-MUAs
    if original_msg.get_showpadlock() {
        edit_msg.param.set_int(Param::GuaranteeE2ee, 1);
    }
    edit_msg
        .param
        .set(Param::TextEditFor, original_msg.rfc724_mid);
    edit_msg.hidden = true;
    send_msg(context, original_msg.chat_id, &mut edit_msg).await?;
    Ok(())
}

pub(crate) async fn save_text_edit_to_db(
    context: &Context,
    original_msg: &mut Message,
    new_text: &str,
) -> Result<()> {
    original_msg.param.set_int(Param::IsEdited, 1);
    context
        .sql
        .execute(
            "UPDATE msgs SET txt=?, txt_normalized=?, param=? WHERE id=?",
            (
                new_text,
                message::normalize_text(new_text),
                original_msg.param.to_string(),
                original_msg.id,
            ),
        )
        .await?;
    context.emit_msgs_changed(original_msg.chat_id, original_msg.id);
    Ok(())
}

async fn donation_request_maybe(context: &Context) -> Result<()> {
    let secs_between_checks = 30 * 24 * 60 * 60;
    let now = time();
    let ts = context
        .get_config_i64(Config::DonationRequestNextCheck)
        .await?;
    if ts > now {
        return Ok(());
    }
    let msg_cnt = context.sql.count(
        "SELECT COUNT(*) FROM msgs WHERE state>=? AND hidden=0",
        (MessageState::OutDelivered,),
    );
    let ts = if ts == 0 || msg_cnt.await? < 100 {
        now.saturating_add(secs_between_checks)
    } else {
        let mut msg = Message::new_text(stock_str::donation_request(context).await);
        add_device_msg(context, None, Some(&mut msg)).await?;
        i64::MAX
    };
    context
        .set_config_internal(Config::DonationRequestNextCheck, Some(&ts.to_string()))
        .await
}

/// Chat message list request options.
#[derive(Debug)]
pub struct MessageListOptions {
    /// Return only info messages.
    pub info_only: bool,

    /// Add day markers before each date regarding the local timezone.
    pub add_daymarker: bool,
}

/// Returns all messages belonging to the chat.
pub async fn get_chat_msgs(context: &Context, chat_id: ChatId) -> Result<Vec<ChatItem>> {
    get_chat_msgs_ex(
        context,
        chat_id,
        MessageListOptions {
            info_only: false,
            add_daymarker: false,
        },
    )
    .await
}

/// Returns messages belonging to the chat according to the given options.
pub async fn get_chat_msgs_ex(
    context: &Context,
    chat_id: ChatId,
    options: MessageListOptions,
) -> Result<Vec<ChatItem>> {
    let MessageListOptions {
        info_only,
        add_daymarker,
    } = options;
    let process_row = if info_only {
        |row: &rusqlite::Row| {
            // is_info logic taken from Message.is_info()
            let params = row.get::<_, String>("param")?;
            let (from_id, to_id) = (
                row.get::<_, ContactId>("from_id")?,
                row.get::<_, ContactId>("to_id")?,
            );
            let is_info_msg: bool = from_id == ContactId::INFO
                || to_id == ContactId::INFO
                || match Params::from_str(&params) {
                    Ok(p) => {
                        let cmd = p.get_cmd();
                        cmd != SystemMessage::Unknown && cmd != SystemMessage::AutocryptSetupMessage
                    }
                    _ => false,
                };

            Ok((
                row.get::<_, i64>("timestamp")?,
                row.get::<_, MsgId>("id")?,
                !is_info_msg,
            ))
        }
    } else {
        |row: &rusqlite::Row| {
            Ok((
                row.get::<_, i64>("timestamp")?,
                row.get::<_, MsgId>("id")?,
                false,
            ))
        }
    };
    let process_rows = |rows: rusqlite::MappedRows<_>| {
        // It is faster to sort here rather than
        // let sqlite execute an ORDER BY clause.
        let mut sorted_rows = Vec::new();
        for row in rows {
            let (ts, curr_id, exclude_message): (i64, MsgId, bool) = row?;
            if !exclude_message {
                sorted_rows.push((ts, curr_id));
            }
        }
        sorted_rows.sort_unstable();

        let mut ret = Vec::new();
        let mut last_day = 0;
        let cnv_to_local = gm2local_offset();

        for (ts, curr_id) in sorted_rows {
            if add_daymarker {
                let curr_local_timestamp = ts + cnv_to_local;
                let secs_in_day = 86400;
                let curr_day = curr_local_timestamp / secs_in_day;
                if curr_day != last_day {
                    ret.push(ChatItem::DayMarker {
                        timestamp: curr_day * secs_in_day - cnv_to_local,
                    });
                    last_day = curr_day;
                }
            }
            ret.push(ChatItem::Message { msg_id: curr_id });
        }
        Ok(ret)
    };

    let items = if info_only {
        context
            .sql
            .query_map(
        // GLOB is used here instead of LIKE because it is case-sensitive
                "SELECT m.id AS id, m.timestamp AS timestamp, m.param AS param, m.from_id AS from_id, m.to_id AS to_id
               FROM msgs m
              WHERE m.chat_id=?
                AND m.hidden=0
                AND (
                    m.param GLOB \"*S=*\"
                    OR m.from_id == ?
                    OR m.to_id == ?
                );",
                (chat_id, ContactId::INFO, ContactId::INFO),
                process_row,
                process_rows,
            )
            .await?
    } else {
        context
            .sql
            .query_map(
                "SELECT m.id AS id, m.timestamp AS timestamp
               FROM msgs m
              WHERE m.chat_id=?
                AND m.hidden=0;",
                (chat_id,),
                process_row,
                process_rows,
            )
            .await?
    };
    Ok(items)
}

/// Marks all messages in the chat as noticed.
/// If the given chat-id is the archive-link, marks all messages in all archived chats as noticed.
pub async fn marknoticed_chat(context: &Context, chat_id: ChatId) -> Result<()> {
    // "WHERE" below uses the index `(state, hidden, chat_id)`, see get_fresh_msg_cnt() for reasoning
    // the additional SELECT statement may speed up things as no write-blocking is needed.
    if chat_id.is_archived_link() {
        let chat_ids_in_archive = context
            .sql
            .query_map(
                "SELECT DISTINCT(m.chat_id) FROM msgs m
                    LEFT JOIN chats c ON m.chat_id=c.id
                    WHERE m.state=10 AND m.hidden=0 AND m.chat_id>9 AND c.archived=1",
                (),
                |row| row.get::<_, ChatId>(0),
                |ids| ids.collect::<Result<Vec<_>, _>>().map_err(Into::into),
            )
            .await?;
        if chat_ids_in_archive.is_empty() {
            return Ok(());
        }

        context
            .sql
            .transaction(|transaction| {
                let mut stmt = transaction.prepare(
                    "UPDATE msgs SET state=13 WHERE state=10 AND hidden=0 AND chat_id = ?",
                )?;
                for chat_id_in_archive in &chat_ids_in_archive {
                    stmt.execute((chat_id_in_archive,))?;
                }
                Ok(())
            })
            .await?;

        for chat_id_in_archive in chat_ids_in_archive {
            start_chat_ephemeral_timers(context, chat_id_in_archive).await?;
            context.emit_event(EventType::MsgsNoticed(chat_id_in_archive));
            chatlist_events::emit_chatlist_item_changed(context, chat_id_in_archive);
        }
    } else {
        start_chat_ephemeral_timers(context, chat_id).await?;

        let noticed_msgs_count = context
            .sql
            .execute(
                "UPDATE msgs
            SET state=?
          WHERE state=?
            AND hidden=0
            AND chat_id=?;",
                (MessageState::InNoticed, MessageState::InFresh, chat_id),
            )
            .await?;

        // This is to trigger emitting `MsgsNoticed` on other devices when reactions are noticed
        // locally (i.e. when the chat was opened locally).
        let hidden_messages = context
            .sql
            .query_map(
                "SELECT id, rfc724_mid FROM msgs
                    WHERE state=?
                      AND hidden=1
                      AND chat_id=?
                    ORDER BY id LIMIT 100", // LIMIT to 100 in order to avoid blocking the UI too long, usually there will be less than 100 messages anyway
                (MessageState::InFresh, chat_id), // No need to check for InNoticed messages, because reactions are never InNoticed
                |row| {
                    let msg_id: MsgId = row.get(0)?;
                    let rfc724_mid: String = row.get(1)?;
                    Ok((msg_id, rfc724_mid))
                },
                |rows| {
                    rows.collect::<std::result::Result<Vec<_>, _>>()
                        .map_err(Into::into)
                },
            )
            .await?;
        for (msg_id, rfc724_mid) in &hidden_messages {
            message::update_msg_state(context, *msg_id, MessageState::InSeen).await?;
            imap::markseen_on_imap_table(context, rfc724_mid).await?;
        }

        if noticed_msgs_count == 0 {
            return Ok(());
        }
    }

    context.emit_event(EventType::MsgsNoticed(chat_id));
    chatlist_events::emit_chatlist_item_changed(context, chat_id);
    context.on_archived_chats_maybe_noticed();
    Ok(())
}

/// Marks messages preceding outgoing messages as noticed.
///
/// In a chat, if there is an outgoing message, it can be assumed that all previous
/// messages were noticed. So, this function takes a Vec of messages that were
/// just received, and for all the outgoing messages, it marks all
/// previous messages as noticed.
pub(crate) async fn mark_old_messages_as_noticed(
    context: &Context,
    mut msgs: Vec<ReceivedMsg>,
) -> Result<()> {
    msgs.retain(|m| m.state.is_outgoing());
    if msgs.is_empty() {
        return Ok(());
    }

    let mut msgs_by_chat: HashMap<ChatId, ReceivedMsg> = HashMap::new();
    for msg in msgs {
        let chat_id = msg.chat_id;
        if let Some(existing_msg) = msgs_by_chat.get(&chat_id) {
            if msg.sort_timestamp > existing_msg.sort_timestamp {
                msgs_by_chat.insert(chat_id, msg);
            }
        } else {
            msgs_by_chat.insert(chat_id, msg);
        }
    }

    let changed_chats = context
        .sql
        .transaction(|transaction| {
            let mut changed_chats = Vec::new();
            for (_, msg) in msgs_by_chat {
                let changed_rows = transaction.execute(
                    "UPDATE msgs
            SET state=?
          WHERE state=?
            AND hidden=0
            AND chat_id=?
            AND timestamp<=?;",
                    (
                        MessageState::InNoticed,
                        MessageState::InFresh,
                        msg.chat_id,
                        msg.sort_timestamp,
                    ),
                )?;
                if changed_rows > 0 {
                    changed_chats.push(msg.chat_id);
                }
            }
            Ok(changed_chats)
        })
        .await?;

    if !changed_chats.is_empty() {
        info!(
            context,
            "Marking chats as noticed because there are newer outgoing messages: {changed_chats:?}."
        );
        context.on_archived_chats_maybe_noticed();
    }

    for c in changed_chats {
        start_chat_ephemeral_timers(context, c).await?;
        context.emit_event(EventType::MsgsNoticed(c));
        chatlist_events::emit_chatlist_item_changed(context, c);
    }

    Ok(())
}

/// Returns all database message IDs of the given types.
///
/// If `chat_id` is None, return messages from any chat.
///
/// `Viewtype::Unknown` can be used for `msg_type2` and `msg_type3`
/// if less than 3 viewtypes are requested.
pub async fn get_chat_media(
    context: &Context,
    chat_id: Option<ChatId>,
    msg_type: Viewtype,
    msg_type2: Viewtype,
    msg_type3: Viewtype,
) -> Result<Vec<MsgId>> {
    let list = if msg_type == Viewtype::Webxdc
        && msg_type2 == Viewtype::Unknown
        && msg_type3 == Viewtype::Unknown
    {
        context
            .sql
            .query_map(
                "SELECT id
               FROM msgs
              WHERE (1=? OR chat_id=?)
                AND chat_id != ?
                AND type = ?
                AND hidden=0
              ORDER BY max(timestamp, timestamp_rcvd), id;",
                (
                    chat_id.is_none(),
                    chat_id.unwrap_or_else(|| ChatId::new(0)),
                    DC_CHAT_ID_TRASH,
                    Viewtype::Webxdc,
                ),
                |row| row.get::<_, MsgId>(0),
                |ids| Ok(ids.flatten().collect()),
            )
            .await?
    } else {
        context
            .sql
            .query_map(
                "SELECT id
               FROM msgs
              WHERE (1=? OR chat_id=?)
                AND chat_id != ?
                AND type IN (?, ?, ?)
                AND hidden=0
              ORDER BY timestamp, id;",
                (
                    chat_id.is_none(),
                    chat_id.unwrap_or_else(|| ChatId::new(0)),
                    DC_CHAT_ID_TRASH,
                    msg_type,
                    if msg_type2 != Viewtype::Unknown {
                        msg_type2
                    } else {
                        msg_type
                    },
                    if msg_type3 != Viewtype::Unknown {
                        msg_type3
                    } else {
                        msg_type
                    },
                ),
                |row| row.get::<_, MsgId>(0),
                |ids| Ok(ids.flatten().collect()),
            )
            .await?
    };
    Ok(list)
}

/// Returns a vector of contact IDs for given chat ID.
pub async fn get_chat_contacts(context: &Context, chat_id: ChatId) -> Result<Vec<ContactId>> {
    // Normal chats do not include SELF.  Group chats do (as it may happen that one is deleted from a
    // groupchat but the chats stays visible, moreover, this makes displaying lists easier)

    let list = context
        .sql
        .query_map(
            "SELECT cc.contact_id
               FROM chats_contacts cc
               LEFT JOIN contacts c
                      ON c.id=cc.contact_id
              WHERE cc.chat_id=? AND cc.add_timestamp >= cc.remove_timestamp
              ORDER BY c.id=1, c.last_seen DESC, c.id DESC;",
            (chat_id,),
            |row| row.get::<_, ContactId>(0),
            |ids| ids.collect::<Result<Vec<_>, _>>().map_err(Into::into),
        )
        .await?;

    Ok(list)
}

/// Returns a vector of contact IDs for given chat ID that are no longer part of the group.
///
/// Members that have been removed recently are in the beginning of the list.
pub async fn get_past_chat_contacts(context: &Context, chat_id: ChatId) -> Result<Vec<ContactId>> {
    let now = time();
    let list = context
        .sql
        .query_map(
            "SELECT cc.contact_id
             FROM chats_contacts cc
             LEFT JOIN contacts c
                  ON c.id=cc.contact_id
             WHERE cc.chat_id=?
             AND cc.add_timestamp < cc.remove_timestamp
             AND ? < cc.remove_timestamp
             ORDER BY c.id=1, cc.remove_timestamp DESC, c.id DESC",
            (chat_id, now.saturating_sub(60 * 24 * 3600)),
            |row| row.get::<_, ContactId>(0),
            |ids| ids.collect::<Result<Vec<_>, _>>().map_err(Into::into),
        )
        .await?;

    Ok(list)
}

/// Creates a group chat with a given `name`.
/// Deprecated on 2025-06-21, use `create_group_ex()`.
pub async fn create_group_chat(
    context: &Context,
    protect: ProtectionStatus,
    name: &str,
) -> Result<ChatId> {
    create_group_ex(context, Some(protect), name).await
}

/// Creates a group chat.
///
/// * `encryption` - If `Some`, the chat is encrypted (with key-contacts) and can be protected.
/// * `name` - Chat name.
pub async fn create_group_ex(
    context: &Context,
    encryption: Option<ProtectionStatus>,
    name: &str,
) -> Result<ChatId> {
    let mut chat_name = sanitize_single_line(name);
    if chat_name.is_empty() {
        // We can't just fail because the user would lose the work already done in the UI like
        // selecting members.
        error!(context, "Invalid chat name: {name}.");
        chat_name = "…".to_string();
    }

    let grpid = match encryption {
        Some(_) => create_id(),
        None => String::new(),
    };

    let timestamp = create_smeared_timestamp(context);
    let row_id = context
        .sql
        .insert(
            "INSERT INTO chats
        (type, name, grpid, param, created_timestamp)
        VALUES(?, ?, ?, \'U=1\', ?);",
            (Chattype::Group, chat_name, grpid, timestamp),
        )
        .await?;

    let chat_id = ChatId::new(u32::try_from(row_id)?);
    add_to_chat_contacts_table(context, timestamp, chat_id, &[ContactId::SELF]).await?;

    context.emit_msgs_changed_without_ids();
    chatlist_events::emit_chatlist_changed(context);
    chatlist_events::emit_chatlist_item_changed(context, chat_id);

    match encryption {
        Some(ProtectionStatus::Protected) => {
            let protect = ProtectionStatus::Protected;
            chat_id
                .set_protection_for_timestamp_sort(context, protect, timestamp, None)
                .await?;
        }
        Some(ProtectionStatus::Unprotected) => {
            // Add "Messages are end-to-end encrypted." message
            // even to unprotected chats.
            chat_id.maybe_add_encrypted_msg(context, timestamp).await?;
        }
        None => {}
    }

    if !context.get_config_bool(Config::Bot).await?
        && !context.get_config_bool(Config::SkipStartMessages).await?
    {
        let text = stock_str::new_group_send_first_message(context).await;
        add_info_msg(context, chat_id, &text, create_smeared_timestamp(context)).await?;
    }

    Ok(chat_id)
}

/// Create a new, outgoing **broadcast channel**
/// (called "Channel" in the UI).
///
/// Broadcast channels are similar to groups on the sending device,
/// however, recipients get the messages in a read-only chat
/// and will not see who the other members are.
///
/// Called `broadcast` here rather than `channel`,
/// because the word "channel" already appears a lot in the code,
/// which would make it hard to grep for it.
///
/// After creation, the chat contains no recipients and is in _unpromoted_ state;
/// see [`create_group_chat`] for more information on the unpromoted state.
///
/// Returns the created chat's id.
pub async fn create_broadcast(context: &Context, chat_name: String) -> Result<ChatId> {
    let grpid = create_id();
    let secret = create_broadcast_shared_secret();
    create_out_broadcast_ex(context, Sync, grpid, chat_name, secret).await
}

const SQL_INSERT_BROADCAST_SECRET: &str =
    "INSERT INTO broadcasts_shared_secrets (chat_id, secret) VALUES (?, ?)
    ON CONFLICT(chat_id) DO UPDATE SET secret=excluded.secret";

pub(crate) async fn create_out_broadcast_ex(
    context: &Context,
    sync: sync::Sync,
    grpid: String,
    chat_name: String,
    secret: String,
) -> Result<ChatId> {
    let chat_name = sanitize_single_line(&chat_name);
    if chat_name.is_empty() {
        bail!("Invalid broadcast channel name: {chat_name}.");
    }

    let timestamp = create_smeared_timestamp(context);
    let trans_fn = |t: &mut rusqlite::Transaction| -> Result<ChatId> {
        let cnt: u32 = t.query_row(
            "SELECT COUNT(*) FROM chats WHERE grpid=?",
            (&grpid,),
            |row| row.get(0),
        )?;
        ensure!(cnt == 0, "{cnt} chats exist with grpid {grpid}");

        t.execute(
            "INSERT INTO chats \
            (type, name, grpid, created_timestamp) \
            VALUES(?, ?, ?, ?);",
            (Chattype::OutBroadcast, &chat_name, &grpid, timestamp),
        )?;
        let chat_id = ChatId::new(t.last_insert_rowid().try_into()?);

        t.execute(SQL_INSERT_BROADCAST_SECRET, (chat_id, &secret))?;
        Ok(chat_id)
    };
    let chat_id = context.sql.transaction(trans_fn).await?;
    chat_id.maybe_add_encrypted_msg(context, timestamp).await?;

    context.emit_msgs_changed_without_ids();
    chatlist_events::emit_chatlist_changed(context);
    chatlist_events::emit_chatlist_item_changed(context, chat_id);

    if sync.into() {
        let id = SyncId::Grpid(grpid);
        let action = SyncAction::CreateOutBroadcast {
            chat_name,
            shared_secret: secret,
        };
        self::sync(context, id, action).await.log_err(context).ok();
    }

    Ok(chat_id)
}

pub(crate) async fn load_broadcast_shared_secret(
    context: &Context,
    chat_id: ChatId,
) -> Result<Option<String>> {
    context
        .sql
        .query_get_value(
            "SELECT secret FROM broadcasts_shared_secrets WHERE chat_id=?",
            (chat_id,),
        )
        .await
}

pub(crate) async fn save_broadcast_shared_secret(
    context: &Context,
    chat_id: ChatId,
    secret: &str,
) -> Result<()> {
    info!(context, "Saving broadcast secret for chat {chat_id}");
    context
        .sql
        .execute(SQL_INSERT_BROADCAST_SECRET, (chat_id, secret))
        .await?;

    Ok(())
}

/// Set chat contacts in the `chats_contacts` table.
pub(crate) async fn update_chat_contacts_table(
    context: &Context,
    timestamp: i64,
    id: ChatId,
    contacts: &HashSet<ContactId>,
) -> Result<()> {
    context
        .sql
        .transaction(move |transaction| {
            // Bump `remove_timestamp` to at least `now`
            // even for members from `contacts`.
            // We add members from `contacts` back below.
            transaction.execute(
                "UPDATE chats_contacts
                 SET remove_timestamp=MAX(add_timestamp+1, ?)
                 WHERE chat_id=?",
                (timestamp, id),
            )?;

            if !contacts.is_empty() {
                let mut statement = transaction.prepare(
                    "INSERT INTO chats_contacts (chat_id, contact_id, add_timestamp)
                     VALUES                     (?1,      ?2,         ?3)
                     ON CONFLICT (chat_id, contact_id)
                     DO UPDATE SET add_timestamp=remove_timestamp",
                )?;

                for contact_id in contacts {
                    // We bumped `add_timestamp` for existing rows above,
                    // so on conflict it is enough to set `add_timestamp = remove_timestamp`
                    // and this guarantees that `add_timestamp` is no less than `timestamp`.
                    statement.execute((id, contact_id, timestamp))?;
                }
            }
            Ok(())
        })
        .await?;
    Ok(())
}

/// Adds contacts to the `chats_contacts` table.
pub(crate) async fn add_to_chat_contacts_table(
    context: &Context,
    timestamp: i64,
    chat_id: ChatId,
    contact_ids: &[ContactId],
) -> Result<()> {
    context
        .sql
        .transaction(move |transaction| {
            let mut add_statement = transaction.prepare(
                "INSERT INTO chats_contacts (chat_id, contact_id, add_timestamp) VALUES(?1, ?2, ?3)
                 ON CONFLICT (chat_id, contact_id)
                 DO UPDATE SET add_timestamp=MAX(remove_timestamp, ?3)",
            )?;

            for contact_id in contact_ids {
                add_statement.execute((chat_id, contact_id, timestamp))?;
            }
            Ok(())
        })
        .await?;

    Ok(())
}

/// Removes a contact from the chat
/// by updating the `remove_timestamp`.
pub(crate) async fn remove_from_chat_contacts_table(
    context: &Context,
    chat_id: ChatId,
    contact_id: ContactId,
) -> Result<()> {
    let now = time();
    context
        .sql
        .execute(
            "UPDATE chats_contacts
             SET remove_timestamp=MAX(add_timestamp+1, ?)
             WHERE chat_id=? AND contact_id=?",
            (now, chat_id, contact_id),
        )
        .await?;
    Ok(())
}

/// Removes a contact from the chat
/// without leaving a trace.
///
/// Note that if we call this function,
/// and then receive a message from another device
/// that doesn't know that this this member was removed
/// then the group membership algorithm will wrongly re-add this member.
pub(crate) async fn remove_from_chat_contacts_table_without_trace(
    context: &Context,
    chat_id: ChatId,
    contact_id: ContactId,
) -> Result<()> {
    context
        .sql
        .execute(
            "DELETE FROM chats_contacts
            WHERE chat_id=? AND contact_id=?",
            (chat_id, contact_id),
        )
        .await?;

    Ok(())
}

/// Adds a contact to the chat.
/// If the group is promoted, also sends out a system message to all group members
pub async fn add_contact_to_chat(
    context: &Context,
    chat_id: ChatId,
    contact_id: ContactId,
) -> Result<()> {
    add_contact_to_chat_ex(context, Sync, chat_id, contact_id, false).await?;
    Ok(())
}

pub(crate) async fn add_contact_to_chat_ex(
    context: &Context,
    mut sync: sync::Sync,
    chat_id: ChatId,
    contact_id: ContactId,
    from_handshake: bool,
) -> Result<bool> {
    ensure!(!chat_id.is_special(), "can not add member to special chats");
    let contact = Contact::get_by_id(context, contact_id).await?;
    let mut msg = Message::new(Viewtype::default());

    chat_id.reset_gossiped_timestamp(context).await?;

    // this also makes sure, no contacts are added to special or normal chats
    let mut chat = Chat::load_from_db(context, chat_id).await?;
    ensure!(
<<<<<<< HEAD
        chat.typ == Chattype::Group || (from_handshake && chat.typ == Chattype::OutBroadcast),
        "{} is not a group where one can add members",
        chat_id
=======
        chat.typ == Chattype::Group || chat.typ == Chattype::OutBroadcast,
        "{chat_id} is not a group/broadcast where one can add members"
>>>>>>> 1e0def87
    );
    ensure!(
        Contact::real_exists_by_id(context, contact_id).await? || contact_id == ContactId::SELF,
        "invalid contact_id {contact_id} for adding to group"
    );
    ensure!(
        chat.typ != Chattype::OutBroadcast || contact_id != ContactId::SELF,
        "Cannot add SELF to broadcast channel."
    );
    ensure!(
        chat.is_encrypted(context).await? == contact.is_key_contact(),
        "Only key-contacts can be added to encrypted chats"
    );

    if !chat.is_self_in_chat(context).await? {
        context.emit_event(EventType::ErrorSelfNotInGroup(
            "Cannot add contact to group; self not in group.".into(),
        ));
        bail!("can not add contact because the account is not part of the group/broadcast");
    }

    let sync_qr_code_tokens;
    if from_handshake && chat.param.get_int(Param::Unpromoted).unwrap_or_default() == 1 {
        chat.param
            .remove(Param::Unpromoted)
            .set_i64(Param::GroupNameTimestamp, smeared_time(context));
        chat.update_param(context).await?;
        sync_qr_code_tokens = true;
    } else {
        sync_qr_code_tokens = false;
    }

    if context.is_self_addr(contact.get_addr()).await? {
        // ourself is added using ContactId::SELF, do not add this address explicitly.
        // if SELF is not in the group, members cannot be added at all.
        warn!(
            context,
            "Invalid attempt to add self e-mail address to group."
        );
        return Ok(false);
    }

    if is_contact_in_chat(context, chat_id, contact_id).await? {
        if !from_handshake {
            return Ok(true);
        }
    } else {
        // else continue and send status mail
        if chat.is_protected() && !contact.is_verified(context).await? {
            error!(
                context,
                "Cannot add non-bidirectionally verified contact {contact_id} to protected chat {chat_id}."
            );
            return Ok(false);
        }
        add_to_chat_contacts_table(context, time(), chat_id, &[contact_id]).await?;
    }
    if chat.is_promoted() {
        msg.viewtype = Viewtype::Text;

        let contact_addr = contact.get_addr().to_lowercase();
        let added_by = if from_handshake && chat.typ == Chattype::OutBroadcast {
            // The contact was added via a QR code rather than explicit user action,
            // so it could be confusing to say 'You added member Alice'.
            // And in a broadcast, SELF is the only one who can add members,
            // so, no information is lost by just writing 'Member Alice added' instead.
            ContactId::UNDEFINED
        } else {
            ContactId::SELF
        };
        msg.text = stock_str::msg_add_member_local(context, contact.id, added_by).await;
        msg.param.set_cmd(SystemMessage::MemberAddedToGroup);
        msg.param.set(Param::Arg, contact_addr);
        msg.param.set_int(Param::Arg2, from_handshake.into());
        msg.param
            .set_int(Param::ContactAddedRemoved, contact.id.to_u32() as i32);
        if chat.typ == Chattype::OutBroadcast {
            let secret = load_broadcast_shared_secret(context, chat_id)
                .await?
                .context("Failed to find broadcast shared secret")?;
            msg.param.set(PARAM_BROADCAST_SHARED_SECRET, secret);
        }
        send_msg(context, chat_id, &mut msg).await?;

        sync = Nosync;
        // TODO: Remove this compat code needed because Core <= v1.143:
        // - doesn't accept synchronization of QR code tokens for unpromoted groups, so we also send
        //   them when the group is promoted.
        // - doesn't sync QR code tokens for unpromoted groups and the group might be created before
        //   an upgrade.
        if sync_qr_code_tokens
            && context
                .sync_qr_code_tokens(Some(chat.grpid.as_str()))
                .await
                .log_err(context)
                .is_ok()
        {
            context.scheduler.interrupt_inbox().await;
        }
    }
    context.emit_event(EventType::ChatModified(chat_id));
    if sync.into() {
        chat.sync_contacts(context).await.log_err(context).ok();
    }
    Ok(true)
}

/// Returns true if an avatar should be attached in the given chat.
///
/// This function does not check if the avatar is set.
/// If avatar is not set and this function returns `true`,
/// a `Chat-User-Avatar: 0` header should be sent to reset the avatar.
pub(crate) async fn shall_attach_selfavatar(context: &Context, chat_id: ChatId) -> Result<bool> {
    let timestamp_some_days_ago = time() - DC_RESEND_USER_AVATAR_DAYS * 24 * 60 * 60;
    let needs_attach = context
        .sql
        .query_map(
            "SELECT c.selfavatar_sent
             FROM chats_contacts cc
             LEFT JOIN contacts c ON c.id=cc.contact_id
             WHERE cc.chat_id=? AND cc.contact_id!=? AND cc.add_timestamp >= cc.remove_timestamp",
            (chat_id, ContactId::SELF),
            |row| Ok(row.get::<_, i64>(0)),
            |rows| {
                let mut needs_attach = false;
                for row in rows {
                    let row = row?;
                    let selfavatar_sent = row?;
                    if selfavatar_sent < timestamp_some_days_ago {
                        needs_attach = true;
                    }
                }
                Ok(needs_attach)
            },
        )
        .await?;
    Ok(needs_attach)
}

/// Chat mute duration.
#[derive(Debug, Copy, Clone, PartialEq, Eq, Serialize, Deserialize)]
pub enum MuteDuration {
    /// Chat is not muted.
    NotMuted,

    /// Chat is muted until the user unmutes the chat.
    Forever,

    /// Chat is muted for a limited period of time.
    Until(std::time::SystemTime),
}

impl rusqlite::types::ToSql for MuteDuration {
    fn to_sql(&self) -> rusqlite::Result<rusqlite::types::ToSqlOutput<'_>> {
        let duration: i64 = match &self {
            MuteDuration::NotMuted => 0,
            MuteDuration::Forever => -1,
            MuteDuration::Until(when) => {
                let duration = when
                    .duration_since(SystemTime::UNIX_EPOCH)
                    .map_err(|err| rusqlite::Error::ToSqlConversionFailure(Box::new(err)))?;
                i64::try_from(duration.as_secs())
                    .map_err(|err| rusqlite::Error::ToSqlConversionFailure(Box::new(err)))?
            }
        };
        let val = rusqlite::types::Value::Integer(duration);
        let out = rusqlite::types::ToSqlOutput::Owned(val);
        Ok(out)
    }
}

impl rusqlite::types::FromSql for MuteDuration {
    fn column_result(value: rusqlite::types::ValueRef) -> rusqlite::types::FromSqlResult<Self> {
        // Negative values other than -1 should not be in the
        // database.  If found they'll be NotMuted.
        match i64::column_result(value)? {
            0 => Ok(MuteDuration::NotMuted),
            -1 => Ok(MuteDuration::Forever),
            n if n > 0 => match SystemTime::UNIX_EPOCH.checked_add(Duration::from_secs(n as u64)) {
                Some(t) => Ok(MuteDuration::Until(t)),
                None => Err(rusqlite::types::FromSqlError::OutOfRange(n)),
            },
            _ => Ok(MuteDuration::NotMuted),
        }
    }
}

/// Mutes the chat for a given duration or unmutes it.
pub async fn set_muted(context: &Context, chat_id: ChatId, duration: MuteDuration) -> Result<()> {
    set_muted_ex(context, Sync, chat_id, duration).await
}

pub(crate) async fn set_muted_ex(
    context: &Context,
    sync: sync::Sync,
    chat_id: ChatId,
    duration: MuteDuration,
) -> Result<()> {
    ensure!(!chat_id.is_special(), "Invalid chat ID");
    context
        .sql
        .execute(
            "UPDATE chats SET muted_until=? WHERE id=?;",
            (duration, chat_id),
        )
        .await
        .context(format!("Failed to set mute duration for {chat_id}"))?;
    context.emit_event(EventType::ChatModified(chat_id));
    chatlist_events::emit_chatlist_item_changed(context, chat_id);
    if sync.into() {
        let chat = Chat::load_from_db(context, chat_id).await?;
        chat.sync(context, SyncAction::SetMuted(duration))
            .await
            .log_err(context)
            .ok();
    }
    Ok(())
}

/// Removes contact from the chat.
pub async fn remove_contact_from_chat(
    context: &Context,
    chat_id: ChatId,
    contact_id: ContactId,
) -> Result<()> {
    ensure!(
        !chat_id.is_special(),
        "bad chat_id, can not be special chat: {chat_id}"
    );
    ensure!(
        !contact_id.is_special() || contact_id == ContactId::SELF,
        "Cannot remove special contact"
    );

    let chat = Chat::load_from_db(context, chat_id).await?;
    if chat.typ == Chattype::InBroadcast {
        ensure!(
            contact_id == ContactId::SELF,
            "Cannot remove other member from incoming broadcast channel"
        );
    }

    if matches!(
        chat.typ,
        Chattype::Group | Chattype::OutBroadcast | Chattype::InBroadcast
    ) {
        if !chat.is_self_in_chat(context).await? {
            let err_msg = format!(
                "Cannot remove contact {contact_id} from chat {chat_id}: self not in group."
            );
            context.emit_event(EventType::ErrorSelfNotInGroup(err_msg.clone()));
            bail!("{err_msg}");
        } else {
            let mut sync = Nosync;

            if chat.is_promoted() {
                remove_from_chat_contacts_table(context, chat_id, contact_id).await?;
            } else {
                remove_from_chat_contacts_table_without_trace(context, chat_id, contact_id).await?;
            }

            // We do not return an error if the contact does not exist in the database.
            // This allows to delete dangling references to deleted contacts
            // in case of the database becoming inconsistent due to a bug.
            if let Some(contact) = Contact::get_by_id_optional(context, contact_id).await? {
                if chat.is_promoted() {
                    let addr = contact.get_addr();
                    let fingerprint = contact.fingerprint().map(|f| f.hex());

                    let res = send_member_removal_msg(
                        context,
                        &chat,
                        contact_id,
                        addr,
                        fingerprint.as_deref(),
                    )
                    .await;

                    if contact_id == ContactId::SELF {
                        res?;
                        set_group_explicitly_left(context, &chat.grpid).await?;
                    } else if let Err(e) = res {
                        warn!(
                            context,
                            "remove_contact_from_chat({chat_id}, {contact_id}): send_msg() failed: {e:#}."
                        );
                    }
                } else {
                    sync = Sync;
                }
            }
            context.emit_event(EventType::ChatModified(chat_id));
            if sync.into() {
                chat.sync_contacts(context).await.log_err(context).ok();
            }
        }
    } else {
        bail!("Cannot remove members from non-group chats.");
    }

    Ok(())
}

async fn send_member_removal_msg(
    context: &Context,
    chat: &Chat,
    contact_id: ContactId,
    addr: &str,
    fingerprint: Option<&str>,
) -> Result<MsgId> {
    let mut msg = Message::new(Viewtype::Text);

    if contact_id == ContactId::SELF {
        if chat.typ == Chattype::InBroadcast {
            msg.text = stock_str::msg_you_left_broadcast(context).await;
        } else {
            msg.text = stock_str::msg_group_left_local(context, ContactId::SELF).await;
        }
    } else {
        msg.text = stock_str::msg_del_member_local(context, contact_id, ContactId::SELF).await;
    }

    msg.param.set_cmd(SystemMessage::MemberRemovedFromGroup);
    msg.param.set(Param::Arg, addr.to_lowercase());
    msg.param.set_optional(Param::Arg2, fingerprint);
    msg.param
        .set(Param::ContactAddedRemoved, contact_id.to_u32());

    send_msg(context, chat.id, &mut msg).await
}

async fn set_group_explicitly_left(context: &Context, grpid: &str) -> Result<()> {
    if !is_group_explicitly_left(context, grpid).await? {
        context
            .sql
            .execute("INSERT INTO leftgrps (grpid) VALUES(?);", (grpid,))
            .await?;
    }

    Ok(())
}

pub(crate) async fn is_group_explicitly_left(context: &Context, grpid: &str) -> Result<bool> {
    let exists = context
        .sql
        .exists("SELECT COUNT(*) FROM leftgrps WHERE grpid=?;", (grpid,))
        .await?;
    Ok(exists)
}

/// Sets group or mailing list chat name.
pub async fn set_chat_name(context: &Context, chat_id: ChatId, new_name: &str) -> Result<()> {
    rename_ex(context, Sync, chat_id, new_name).await
}

async fn rename_ex(
    context: &Context,
    mut sync: sync::Sync,
    chat_id: ChatId,
    new_name: &str,
) -> Result<()> {
    let new_name = sanitize_single_line(new_name);
    /* the function only sets the names of group chats; normal chats get their names from the contacts */
    let mut success = false;

    ensure!(!new_name.is_empty(), "Invalid name");
    ensure!(!chat_id.is_special(), "Invalid chat ID");

    let chat = Chat::load_from_db(context, chat_id).await?;
    let mut msg = Message::new(Viewtype::default());

    if chat.typ == Chattype::Group
        || chat.typ == Chattype::Mailinglist
        || chat.typ == Chattype::OutBroadcast
    {
        if chat.name == new_name {
            success = true;
        } else if !chat.is_self_in_chat(context).await? {
            context.emit_event(EventType::ErrorSelfNotInGroup(
                "Cannot set chat name; self not in group".into(),
            ));
        } else {
            context
                .sql
                .execute(
                    "UPDATE chats SET name=? WHERE id=?;",
                    (new_name.to_string(), chat_id),
                )
                .await?;
            if chat.is_promoted()
                && !chat.is_mailing_list()
                && sanitize_single_line(&chat.name) != new_name
            {
                msg.viewtype = Viewtype::Text;
                msg.text =
                    stock_str::msg_grp_name(context, &chat.name, &new_name, ContactId::SELF).await;
                msg.param.set_cmd(SystemMessage::GroupNameChanged);
                if !chat.name.is_empty() {
                    msg.param.set(Param::Arg, &chat.name);
                }
                msg.id = send_msg(context, chat_id, &mut msg).await?;
                context.emit_msgs_changed(chat_id, msg.id);
                sync = Nosync;
            }
            context.emit_event(EventType::ChatModified(chat_id));
            chatlist_events::emit_chatlist_item_changed(context, chat_id);
            success = true;
        }
    }

    if !success {
        bail!("Failed to set name");
    }
    if sync.into() && chat.name != new_name {
        let sync_name = new_name.to_string();
        chat.sync(context, SyncAction::Rename(sync_name))
            .await
            .log_err(context)
            .ok();
    }
    Ok(())
}

/// Sets a new profile image for the chat.
///
/// The profile image can only be set when you are a member of the
/// chat.  To remove the profile image pass an empty string for the
/// `new_image` parameter.
pub async fn set_chat_profile_image(
    context: &Context,
    chat_id: ChatId,
    new_image: &str, // XXX use PathBuf
) -> Result<()> {
    ensure!(!chat_id.is_special(), "Invalid chat ID");
    let mut chat = Chat::load_from_db(context, chat_id).await?;
    ensure!(
        chat.typ == Chattype::Group || chat.typ == Chattype::OutBroadcast,
        "Can only set profile image for groups / broadcasts"
    );
    ensure!(
        !chat.grpid.is_empty(),
        "Cannot set profile image for ad hoc groups"
    );
    /* we should respect this - whatever we send to the group, it gets discarded anyway! */
    if !chat.is_self_in_chat(context).await? {
        context.emit_event(EventType::ErrorSelfNotInGroup(
            "Cannot set chat profile image; self not in group.".into(),
        ));
        bail!("Failed to set profile image");
    }
    let mut msg = Message::new(Viewtype::Text);
    msg.param
        .set_int(Param::Cmd, SystemMessage::GroupImageChanged as i32);
    if new_image.is_empty() {
        chat.param.remove(Param::ProfileImage);
        msg.param.remove(Param::Arg);
        msg.text = stock_str::msg_grp_img_deleted(context, ContactId::SELF).await;
    } else {
        let mut image_blob = BlobObject::create_and_deduplicate(
            context,
            Path::new(new_image),
            Path::new(new_image),
        )?;
        image_blob.recode_to_avatar_size(context).await?;
        chat.param.set(Param::ProfileImage, image_blob.as_name());
        msg.param.set(Param::Arg, image_blob.as_name());
        msg.text = stock_str::msg_grp_img_changed(context, ContactId::SELF).await;
    }
    chat.update_param(context).await?;
    if chat.is_promoted() {
        msg.id = send_msg(context, chat_id, &mut msg).await?;
        context.emit_msgs_changed(chat_id, msg.id);
    }
    context.emit_event(EventType::ChatModified(chat_id));
    chatlist_events::emit_chatlist_item_changed(context, chat_id);
    Ok(())
}

/// Forwards multiple messages to a chat.
pub async fn forward_msgs(context: &Context, msg_ids: &[MsgId], chat_id: ChatId) -> Result<()> {
    ensure!(!msg_ids.is_empty(), "empty msgs_ids: nothing to forward");
    ensure!(!chat_id.is_special(), "can not forward to special chat");

    let mut created_msgs: Vec<MsgId> = Vec::new();
    let mut curr_timestamp: i64;

    chat_id
        .unarchive_if_not_muted(context, MessageState::Undefined)
        .await?;
    let mut chat = Chat::load_from_db(context, chat_id).await?;
    if let Some(reason) = chat.why_cant_send(context).await? {
        bail!("cannot send to {chat_id}: {reason}");
    }
    curr_timestamp = create_smeared_timestamps(context, msg_ids.len());
    let mut msgs = Vec::with_capacity(msg_ids.len());
    for id in msg_ids {
        let ts: i64 = context
            .sql
            .query_get_value("SELECT timestamp FROM msgs WHERE id=?", (id,))
            .await?
            .with_context(|| format!("No message {id}"))?;
        msgs.push((ts, *id));
    }
    msgs.sort_unstable();
    for (_, id) in msgs {
        let src_msg_id: MsgId = id;
        let mut msg = Message::load_from_db(context, src_msg_id).await?;
        if msg.state == MessageState::OutDraft {
            bail!("cannot forward drafts.");
        }

        if msg.get_viewtype() != Viewtype::Sticker {
            msg.param
                .set_int(Param::Forwarded, src_msg_id.to_u32() as i32);
        }

        if msg.get_viewtype() == Viewtype::Call {
            msg.viewtype = Viewtype::Text;
        }

        msg.param.remove(Param::GuaranteeE2ee);
        msg.param.remove(Param::ForcePlaintext);
        msg.param.remove(Param::Cmd);
        msg.param.remove(Param::OverrideSenderDisplayname);
        msg.param.remove(Param::WebxdcDocument);
        msg.param.remove(Param::WebxdcDocumentTimestamp);
        msg.param.remove(Param::WebxdcSummary);
        msg.param.remove(Param::WebxdcSummaryTimestamp);
        msg.param.remove(Param::IsEdited);
        msg.param.remove(Param::WebrtcRoom);
        msg.param.remove(Param::WebrtcAccepted);
        msg.in_reply_to = None;

        // do not leak data as group names; a default subject is generated by mimefactory
        msg.subject = "".to_string();

        msg.state = MessageState::OutPending;
        msg.rfc724_mid = create_outgoing_rfc724_mid();
        msg.timestamp_sort = curr_timestamp;
        chat.prepare_msg_raw(context, &mut msg, None).await?;

        curr_timestamp += 1;
        if !create_send_msg_jobs(context, &mut msg).await?.is_empty() {
            context.scheduler.interrupt_smtp().await;
        }
        created_msgs.push(msg.id);
    }
    for msg_id in created_msgs {
        context.emit_msgs_changed(chat_id, msg_id);
    }
    Ok(())
}

/// Save a copy of the message in "Saved Messages"
/// and send a sync messages so that other devices save the message as well, unless deleted there.
pub async fn save_msgs(context: &Context, msg_ids: &[MsgId]) -> Result<()> {
    let mut msgs = Vec::with_capacity(msg_ids.len());
    for id in msg_ids {
        let ts: i64 = context
            .sql
            .query_get_value("SELECT timestamp FROM msgs WHERE id=?", (id,))
            .await?
            .with_context(|| format!("No message {id}"))?;
        msgs.push((ts, *id));
    }
    msgs.sort_unstable();
    for (_, src_msg_id) in msgs {
        let dest_rfc724_mid = create_outgoing_rfc724_mid();
        let src_rfc724_mid = save_copy_in_self_talk(context, src_msg_id, &dest_rfc724_mid).await?;
        context
            .add_sync_item(SyncData::SaveMessage {
                src: src_rfc724_mid,
                dest: dest_rfc724_mid,
            })
            .await?;
    }
    context.scheduler.interrupt_inbox().await;
    Ok(())
}

/// Saves a copy of the given message in "Saved Messages" using the given RFC724 id.
/// To allow UIs to have a "show in context" button,
/// the copy contains a reference to the original message
/// as well as to the original chat in case the original message gets deleted.
/// Returns data needed to add a `SaveMessage` sync item.
pub(crate) async fn save_copy_in_self_talk(
    context: &Context,
    src_msg_id: MsgId,
    dest_rfc724_mid: &String,
) -> Result<String> {
    let dest_chat_id = ChatId::create_for_contact(context, ContactId::SELF).await?;
    let mut msg = Message::load_from_db(context, src_msg_id).await?;
    msg.param.remove(Param::Cmd);
    msg.param.remove(Param::WebxdcDocument);
    msg.param.remove(Param::WebxdcDocumentTimestamp);
    msg.param.remove(Param::WebxdcSummary);
    msg.param.remove(Param::WebxdcSummaryTimestamp);

    if !msg.original_msg_id.is_unset() {
        bail!("message already saved.");
    }

    let copy_fields = "from_id, to_id, timestamp_rcvd, type, txt,
                       mime_modified, mime_headers, mime_compressed, mime_in_reply_to, subject, msgrmsg";
    let row_id = context
        .sql
        .insert(
            &format!(
                "INSERT INTO msgs ({copy_fields},
                                   timestamp_sent,
                                   chat_id, rfc724_mid, state, timestamp, param, starred)
                 SELECT            {copy_fields},
                                   -- Outgoing messages on originating device
                                   -- have timestamp_sent == 0.
                                   -- We copy sort timestamp instead
                                   -- so UIs display the same timestamp
                                   -- for saved and original message.
                                   IIF(timestamp_sent == 0, timestamp, timestamp_sent),
                                   ?, ?, ?, ?, ?, ?
                 FROM msgs WHERE id=?;"
            ),
            (
                dest_chat_id,
                dest_rfc724_mid,
                if msg.from_id == ContactId::SELF {
                    MessageState::OutDelivered
                } else {
                    MessageState::InSeen
                },
                create_smeared_timestamp(context),
                msg.param.to_string(),
                src_msg_id,
                src_msg_id,
            ),
        )
        .await?;
    let dest_msg_id = MsgId::new(row_id.try_into()?);

    context.emit_msgs_changed(msg.chat_id, src_msg_id);
    context.emit_msgs_changed(dest_chat_id, dest_msg_id);
    chatlist_events::emit_chatlist_changed(context);
    chatlist_events::emit_chatlist_item_changed(context, dest_chat_id);

    Ok(msg.rfc724_mid)
}

/// Resends given messages with the same Message-ID.
///
/// This is primarily intended to make existing webxdcs available to new chat members.
pub async fn resend_msgs(context: &Context, msg_ids: &[MsgId]) -> Result<()> {
    let mut msgs: Vec<Message> = Vec::new();
    for msg_id in msg_ids {
        let msg = Message::load_from_db(context, *msg_id).await?;
        ensure!(
            msg.from_id == ContactId::SELF,
            "can resend only own messages"
        );
        ensure!(!msg.is_info(), "cannot resend info messages");
        msgs.push(msg)
    }

    for mut msg in msgs {
        match msg.get_state() {
            // `get_state()` may return an outdated `OutPending`, so update anyway.
            MessageState::OutPending
            | MessageState::OutFailed
            | MessageState::OutDelivered
            | MessageState::OutMdnRcvd => {
                message::update_msg_state(context, msg.id, MessageState::OutPending).await?
            }
            msg_state => bail!("Unexpected message state {msg_state}"),
        }
        msg.timestamp_sort = create_smeared_timestamp(context);
        if create_send_msg_jobs(context, &mut msg).await?.is_empty() {
            continue;
        }

        // Emit the event only after `create_send_msg_jobs`
        // because `create_send_msg_jobs` may change the message
        // encryption status and call `msg.update_param`.
        context.emit_event(EventType::MsgsChanged {
            chat_id: msg.chat_id,
            msg_id: msg.id,
        });
        // note(treefit): only matters if it is the last message in chat (but probably to expensive to check, debounce also solves it)
        chatlist_events::emit_chatlist_item_changed(context, msg.chat_id);

        if msg.viewtype == Viewtype::Webxdc {
            let conn_fn = |conn: &mut rusqlite::Connection| {
                let range = conn.query_row(
                    "SELECT IFNULL(min(id), 1), IFNULL(max(id), 0) \
                     FROM msgs_status_updates WHERE msg_id=?",
                    (msg.id,),
                    |row| {
                        let min_id: StatusUpdateSerial = row.get(0)?;
                        let max_id: StatusUpdateSerial = row.get(1)?;
                        Ok((min_id, max_id))
                    },
                )?;
                if range.0 > range.1 {
                    return Ok(());
                };
                // `first_serial` must be decreased, otherwise if `Context::flush_status_updates()`
                // runs in parallel, it would miss the race and instead of resending just remove the
                // updates thinking that they have been already sent.
                conn.execute(
                    "INSERT INTO smtp_status_updates (msg_id, first_serial, last_serial, descr) \
                     VALUES(?, ?, ?, '') \
                     ON CONFLICT(msg_id) \
                     DO UPDATE SET first_serial=min(first_serial - 1, excluded.first_serial)",
                    (msg.id, range.0, range.1),
                )?;
                Ok(())
            };
            context.sql.call_write(conn_fn).await?;
        }
        context.scheduler.interrupt_smtp().await;
    }
    Ok(())
}

pub(crate) async fn get_chat_cnt(context: &Context) -> Result<usize> {
    if context.sql.is_open().await {
        // no database, no chats - this is no error (needed eg. for information)
        let count = context
            .sql
            .count("SELECT COUNT(*) FROM chats WHERE id>9 AND blocked=0;", ())
            .await?;
        Ok(count)
    } else {
        Ok(0)
    }
}

/// Returns a tuple of `(chatid, is_protected, blocked)`.
pub(crate) async fn get_chat_id_by_grpid(
    context: &Context,
    grpid: &str,
) -> Result<Option<(ChatId, bool, Blocked)>> {
    context
        .sql
        .query_row_optional(
            "SELECT id, blocked, protected FROM chats WHERE grpid=?;",
            (grpid,),
            |row| {
                let chat_id = row.get::<_, ChatId>(0)?;

                let b = row.get::<_, Option<Blocked>>(1)?.unwrap_or_default();
                let p = row
                    .get::<_, Option<ProtectionStatus>>(2)?
                    .unwrap_or_default();
                Ok((chat_id, p == ProtectionStatus::Protected, b))
            },
        )
        .await
}

/// Adds a message to device chat.
///
/// Optional `label` can be provided to ensure that message is added only once.
/// If `important` is true, a notification will be sent.
pub async fn add_device_msg_with_importance(
    context: &Context,
    label: Option<&str>,
    msg: Option<&mut Message>,
    important: bool,
) -> Result<MsgId> {
    ensure!(
        label.is_some() || msg.is_some(),
        "device-messages need label, msg or both"
    );
    let mut chat_id = ChatId::new(0);
    let mut msg_id = MsgId::new_unset();

    if let Some(label) = label {
        if was_device_msg_ever_added(context, label).await? {
            info!(context, "Device-message {label} already added.");
            return Ok(msg_id);
        }
    }

    if let Some(msg) = msg {
        chat_id = ChatId::get_for_contact(context, ContactId::DEVICE).await?;

        let rfc724_mid = create_outgoing_rfc724_mid();
        let timestamp_sent = create_smeared_timestamp(context);

        // makes sure, the added message is the last one,
        // even if the date is wrong (useful esp. when warning about bad dates)
        msg.timestamp_sort = timestamp_sent;
        if let Some(last_msg_time) = chat_id.get_timestamp(context).await? {
            if msg.timestamp_sort <= last_msg_time {
                msg.timestamp_sort = last_msg_time + 1;
            }
        }
        prepare_msg_blob(context, msg).await?;
        let state = MessageState::InFresh;
        let row_id = context
            .sql
            .insert(
                "INSERT INTO msgs (
            chat_id,
            from_id,
            to_id,
            timestamp,
            timestamp_sent,
            timestamp_rcvd,
            type,state,
            txt,
            txt_normalized,
            param,
            rfc724_mid)
            VALUES (?,?,?,?,?,?,?,?,?,?,?,?);",
                (
                    chat_id,
                    ContactId::DEVICE,
                    ContactId::SELF,
                    msg.timestamp_sort,
                    timestamp_sent,
                    timestamp_sent, // timestamp_sent equals timestamp_rcvd
                    msg.viewtype,
                    state,
                    &msg.text,
                    message::normalize_text(&msg.text),
                    msg.param.to_string(),
                    rfc724_mid,
                ),
            )
            .await?;
        context.new_msgs_notify.notify_one();

        msg_id = MsgId::new(u32::try_from(row_id)?);
        if !msg.hidden {
            chat_id.unarchive_if_not_muted(context, state).await?;
        }
    }

    if let Some(label) = label {
        context
            .sql
            .execute("INSERT INTO devmsglabels (label) VALUES (?);", (label,))
            .await?;
    }

    if !msg_id.is_unset() {
        chat_id.emit_msg_event(context, msg_id, important);
    }

    Ok(msg_id)
}

/// Adds a message to device chat.
pub async fn add_device_msg(
    context: &Context,
    label: Option<&str>,
    msg: Option<&mut Message>,
) -> Result<MsgId> {
    add_device_msg_with_importance(context, label, msg, false).await
}

/// Returns true if device message with a given label was ever added to the device chat.
pub async fn was_device_msg_ever_added(context: &Context, label: &str) -> Result<bool> {
    ensure!(!label.is_empty(), "empty label");
    let exists = context
        .sql
        .exists(
            "SELECT COUNT(label) FROM devmsglabels WHERE label=?",
            (label,),
        )
        .await?;

    Ok(exists)
}

// needed on device-switches during export/import;
// - deletion in `msgs` with `ContactId::DEVICE` makes sure,
//   no wrong information are shown in the device chat
// - deletion in `devmsglabels` makes sure,
//   deleted messages are reset and useful messages can be added again
// - we reset the config-option `QuotaExceeding`
//   that is used as a helper to drive the corresponding device message.
pub(crate) async fn delete_and_reset_all_device_msgs(context: &Context) -> Result<()> {
    context
        .sql
        .execute("DELETE FROM msgs WHERE from_id=?;", (ContactId::DEVICE,))
        .await?;
    context.sql.execute("DELETE FROM devmsglabels;", ()).await?;

    // Insert labels for welcome messages to avoid them being re-added on reconfiguration.
    context
        .sql
        .execute(
            r#"INSERT INTO devmsglabels (label) VALUES ("core-welcome-image"), ("core-welcome")"#,
            (),
        )
        .await?;
    context
        .set_config_internal(Config::QuotaExceeding, None)
        .await?;
    Ok(())
}

/// Adds an informational message to chat.
///
/// For example, it can be a message showing that a member was added to a group.
/// Doesn't fail if the chat doesn't exist.
#[expect(clippy::too_many_arguments)]
pub(crate) async fn add_info_msg_with_cmd(
    context: &Context,
    chat_id: ChatId,
    text: &str,
    cmd: SystemMessage,
    timestamp_sort: i64,
    // Timestamp to show to the user (if this is None, `timestamp_sort` will be shown to the user)
    timestamp_sent_rcvd: Option<i64>,
    parent: Option<&Message>,
    from_id: Option<ContactId>,
    added_removed_id: Option<ContactId>,
) -> Result<MsgId> {
    let rfc724_mid = create_outgoing_rfc724_mid();
    let ephemeral_timer = chat_id.get_ephemeral_timer(context).await?;

    let mut param = Params::new();
    if cmd != SystemMessage::Unknown {
        param.set_cmd(cmd);
    }
    if let Some(contact_id) = added_removed_id {
        param.set(Param::ContactAddedRemoved, contact_id.to_u32().to_string());
    }

    let row_id =
    context.sql.insert(
        "INSERT INTO msgs (chat_id,from_id,to_id,timestamp,timestamp_sent,timestamp_rcvd,type,state,txt,txt_normalized,rfc724_mid,ephemeral_timer,param,mime_in_reply_to)
        VALUES (?,?,?,?,?,?,?,?,?,?,?,?,?,?);",
        (
            chat_id,
            from_id.unwrap_or(ContactId::INFO),
            ContactId::INFO,
            timestamp_sort,
            timestamp_sent_rcvd.unwrap_or(0),
            timestamp_sent_rcvd.unwrap_or(0),
            Viewtype::Text,
            MessageState::InNoticed,
            text,
            message::normalize_text(text),
            rfc724_mid,
            ephemeral_timer,
            param.to_string(),
            parent.map(|msg|msg.rfc724_mid.clone()).unwrap_or_default()
        )
    ).await?;
    context.new_msgs_notify.notify_one();

    let msg_id = MsgId::new(row_id.try_into()?);
    context.emit_msgs_changed(chat_id, msg_id);

    Ok(msg_id)
}

/// Adds info message with a given text and `timestamp` to the chat.
pub(crate) async fn add_info_msg(
    context: &Context,
    chat_id: ChatId,
    text: &str,
    timestamp: i64,
) -> Result<MsgId> {
    add_info_msg_with_cmd(
        context,
        chat_id,
        text,
        SystemMessage::Unknown,
        timestamp,
        None,
        None,
        None,
        None,
    )
    .await
}

pub(crate) async fn update_msg_text_and_timestamp(
    context: &Context,
    chat_id: ChatId,
    msg_id: MsgId,
    text: &str,
    timestamp: i64,
) -> Result<()> {
    context
        .sql
        .execute(
            "UPDATE msgs SET txt=?, txt_normalized=?, timestamp=? WHERE id=?;",
            (text, message::normalize_text(text), timestamp, msg_id),
        )
        .await?;
    context.emit_msgs_changed(chat_id, msg_id);
    Ok(())
}

/// Set chat contacts by their addresses creating the corresponding contacts if necessary.
async fn set_contacts_by_addrs(context: &Context, id: ChatId, addrs: &[String]) -> Result<()> {
    let chat = Chat::load_from_db(context, id).await?;
    ensure!(
        !chat.is_encrypted(context).await?,
        "Cannot add address-contacts to encrypted chat {id}"
    );
    ensure!(
        chat.typ == Chattype::OutBroadcast,
        "{id} is not a broadcast list",
    );
    let mut contacts = HashSet::new();
    for addr in addrs {
        let contact_addr = ContactAddress::new(addr)?;
        let contact = Contact::add_or_lookup(context, "", &contact_addr, Origin::Hidden)
            .await?
            .0;
        contacts.insert(contact);
    }
    let contacts_old = HashSet::<ContactId>::from_iter(get_chat_contacts(context, id).await?);
    if contacts == contacts_old {
        return Ok(());
    }
    context
        .sql
        .transaction(move |transaction| {
            transaction.execute("DELETE FROM chats_contacts WHERE chat_id=?", (id,))?;

            // We do not care about `add_timestamp` column
            // because timestamps are not used for broadcast channels.
            let mut statement = transaction
                .prepare("INSERT INTO chats_contacts (chat_id, contact_id) VALUES (?, ?)")?;
            for contact_id in &contacts {
                statement.execute((id, contact_id))?;
            }
            Ok(())
        })
        .await?;
    context.emit_event(EventType::ChatModified(id));
    Ok(())
}

/// Set chat contacts by their fingerprints creating the corresponding contacts if necessary.
///
/// `fingerprint_addrs` is a list of pairs of fingerprint and address.
async fn set_contacts_by_fingerprints(
    context: &Context,
    id: ChatId,
    fingerprint_addrs: &[(String, String)],
) -> Result<()> {
    let chat = Chat::load_from_db(context, id).await?;
    ensure!(
        chat.is_encrypted(context).await?,
        "Cannot add key-contacts to unencrypted chat {id}"
    );
    ensure!(
        chat.typ == Chattype::OutBroadcast,
        "{id} is not a broadcast list",
    );
    let mut contacts = HashSet::new();
    for (fingerprint, addr) in fingerprint_addrs {
        let contact_addr = ContactAddress::new(addr)?;
        let contact =
            Contact::add_or_lookup_ex(context, "", &contact_addr, fingerprint, Origin::Hidden)
                .await?
                .0;
        contacts.insert(contact);
    }
    let contacts_old = HashSet::<ContactId>::from_iter(get_chat_contacts(context, id).await?);
    if contacts == contacts_old {
        return Ok(());
    }
    context
        .sql
        .transaction(move |transaction| {
            transaction.execute("DELETE FROM chats_contacts WHERE chat_id=?", (id,))?;

            // We do not care about `add_timestamp` column
            // because timestamps are not used for broadcast channels.
            let mut statement = transaction
                .prepare("INSERT INTO chats_contacts (chat_id, contact_id) VALUES (?, ?)")?;
            for contact_id in &contacts {
                statement.execute((id, contact_id))?;
            }
            Ok(())
        })
        .await?;
    context.emit_event(EventType::ChatModified(id));
    Ok(())
}

/// A cross-device chat id used for synchronisation.
#[derive(Debug, Serialize, Deserialize, PartialEq)]
pub(crate) enum SyncId {
    /// E-mail address of the contact.
    ContactAddr(String),

    /// OpenPGP key fingerprint of the contact.
    ContactFingerprint(String),

    Grpid(String),
    /// "Message-ID"-s, from oldest to latest. Used for ad-hoc groups.
    Msgids(Vec<String>),

    // Special id for device chat.
    Device,
}

/// An action synchronised to other devices.
#[derive(Debug, Serialize, Deserialize, PartialEq)]
pub(crate) enum SyncAction {
    Block,
    Unblock,
    Accept,
    SetVisibility(ChatVisibility),
    SetMuted(MuteDuration),
    /// Create broadcast channel with the given name.
    CreateOutBroadcast {
        chat_name: String,
        shared_secret: String,
    },
    Rename(String),
    /// Set chat contacts by their addresses.
    SetContacts(Vec<String>),
    /// Set chat contacts by their fingerprints.
    ///
    /// The list is a list of pairs of fingerprint and address.
    SetPgpContacts(Vec<(String, String)>),
    Delete,
}

impl Context {
    /// Executes [`SyncData::AlterChat`] item sent by other device.
    pub(crate) async fn sync_alter_chat(&self, id: &SyncId, action: &SyncAction) -> Result<()> {
        let chat_id = match id {
            SyncId::ContactAddr(addr) => {
                if let SyncAction::Rename(to) = action {
                    Contact::create_ex(self, Nosync, to, addr).await?;
                    return Ok(());
                }
                let addr = ContactAddress::new(addr).context("Invalid address")?;
                let (contact_id, _) =
                    Contact::add_or_lookup(self, "", &addr, Origin::Hidden).await?;
                match action {
                    SyncAction::Block => {
                        return contact::set_blocked(self, Nosync, contact_id, true).await;
                    }
                    SyncAction::Unblock => {
                        return contact::set_blocked(self, Nosync, contact_id, false).await;
                    }
                    _ => (),
                }
                // Use `Request` so that even if the program crashes, the user doesn't have to look
                // into the blocked contacts.
                ChatIdBlocked::get_for_contact(self, contact_id, Blocked::Request)
                    .await?
                    .id
            }
            SyncId::ContactFingerprint(fingerprint) => {
                let name = "";
                let addr = "";
                let (contact_id, _) =
                    Contact::add_or_lookup_ex(self, name, addr, fingerprint, Origin::Hidden)
                        .await?;
                match action {
                    SyncAction::Rename(to) => {
                        contact_id.set_name_ex(self, Nosync, to).await?;
                        self.emit_event(EventType::ContactsChanged(Some(contact_id)));
                        return Ok(());
                    }
                    SyncAction::Block => {
                        return contact::set_blocked(self, Nosync, contact_id, true).await;
                    }
                    SyncAction::Unblock => {
                        return contact::set_blocked(self, Nosync, contact_id, false).await;
                    }
                    _ => (),
                }
                ChatIdBlocked::get_for_contact(self, contact_id, Blocked::Request)
                    .await?
                    .id
            }
            SyncId::Grpid(grpid) => {
                let handled = self.handle_sync_create_chat(action, grpid).await?;
                if handled {
                    return Ok(());
                }
                get_chat_id_by_grpid(self, grpid)
                    .await?
                    .with_context(|| format!("No chat for grpid '{grpid}'"))?
                    .0
            }
            SyncId::Msgids(msgids) => {
                let msg = message::get_by_rfc724_mids(self, msgids)
                    .await?
                    .with_context(|| format!("No message found for Message-IDs {msgids:?}"))?;
                ChatId::lookup_by_message(&msg)
                    .with_context(|| format!("No chat found for Message-IDs {msgids:?}"))?
            }
            SyncId::Device => ChatId::get_for_contact(self, ContactId::DEVICE).await?,
        };
        match action {
            SyncAction::Block => chat_id.block_ex(self, Nosync).await,
            SyncAction::Unblock => chat_id.unblock_ex(self, Nosync).await,
            SyncAction::Accept => chat_id.accept_ex(self, Nosync).await,
            SyncAction::SetVisibility(v) => chat_id.set_visibility_ex(self, Nosync, *v).await,
            SyncAction::SetMuted(duration) => set_muted_ex(self, Nosync, chat_id, *duration).await,
            SyncAction::CreateOutBroadcast { .. } => {
                // Create action should have been handled by handle_sync_create_chat() already.
                Err(anyhow!("sync_alter_chat({id:?}, {action:?}): Bad request."))
            }
            SyncAction::Rename(to) => rename_ex(self, Nosync, chat_id, to).await,
            SyncAction::SetContacts(addrs) => set_contacts_by_addrs(self, chat_id, addrs).await,
            SyncAction::SetPgpContacts(fingerprint_addrs) => {
                set_contacts_by_fingerprints(self, chat_id, fingerprint_addrs).await
            }
            SyncAction::Delete => chat_id.delete_ex(self, Nosync).await,
        }
    }

    async fn handle_sync_create_chat(&self, action: &SyncAction, grpid: &str) -> Result<bool> {
        match action {
            SyncAction::CreateOutBroadcast {
                chat_name,
                shared_secret,
            } => {
                create_out_broadcast_ex(
                    self,
                    Nosync,
                    grpid.to_string(),
                    chat_name.clone(),
                    shared_secret.to_string(),
                )
                .await?;
                Ok(true)
            }
            _ => Ok(false),
        }
    }

    /// Emits the appropriate `MsgsChanged` event. Should be called if the number of unnoticed
    /// archived chats could decrease. In general we don't want to make an extra db query to know if
    /// a noticed chat is archived. Emitting events should be cheap, a false-positive `MsgsChanged`
    /// is ok.
    pub(crate) fn on_archived_chats_maybe_noticed(&self) {
        self.emit_msgs_changed_without_msg_id(DC_CHAT_ID_ARCHIVED_LINK);
    }
}

#[cfg(test)]
mod chat_tests;<|MERGE_RESOLUTION|>--- conflicted
+++ resolved
@@ -3986,14 +3986,8 @@
     // this also makes sure, no contacts are added to special or normal chats
     let mut chat = Chat::load_from_db(context, chat_id).await?;
     ensure!(
-<<<<<<< HEAD
         chat.typ == Chattype::Group || (from_handshake && chat.typ == Chattype::OutBroadcast),
-        "{} is not a group where one can add members",
-        chat_id
-=======
-        chat.typ == Chattype::Group || chat.typ == Chattype::OutBroadcast,
-        "{chat_id} is not a group/broadcast where one can add members"
->>>>>>> 1e0def87
+        "{chat_id} is not a group where one can add members",
     );
     ensure!(
         Contact::real_exists_by_id(context, contact_id).await? || contact_id == ContactId::SELF,
