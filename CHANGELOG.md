--- conflicted
+++ resolved
@@ -11,7 +11,6 @@
   and `dc_event_emitter_unref()` should be used instead of
   `dc_accounts_event_emitter_unref`.
 - add `dc_contact_was_seen_recently()` #3560
-<<<<<<< HEAD
 - jsonrpc: add functions:
   - `deleteChat()`
   - `getChatEncryptionInfo()`
@@ -19,10 +18,8 @@
   - `leaveGroup()`
   - `removeContactFromChat()`
   - `addContactToChat()`
-=======
 - jsonrpc: add `is_broadcast` property to `ChatListItemFetchResult` #3584
 - jsonrpc: add `was_seen_recently` property to `ChatListItemFetchResult`, `FullChat` and `Contact` #3584
->>>>>>> 1e4e799f
 
 ### Changes
 - order contact lists by "last seen";
