"""High-level classes for event processing and filtering."""
import re
from abc import ABC, abstractmethod
from typing import TYPE_CHECKING, Callable, Iterable, Iterator, Optional, Set, Tuple, Union

from .const import EventType

if TYPE_CHECKING:
    from ._utils import AttrDict


def _tuple_of(obj, type_: type) -> tuple:
    if not obj:
        return ()
    if isinstance(obj, type_):
        obj = (obj,)

    if not all(isinstance(elem, type_) for elem in obj):
        raise TypeError()
    return tuple(obj)


class EventFilter(ABC):
    """The base event filter.

    :param func: A Callable function that should accept the event as input
                 parameter, and return a bool value indicating whether the event
                 should be dispatched or not.
    """

    def __init__(self, func: Optional[Callable] = None):
        self.func = func

    @abstractmethod
    def __hash__(self) -> int:
        """Object's unique hash"""

    @abstractmethod
    def __eq__(self, other) -> bool:
        """Return True if two event filters are equal."""

    def __ne__(self, other):
        return not self == other

    def _call_func(self, event) -> bool:
        if not self.func:
            return True
        return self.func(event)

    @abstractmethod
    def filter(self, event):
        """Return True-like value if the event passed the filter and should be
        used, or False-like value otherwise.
        """


class RawEvent(EventFilter):
    """Matches raw core events.

    :param types: The types of event to match.
    :param func: A Callable function that should accept the event as input
                 parameter, and return a bool value indicating whether the event
                 should be dispatched or not.
    """

    def __init__(self, types: Union[None, EventType, Iterable[EventType]] = None, **kwargs):
        super().__init__(**kwargs)
        try:
            self.types = _tuple_of(types, EventType)
        except TypeError as err:
            raise TypeError(f"Invalid event type given: {types}") from err

    def __hash__(self) -> int:
        return hash((self.types, self.func))

    def __eq__(self, other) -> bool:
        if isinstance(other, RawEvent):
            return (self.types, self.func) == (other.types, other.func)
        return False

<<<<<<< HEAD
    async def filter(self, event: "AttrDict") -> bool:
        if self.types and event.kind not in self.types:
=======
    def filter(self, event: "AttrDict") -> bool:
        if self.types and event.type not in self.types:
>>>>>>> 09798df7
            return False
        return self._call_func(event)


class NewMessage(EventFilter):
    """Matches whenever a new message arrives.

    Warning: registering a handler for this event will cause the messages
    to be marked as read. Its usage is mainly intended for bots.

    :param pattern: if set, this Pattern will be used to filter the message by its text
                    content.
    :param command: If set, only match messages with the given command (ex. /help).
                    Setting this property implies `is_info==False`.
    :param is_bot: If set to True only match messages sent by bots, if set to None
                   match messages from bots and users. If omitted or set to False
                   only messages from users will be matched.
    :param is_info: If set to True only match info/system messages, if set to False
                    only match messages that are not info/system messages. If omitted
                    info/system messages as well as normal messages will be matched.
    :param func: A Callable function that should accept the event as input
                 parameter, and return a bool value indicating whether the event
                 should be dispatched or not.
    """

    def __init__(
        self,
        pattern: Union[
            None,
            str,
            Callable[[str], bool],
            re.Pattern,
        ] = None,
        command: Optional[str] = None,
        is_bot: Optional[bool] = False,
        is_info: Optional[bool] = None,
        func: Optional[Callable[["AttrDict"], bool]] = None,
    ) -> None:
        super().__init__(func=func)
        self.is_bot = is_bot
        self.is_info = is_info
        if command is not None and not isinstance(command, str):
            raise TypeError("Invalid command")
        self.command = command
        if self.is_info and self.command:
            raise AttributeError("Can not use command and is_info at the same time.")
        if isinstance(pattern, str):
            pattern = re.compile(pattern)
        if isinstance(pattern, re.Pattern):
            self.pattern: Optional[Callable] = pattern.match
        elif not pattern or callable(pattern):
            self.pattern = pattern
        else:
            raise TypeError("Invalid pattern type")

    def __hash__(self) -> int:
        return hash((self.pattern, self.command, self.is_bot, self.is_info, self.func))

    def __eq__(self, other) -> bool:
        if isinstance(other, NewMessage):
            return (
                self.pattern,
                self.command,
                self.is_bot,
                self.is_info,
                self.func,
            ) == (
                other.pattern,
                other.command,
                other.is_bot,
                other.is_info,
                other.func,
            )
        return False

    def filter(self, event: "AttrDict") -> bool:
        if self.is_bot is not None and self.is_bot != event.message_snapshot.is_bot:
            return False
        if self.is_info is not None and self.is_info != event.message_snapshot.is_info:
            return False
        if self.command and self.command != event.command:
            return False
        if self.pattern:
            match = self.pattern(event.message_snapshot.text)
            if not match:
                return False
        return super()._call_func(event)


class MemberListChanged(EventFilter):
    """Matches when a group member is added or removed.

    Warning: registering a handler for this event will cause the messages
    to be marked as read. Its usage is mainly intended for bots.

    :param added: If set to True only match if a member was added, if set to False
                  only match if a member was removed. If omitted both, member additions
                  and removals, will be matched.
    :param func: A Callable function that should accept the event as input
                 parameter, and return a bool value indicating whether the event
                 should be dispatched or not.
    """

    def __init__(self, added: Optional[bool] = None, **kwargs):
        super().__init__(**kwargs)
        self.added = added

    def __hash__(self) -> int:
        return hash((self.added, self.func))

    def __eq__(self, other) -> bool:
        if isinstance(other, MemberListChanged):
            return (self.added, self.func) == (other.added, other.func)
        return False

    def filter(self, event: "AttrDict") -> bool:
        if self.added is not None and self.added != event.member_added:
            return False
        return self._call_func(event)


class GroupImageChanged(EventFilter):
    """Matches when the group image is changed.

    Warning: registering a handler for this event will cause the messages
    to be marked as read. Its usage is mainly intended for bots.

    :param deleted: If set to True only match if the image was deleted, if set to False
                    only match if a new image was set. If omitted both, image changes and
                    removals, will be matched.
    :param func: A Callable function that should accept the event as input
                 parameter, and return a bool value indicating whether the event
                 should be dispatched or not.
    """

    def __init__(self, deleted: Optional[bool] = None, **kwargs):
        super().__init__(**kwargs)
        self.deleted = deleted

    def __hash__(self) -> int:
        return hash((self.deleted, self.func))

    def __eq__(self, other) -> bool:
        if isinstance(other, GroupImageChanged):
            return (self.deleted, self.func) == (other.deleted, other.func)
        return False

    def filter(self, event: "AttrDict") -> bool:
        if self.deleted is not None and self.deleted != event.image_deleted:
            return False
        return self._call_func(event)


class GroupNameChanged(EventFilter):
    """Matches when the group name is changed.

    Warning: registering a handler for this event will cause the messages
    to be marked as read. Its usage is mainly intended for bots.

    :param func: A Callable function that should accept the event as input
                 parameter, and return a bool value indicating whether the event
                 should be dispatched or not.
    """

    def __hash__(self) -> int:
        return hash((GroupNameChanged, self.func))

    def __eq__(self, other) -> bool:
        if isinstance(other, GroupNameChanged):
            return self.func == other.func
        return False

    def filter(self, event: "AttrDict") -> bool:
        return self._call_func(event)


class HookCollection:
    """
    Helper class to collect event hooks that can later be added to a Delta Chat client.
    """

    def __init__(self) -> None:
        self._hooks: Set[Tuple[Callable, Union[type, EventFilter]]] = set()

    def __iter__(self) -> Iterator[Tuple[Callable, Union[type, EventFilter]]]:
        return iter(self._hooks)

    def on(self, event: Union[type, EventFilter]) -> Callable:  # noqa
        """Register decorated function as listener for the given event."""
        if isinstance(event, type):
            event = event()
        assert isinstance(event, EventFilter), "Invalid event filter"

        def _decorator(func) -> Callable:
            self._hooks.add((func, event))
            return func

        return _decorator<|MERGE_RESOLUTION|>--- conflicted
+++ resolved
@@ -78,13 +78,8 @@
             return (self.types, self.func) == (other.types, other.func)
         return False
 
-<<<<<<< HEAD
-    async def filter(self, event: "AttrDict") -> bool:
+    def filter(self, event: "AttrDict") -> bool:
         if self.types and event.kind not in self.types:
-=======
-    def filter(self, event: "AttrDict") -> bool:
-        if self.types and event.type not in self.types:
->>>>>>> 09798df7
             return False
         return self._call_func(event)
 
