--- conflicted
+++ resolved
@@ -2646,7 +2646,6 @@
     let msg = alice.recv_msg(&bob.pop_sent_msg().await).await;
     assert!(msg.get_showpadlock());
 
-<<<<<<< HEAD
     let broadcast_id = create_broadcast(alice, "Channel".to_string()).await?;
     let qr = get_securejoin_qr(alice, Some(broadcast_id)).await.unwrap();
 
@@ -2673,19 +2672,6 @@
         assert_eq!(fiona_chat.name, "My great broadcast");
     }
 
-=======
-    // test broadcast channel
-    let broadcast_id = create_broadcast(&alice, "Channel".to_string()).await?;
-    add_contact_to_chat(
-        &alice,
-        broadcast_id,
-        get_chat_contacts(&alice, msg.chat_id).await?.pop().unwrap(),
-    )
-    .await?;
-    let fiona_contact_id = alice.add_or_lookup_contact_id(&fiona).await;
-    add_contact_to_chat(&alice, broadcast_id, fiona_contact_id).await?;
-    set_chat_name(&alice, broadcast_id, "Broadcast channel").await?;
->>>>>>> fc81cef1
     {
         tcm.section("Alice changes the chat name again, but the system message is lost somehow");
         set_chat_name(alice, broadcast_id, "Broadcast channel").await?;
@@ -3423,7 +3409,6 @@
         grpid,
         "My Channel",
         Blocked::Not,
-        ProtectionStatus::Unprotected,
         None,
         time(),
     )
