//! # SQLite wrapper

use async_std::prelude::*;
use async_std::sync::{Arc, RwLock};

use std::collections::HashSet;
use std::path::Path;
use std::time::Duration;

use rusqlite::{Connection, Error as SqlError, OpenFlags};
use thread_local_object::ThreadLocal;

use crate::chat::{update_device_icon, update_saved_messages_icon};
use crate::constants::{ShowEmails, DC_CHAT_ID_TRASH};
use crate::context::Context;
use crate::dc_tools::*;
use crate::param::*;
use crate::peerstate::*;

#[macro_export]
macro_rules! paramsv {
    () => {
        Vec::new()
    };
    ($($param:expr),+ $(,)?) => {
        vec![$(&$param as &dyn $crate::ToSql),+]
    };
}

#[derive(Debug, Fail)]
pub enum Error {
    #[fail(display = "Sqlite Error: {:?}", _0)]
    Sql(#[cause] rusqlite::Error),
    #[fail(display = "Sqlite Connection Pool Error: {:?}", _0)]
    ConnectionPool(#[cause] r2d2::Error),
    #[fail(display = "Sqlite: Connection closed")]
    SqlNoConnection,
    #[fail(display = "Sqlite: Already open")]
    SqlAlreadyOpen,
    #[fail(display = "Sqlite: Failed to open")]
    SqlFailedToOpen,
    #[fail(display = "{:?}", _0)]
    Io(#[cause] std::io::Error),
    #[fail(display = "{:?}", _0)]
    BlobError(#[cause] crate::blob::BlobError),
}

pub type Result<T> = std::result::Result<T, Error>;

impl From<rusqlite::Error> for Error {
    fn from(err: rusqlite::Error) -> Error {
        Error::Sql(err)
    }
}

impl From<r2d2::Error> for Error {
    fn from(err: r2d2::Error) -> Error {
        Error::ConnectionPool(err)
    }
}

impl From<std::io::Error> for Error {
    fn from(err: std::io::Error) -> Error {
        Error::Io(err)
    }
}

impl From<crate::blob::BlobError> for Error {
    fn from(err: crate::blob::BlobError) -> Error {
        Error::BlobError(err)
    }
}

/// A wrapper around the underlying Sqlite3 object.
#[derive(DebugStub)]
pub struct Sql {
    pool: RwLock<Option<r2d2::Pool<r2d2_sqlite::SqliteConnectionManager>>>,
    #[debug_stub = "ThreadLocal<String>"]
    in_use: Arc<ThreadLocal<String>>,
}

impl Default for Sql {
    fn default() -> Self {
        Self {
            pool: RwLock::new(None),
            in_use: Arc::new(ThreadLocal::new()),
        }
    }
}

impl Sql {
    pub fn new() -> Sql {
        Self::default()
    }

    pub async fn is_open(&self) -> bool {
        self.pool.read().await.is_some()
    }

    pub async fn close(&self) {
        let _ = self.pool.write().await.take();
        self.in_use.remove();
        // drop closes the connection
    }

    // return true on success, false on failure
    pub async fn open<T: AsRef<Path>>(&self, context: &Context, dbfile: T, readonly: bool) -> bool {
        match open(context, self, dbfile, readonly).await {
            Ok(_) => true,
            Err(crate::error::Error::SqlError(Error::SqlAlreadyOpen)) => false,
            Err(_) => {
                self.close().await;
                false
            }
        }
    }

    pub async fn execute<S: AsRef<str>>(
        &self,
        sql: S,
        params: Vec<&dyn crate::ToSql>,
    ) -> Result<usize> {
        self.start_stmt(sql.as_ref());

        let res = {
            let conn = self.get_conn().await?;
            let res = conn.execute(sql.as_ref(), params);
            self.in_use.remove();
            res
        };

        res.map_err(Into::into)
    }

    /// Prepares and executes the statement and maps a function over the resulting rows.
    /// Then executes the second function over the returned iterator and returns the
    /// result of that function.
    pub async fn query_map<T, F, G, H>(
        &self,
        sql: impl AsRef<str>,
        params: Vec<&dyn crate::ToSql>,
        f: F,
        mut g: G,
    ) -> Result<H>
    where
        F: FnMut(&rusqlite::Row) -> rusqlite::Result<T>,
        G: FnMut(rusqlite::MappedRows<F>) -> Result<H>,
    {
        self.start_stmt(sql.as_ref().to_string());
        let sql = sql.as_ref();

        let res = {
            let conn = self.get_conn().await?;
            let mut stmt = conn.prepare(sql)?;
            let res = stmt.query_map(&params, f)?;
            self.in_use.remove();
            g(res)
        };

        res
    }

    pub async fn get_conn(
        &self,
    ) -> Result<r2d2::PooledConnection<r2d2_sqlite::SqliteConnectionManager>> {
        let lock = self.pool.read().await;
        let pool = lock.as_ref().ok_or_else(|| Error::SqlNoConnection)?;
        let conn = pool.get()?;

        Ok(conn)
    }

    pub async fn with_conn<G, H>(&self, g: G) -> Result<H>
    where
        H: Send + 'static,
        G: Send
            + 'static
            + FnOnce(r2d2::PooledConnection<r2d2_sqlite::SqliteConnectionManager>) -> Result<H>,
    {
        let lock = self.pool.read().await;
        let pool = lock.as_ref().ok_or_else(|| Error::SqlNoConnection)?;
        let conn = pool.get()?;

        let res = g(conn);
        self.in_use.remove();

        res
    }

    pub async fn with_conn_async<G, H, Fut>(&self, mut g: G) -> Result<H>
    where
        G: FnMut(r2d2::PooledConnection<r2d2_sqlite::SqliteConnectionManager>) -> Fut,
        Fut: Future<Output = Result<H>> + Send,
    {
        let lock = self.pool.read().await;
        let pool = lock.as_ref().ok_or_else(|| Error::SqlNoConnection)?;

        let res = {
            let conn = pool.get()?;
            let res = g(conn).await;
            self.in_use.remove();
            res
        };
        res
    }

    /// Return `true` if a query in the SQL statement it executes returns one or more
    /// rows and false if the SQL returns an empty set.
    pub async fn exists(&self, sql: &str, params: Vec<&dyn crate::ToSql>) -> Result<bool> {
        self.start_stmt(sql.to_string());
        let res = {
            let conn = self.get_conn().await?;
            let mut stmt = conn.prepare(sql)?;
            let res = stmt.exists(&params);
            self.in_use.remove();
            res
        };

        res.map_err(Into::into)
    }

    /// Execute a query which is expected to return one row.
    pub async fn query_row<T, F>(
        &self,
        sql: impl AsRef<str>,
        params: Vec<&dyn crate::ToSql>,
        f: F,
    ) -> Result<T>
    where
        F: FnOnce(&rusqlite::Row) -> rusqlite::Result<T>,
    {
        self.start_stmt(sql.as_ref().to_string());
        let sql = sql.as_ref();
        let res = {
            let conn = self.get_conn().await?;
            let res = conn.query_row(sql, params, f);
            self.in_use.remove();
            res
        };

        res.map_err(Into::into)
    }

    pub async fn table_exists(&self, name: impl AsRef<str>) -> Result<bool> {
        self.start_stmt("table_exists");
        let name = name.as_ref().to_string();
        self.with_conn(move |conn| {
            let mut exists = false;
            conn.pragma(None, "table_info", &name, |_row| {
                // will only be executed if the info was found
                exists = true;
                Ok(())
            })?;

            Ok(exists)
        })
        .await
    }

    /// Executes a query which is expected to return one row and one
    /// column. If the query does not return a value or returns SQL
    /// `NULL`, returns `Ok(None)`.
    pub async fn query_get_value_result<T>(
        &self,
        query: &str,
        params: Vec<&dyn crate::ToSql>,
    ) -> Result<Option<T>>
    where
        T: rusqlite::types::FromSql,
    {
        match self
            .query_row(query, params, |row| row.get::<_, T>(0))
            .await
        {
            Ok(res) => Ok(Some(res)),
            Err(Error::Sql(rusqlite::Error::QueryReturnedNoRows)) => Ok(None),
            Err(Error::Sql(rusqlite::Error::InvalidColumnType(
                _,
                _,
                rusqlite::types::Type::Null,
            ))) => Ok(None),
            Err(err) => Err(err),
        }
    }

    /// Not resultified version of `query_get_value_result`. Returns
    /// `None` on error.
    pub async fn query_get_value<T>(
        &self,
        context: &Context,
        query: &str,
        params: Vec<&dyn crate::ToSql>,
    ) -> Option<T>
    where
        T: rusqlite::types::FromSql,
    {
        match self.query_get_value_result(query, params).await {
            Ok(res) => res,
            Err(err) => {
                error!(context, "sql: Failed query_row: {}", err);
                None
            }
        }
    }

    /// Set private configuration options.
    ///
    /// Setting `None` deletes the value.  On failure an error message
    /// will already have been logged.
    pub async fn set_raw_config(
        &self,
        context: &Context,
        key: impl AsRef<str>,
        value: Option<&str>,
    ) -> Result<()> {
        if !self.is_open().await {
            error!(context, "set_raw_config(): Database not ready.");
            return Err(Error::SqlNoConnection);
        }

        let key = key.as_ref();
        let res = if let Some(ref value) = value {
            let exists = self
                .exists("SELECT value FROM config WHERE keyname=?;", paramsv![key])
                .await?;
            if exists {
                self.execute(
                    "UPDATE config SET value=? WHERE keyname=?;",
                    paramsv![value.to_string(), key.to_string()],
                )
                .await
            } else {
                self.execute(
                    "INSERT INTO config (keyname, value) VALUES (?, ?);",
                    paramsv![key.to_string(), value.to_string()],
                )
                .await
            }
        } else {
            self.execute("DELETE FROM config WHERE keyname=?;", paramsv![key])
                .await
        };

        match res {
            Ok(_) => Ok(()),
            Err(err) => {
                error!(context, "set_raw_config(): Cannot change value. {:?}", &err);
                Err(err)
            }
        }
    }

    /// Get configuration options from the database.
    pub async fn get_raw_config(&self, context: &Context, key: impl AsRef<str>) -> Option<String> {
        if !self.is_open().await || key.as_ref().is_empty() {
            return None;
        }
        self.query_get_value(
            context,
            "SELECT value FROM config WHERE keyname=?;",
            paramsv![key.as_ref().to_string()],
        )
        .await
    }

    pub async fn set_raw_config_int(
        &self,
        context: &Context,
        key: impl AsRef<str>,
        value: i32,
    ) -> Result<()> {
        self.set_raw_config(context, key, Some(&format!("{}", value)))
            .await
    }

    pub async fn get_raw_config_int(&self, context: &Context, key: impl AsRef<str>) -> Option<i32> {
        self.get_raw_config(context, key)
            .await
            .and_then(|s| s.parse().ok())
    }

    pub async fn get_raw_config_bool(&self, context: &Context, key: impl AsRef<str>) -> bool {
        // Not the most obvious way to encode bool as string, but it is matter
        // of backward compatibility.
        let res = self.get_raw_config_int(context, key).await;
        res.unwrap_or_default() > 0
    }

    pub async fn set_raw_config_bool<T>(&self, context: &Context, key: T, value: bool) -> Result<()>
    where
        T: AsRef<str>,
    {
        let value = if value { Some("1") } else { None };
        self.set_raw_config(context, key, value).await
    }

    pub async fn set_raw_config_int64(
        &self,
        context: &Context,
        key: impl AsRef<str>,
        value: i64,
    ) -> Result<()> {
        self.set_raw_config(context, key, Some(&format!("{}", value)))
            .await
    }

    pub async fn get_raw_config_int64(
        &self,
        context: &Context,
        key: impl AsRef<str>,
    ) -> Option<i64> {
        self.get_raw_config(context, key)
            .await
            .and_then(|r| r.parse().ok())
    }

    pub fn start_stmt(&self, stmt: impl AsRef<str>) {
        if let Some(query) = self.in_use.get_cloned() {
            let bt = backtrace::Backtrace::new();
            eprintln!("old query: {}", query);
            eprintln!("Connection is already used from this thread: {:?}", bt);
            panic!(
                "Connection is already used from this thread: trying to execute {}",
                stmt.as_ref()
            );
        }

        self.in_use.set(stmt.as_ref().to_string());
    }

    /// Alternative to sqlite3_last_insert_rowid() which MUST NOT be used due to race conditions, see comment above.
    /// the ORDER BY ensures, this function always returns the most recent id,
    /// eg. if a Message-ID is split into different messages.
    pub async fn get_rowid(
        &self,
        _context: &Context,
        table: impl AsRef<str>,
        field: impl AsRef<str>,
        value: impl AsRef<str>,
    ) -> Result<u32> {
        self.start_stmt("get rowid".to_string());

        let res = {
            let mut conn = self.get_conn().await?;
            let res = get_rowid(&mut conn, table, field, value);
            self.in_use.remove();
            res
        };

        res.map_err(Into::into)
    }

    pub async fn get_rowid2(
        &self,
        _context: &Context,
        table: impl AsRef<str>,
        field: impl AsRef<str>,
        value: i64,
        field2: impl AsRef<str>,
        value2: i32,
    ) -> Result<u32> {
        self.start_stmt("get rowid2".to_string());

        let res = {
            let mut conn = self.get_conn().await?;
            let res = get_rowid2(&mut conn, table, field, value, field2, value2);
            self.in_use.remove();
            res
        };

        res.map_err(Into::into)
    }
}

pub fn get_rowid(
    conn: &mut Connection,
    table: impl AsRef<str>,
    field: impl AsRef<str>,
    value: impl AsRef<str>,
) -> std::result::Result<u32, SqlError> {
    // alternative to sqlite3_last_insert_rowid() which MUST NOT be used due to race conditions, see comment above.
    // the ORDER BY ensures, this function always returns the most recent id,
    // eg. if a Message-ID is split into different messages.
    let query = format!(
        "SELECT id FROM {} WHERE {}=? ORDER BY id DESC",
        table.as_ref(),
        field.as_ref(),
    );

    conn.query_row(&query, params![value.as_ref()], |row| row.get::<_, u32>(0))
}

pub fn get_rowid2(
    conn: &mut Connection,
    table: impl AsRef<str>,
    field: impl AsRef<str>,
    value: i64,
    field2: impl AsRef<str>,
    value2: i32,
) -> std::result::Result<u32, SqlError> {
    conn.query_row(
        &format!(
            "SELECT id FROM {} WHERE {}={} AND {}={} ORDER BY id DESC",
            table.as_ref(),
            field.as_ref(),
            value,
            field2.as_ref(),
            value2,
        ),
        params![],
        |row| row.get::<_, u32>(0),
    )
}

pub async fn housekeeping(context: &Context) {
    let mut files_in_use = HashSet::new();
    let mut unreferenced_count = 0;

    info!(context, "Start housekeeping...");
    maybe_add_from_param(
        context,
        &mut files_in_use,
        "SELECT param FROM msgs  WHERE chat_id!=3   AND type!=10;",
        Param::File,
    )
    .await;
    maybe_add_from_param(
        context,
        &mut files_in_use,
        "SELECT param FROM jobs;",
        Param::File,
    )
    .await;
    maybe_add_from_param(
        context,
        &mut files_in_use,
        "SELECT param FROM chats;",
        Param::ProfileImage,
    )
    .await;
    maybe_add_from_param(
        context,
        &mut files_in_use,
        "SELECT param FROM contacts;",
        Param::ProfileImage,
    )
    .await;

    context
        .sql
        .query_map(
            "SELECT value FROM config;",
            paramsv![],
            |row| row.get::<_, String>(0),
            |rows| {
                for row in rows {
                    maybe_add_file(&mut files_in_use, row?);
                }
                Ok(())
            },
        )
        .await
        .unwrap_or_else(|err| {
            warn!(context, "sql: failed query: {}", err);
        });

    info!(context, "{} files in use.", files_in_use.len(),);
    /* go through directory and delete unused files */
    let p = context.get_blobdir();
    match async_std::fs::read_dir(p).await {
        Ok(mut dir_handle) => {
            /* avoid deletion of files that are just created to build a message object */
            let diff = std::time::Duration::from_secs(60 * 60);
            let keep_files_newer_than = std::time::SystemTime::now().checked_sub(diff).unwrap();

            while let Some(entry) = dir_handle.next().await {
                if entry.is_err() {
                    break;
                }
                let entry = entry.unwrap();
                let name_f = entry.file_name();
                let name_s = name_f.to_string_lossy();

                if is_file_in_use(&files_in_use, None, &name_s)
                    || is_file_in_use(&files_in_use, Some(".increation"), &name_s)
                    || is_file_in_use(&files_in_use, Some(".waveform"), &name_s)
                    || is_file_in_use(&files_in_use, Some("-preview.jpg"), &name_s)
                {
                    continue;
                }

                unreferenced_count += 1;

                if let Ok(stats) = async_std::fs::metadata(entry.path()).await {
                    let recently_created =
                        stats.created().is_ok() && stats.created().unwrap() > keep_files_newer_than;
                    let recently_modified = stats.modified().is_ok()
                        && stats.modified().unwrap() > keep_files_newer_than;
                    let recently_accessed = stats.accessed().is_ok()
                        && stats.accessed().unwrap() > keep_files_newer_than;

                    if recently_created || recently_modified || recently_accessed {
                        info!(
                            context,
                            "Housekeeping: Keeping new unreferenced file #{}: {:?}",
                            unreferenced_count,
                            entry.file_name(),
                        );
                        continue;
                    }
                }
                info!(
                    context,
                    "Housekeeping: Deleting unreferenced file #{}: {:?}",
                    unreferenced_count,
                    entry.file_name()
                );
                let path = entry.path();
                dc_delete_file(context, path).await;
            }
        }
        Err(err) => {
            warn!(
                context,
                "Housekeeping: Cannot open {}. ({})",
                context.get_blobdir().display(),
                err
            );
        }
    }

    info!(context, "Housekeeping done.",);
}

fn is_file_in_use(files_in_use: &HashSet<String>, namespc_opt: Option<&str>, name: &str) -> bool {
    let name_to_check = if let Some(namespc) = namespc_opt {
        let name_len = name.len();
        let namespc_len = namespc.len();
        if name_len <= namespc_len || !name.ends_with(namespc) {
            return false;
        }
        &name[..name_len - namespc_len]
    } else {
        name
    };
    files_in_use.contains(name_to_check)
}

fn maybe_add_file(files_in_use: &mut HashSet<String>, file: impl AsRef<str>) {
    if !file.as_ref().starts_with("$BLOBDIR") {
        return;
    }

    files_in_use.insert(file.as_ref()[9..].into());
}

async fn maybe_add_from_param(
    context: &Context,
    files_in_use: &mut HashSet<String>,
    query: &str,
    param_id: Param,
) {
    context
        .sql
        .query_map(
            query,
            paramsv![],
            |row| row.get::<_, String>(0),
            |rows| {
                for row in rows {
                    let param: Params = row?.parse().unwrap_or_default();
                    if let Some(file) = param.get(param_id) {
                        maybe_add_file(files_in_use, file);
                    }
                }
                Ok(())
            },
        )
        .await
        .unwrap_or_else(|err| {
            warn!(context, "sql: failed to add_from_param: {}", err);
        });
}

#[allow(clippy::cognitive_complexity)]
async fn open(
    context: &Context,
    sql: &Sql,
    dbfile: impl AsRef<Path>,
    readonly: bool,
) -> crate::error::Result<()> {
    if sql.is_open().await {
        error!(
            context,
            "Cannot open, database \"{:?}\" already opened.",
            dbfile.as_ref(),
        );
        return Err(Error::SqlAlreadyOpen.into());
    }

    let mut open_flags = OpenFlags::SQLITE_OPEN_NO_MUTEX;
    if readonly {
        open_flags.insert(OpenFlags::SQLITE_OPEN_READ_ONLY);
    } else {
        open_flags.insert(OpenFlags::SQLITE_OPEN_READ_WRITE);
        open_flags.insert(OpenFlags::SQLITE_OPEN_CREATE);
    }
    let mgr = r2d2_sqlite::SqliteConnectionManager::file(dbfile.as_ref())
        .with_flags(open_flags)
        .with_init(|c| {
            // Only one process can make changes to the database at one time.
            // busy_timeout defines, that if a second process wants write access,
            // this second process will wait some milliseconds
            // and try over until it gets write access or the given timeout is elapsed.
            // If the second process does not get write access within the given timeout,
            // sqlite3_step() will return the error SQLITE_BUSY.
            // (without a busy_timeout, sqlite3_step() would return SQLITE_BUSY _at once_)
            c.busy_timeout(Duration::from_secs(10))?;

            c.execute_batch("PRAGMA secure_delete=on;")?;
            Ok(())
        });
    let pool = r2d2::Pool::builder()
        .min_idle(Some(2))
        .max_size(10)
        .connection_timeout(std::time::Duration::new(60, 0))
        .build(mgr)
        .map_err(Error::ConnectionPool)?;

    {
        *sql.pool.write().await = Some(pool);
    }

    if !readonly {
        let mut exists_before_update = false;
        let mut dbversion_before_update: i32 = 0;
        /* Init tables to dbversion=0 */
        if !sql.table_exists("config").await? {
            info!(
                context,
                "First time init: creating tables in {:?}.",
                dbfile.as_ref(),
            );
            sql.execute(
                "CREATE TABLE config (id INTEGER PRIMARY KEY, keyname TEXT, value TEXT);",
                paramsv![],
            )
            .await?;
            sql.execute(
                "CREATE INDEX config_index1 ON config (keyname);",
                paramsv![],
            )
            .await?;
            sql.execute(
                "CREATE TABLE contacts (\
                 id INTEGER PRIMARY KEY AUTOINCREMENT, \
                 name TEXT DEFAULT '', \
                 addr TEXT DEFAULT '' COLLATE NOCASE, \
                 origin INTEGER DEFAULT 0, \
                 blocked INTEGER DEFAULT 0, \
                 last_seen INTEGER DEFAULT 0, \
                 param TEXT DEFAULT '');",
                paramsv![],
            )
            .await?;
            sql.execute(
                "CREATE INDEX contacts_index1 ON contacts (name COLLATE NOCASE);",
                paramsv![],
            )
            .await?;
            sql.execute(
                "CREATE INDEX contacts_index2 ON contacts (addr COLLATE NOCASE);",
                paramsv![],
            )
            .await?;
            sql.execute(
                "INSERT INTO contacts (id,name,origin) VALUES \
                 (1,'self',262144), (2,'info',262144), (3,'rsvd',262144), \
                 (4,'rsvd',262144), (5,'device',262144), (6,'rsvd',262144), \
                 (7,'rsvd',262144), (8,'rsvd',262144), (9,'rsvd',262144);",
                paramsv![],
            )
            .await?;
            sql.execute(
                "CREATE TABLE chats (\
                 id INTEGER PRIMARY KEY AUTOINCREMENT,  \
                 type INTEGER DEFAULT 0, \
                 name TEXT DEFAULT '', \
                 draft_timestamp INTEGER DEFAULT 0, \
                 draft_txt TEXT DEFAULT '', \
                 blocked INTEGER DEFAULT 0, \
                 grpid TEXT DEFAULT '', \
                 param TEXT DEFAULT '');",
                paramsv![],
            )
            .await?;
            sql.execute("CREATE INDEX chats_index1 ON chats (grpid);", paramsv![])
                .await?;
            sql.execute(
                "CREATE TABLE chats_contacts (chat_id INTEGER, contact_id INTEGER);",
                paramsv![],
            )
            .await?;
            sql.execute(
                "CREATE INDEX chats_contacts_index1 ON chats_contacts (chat_id);",
                paramsv![],
            )
            .await?;
            sql.execute(
                "INSERT INTO chats (id,type,name) VALUES \
                 (1,120,'deaddrop'), (2,120,'rsvd'), (3,120,'trash'), \
                 (4,120,'msgs_in_creation'), (5,120,'starred'), (6,120,'archivedlink'), \
                 (7,100,'rsvd'), (8,100,'rsvd'), (9,100,'rsvd');",
                paramsv![],
            )
            .await?;
            sql.execute(
                "CREATE TABLE msgs (\
                 id INTEGER PRIMARY KEY AUTOINCREMENT, \
                 rfc724_mid TEXT DEFAULT '', \
                 server_folder TEXT DEFAULT '', \
                 server_uid INTEGER DEFAULT 0, \
                 chat_id INTEGER DEFAULT 0, \
                 from_id INTEGER DEFAULT 0, \
                 to_id INTEGER DEFAULT 0, \
                 timestamp INTEGER DEFAULT 0, \
                 type INTEGER DEFAULT 0, \
                 state INTEGER DEFAULT 0, \
                 msgrmsg INTEGER DEFAULT 1, \
                 bytes INTEGER DEFAULT 0, \
                 txt TEXT DEFAULT '', \
                 txt_raw TEXT DEFAULT '', \
                 param TEXT DEFAULT '');",
                paramsv![],
            )
            .await?;
            sql.execute("CREATE INDEX msgs_index1 ON msgs (rfc724_mid);", paramsv![])
                .await?;
            sql.execute("CREATE INDEX msgs_index2 ON msgs (chat_id);", paramsv![])
                .await?;
            sql.execute("CREATE INDEX msgs_index3 ON msgs (timestamp);", paramsv![])
                .await?;
            sql.execute("CREATE INDEX msgs_index4 ON msgs (state);", paramsv![])
                .await?;
            sql.execute(
                "INSERT INTO msgs (id,msgrmsg,txt) VALUES \
                 (1,0,'marker1'), (2,0,'rsvd'), (3,0,'rsvd'), \
                 (4,0,'rsvd'), (5,0,'rsvd'), (6,0,'rsvd'), (7,0,'rsvd'), \
                 (8,0,'rsvd'), (9,0,'daymarker');",
                paramsv![],
            )
            .await?;
            sql.execute(
                "CREATE TABLE jobs (\
                 id INTEGER PRIMARY KEY AUTOINCREMENT, \
                 added_timestamp INTEGER, \
                 desired_timestamp INTEGER DEFAULT 0, \
                 action INTEGER, \
                 foreign_id INTEGER, \
                 param TEXT DEFAULT '');",
                paramsv![],
            )
            .await?;
            sql.execute(
                "CREATE INDEX jobs_index1 ON jobs (desired_timestamp);",
                paramsv![],
            )
            .await?;
            if !sql.table_exists("config").await?
                || !sql.table_exists("contacts").await?
                || !sql.table_exists("chats").await?
                || !sql.table_exists("chats_contacts").await?
                || !sql.table_exists("msgs").await?
                || !sql.table_exists("jobs").await?
            {
                error!(
                    context,
                    "Cannot create tables in new database \"{:?}\".",
                    dbfile.as_ref(),
                );
                // cannot create the tables - maybe we cannot write?
                return Err(Error::SqlFailedToOpen.into());
            } else {
                sql.set_raw_config_int(context, "dbversion", 0).await?;
            }
        } else {
            exists_before_update = true;
            dbversion_before_update = sql
                .get_raw_config_int(context, "dbversion")
                .await
                .unwrap_or_default();
        }

        // (1) update low-level database structure.
        // this should be done before updates that use high-level objects that
        // rely themselves on the low-level structure.
        // --------------------------------------------------------------------

        let mut dbversion = dbversion_before_update;
        let mut recalc_fingerprints = false;
        let mut update_icons = false;

        if dbversion < 1 {
            info!(context, "[migration] v1");
            sql.execute(
                "CREATE TABLE leftgrps ( id INTEGER PRIMARY KEY, grpid TEXT DEFAULT '');",
                paramsv![],
            )
            .await?;
            sql.execute(
                "CREATE INDEX leftgrps_index1 ON leftgrps (grpid);",
                paramsv![],
            )
            .await?;
            dbversion = 1;
            sql.set_raw_config_int(context, "dbversion", 1).await?;
        }
        if dbversion < 2 {
            info!(context, "[migration] v2");
            sql.execute(
                "ALTER TABLE contacts ADD COLUMN authname TEXT DEFAULT '';",
                paramsv![],
            )
            .await?;
            dbversion = 2;
            sql.set_raw_config_int(context, "dbversion", 2).await?;
        }
        if dbversion < 7 {
            info!(context, "[migration] v7");
            sql.execute(
                "CREATE TABLE keypairs (\
                 id INTEGER PRIMARY KEY, \
                 addr TEXT DEFAULT '' COLLATE NOCASE, \
                 is_default INTEGER DEFAULT 0, \
                 private_key, \
                 public_key, \
                 created INTEGER DEFAULT 0);",
                paramsv![],
            )
            .await?;
            dbversion = 7;
            sql.set_raw_config_int(context, "dbversion", 7).await?;
        }
        if dbversion < 10 {
            info!(context, "[migration] v10");
            sql.execute(
                "CREATE TABLE acpeerstates (\
                 id INTEGER PRIMARY KEY, \
                 addr TEXT DEFAULT '' COLLATE NOCASE, \
                 last_seen INTEGER DEFAULT 0, \
                 last_seen_autocrypt INTEGER DEFAULT 0, \
                 public_key, \
                 prefer_encrypted INTEGER DEFAULT 0);",
                paramsv![],
            )
            .await?;
            sql.execute(
                "CREATE INDEX acpeerstates_index1 ON acpeerstates (addr);",
                paramsv![],
            )
            .await?;
            dbversion = 10;
            sql.set_raw_config_int(context, "dbversion", 10).await?;
        }
        if dbversion < 12 {
            info!(context, "[migration] v12");
            sql.execute(
                "CREATE TABLE msgs_mdns ( msg_id INTEGER,  contact_id INTEGER);",
                paramsv![],
            )
            .await?;
            sql.execute(
                "CREATE INDEX msgs_mdns_index1 ON msgs_mdns (msg_id);",
                paramsv![],
            )
            .await?;
            dbversion = 12;
            sql.set_raw_config_int(context, "dbversion", 12).await?;
        }
        if dbversion < 17 {
            info!(context, "[migration] v17");
            sql.execute(
                "ALTER TABLE chats ADD COLUMN archived INTEGER DEFAULT 0;",
                paramsv![],
            )
            .await?;
            sql.execute("CREATE INDEX chats_index2 ON chats (archived);", paramsv![])
                .await?;
            sql.execute(
                "ALTER TABLE msgs ADD COLUMN starred INTEGER DEFAULT 0;",
                paramsv![],
            )
            .await?;
            sql.execute("CREATE INDEX msgs_index5 ON msgs (starred);", paramsv![])
                .await?;
            dbversion = 17;
            sql.set_raw_config_int(context, "dbversion", 17).await?;
        }
        if dbversion < 18 {
            info!(context, "[migration] v18");
            sql.execute(
                "ALTER TABLE acpeerstates ADD COLUMN gossip_timestamp INTEGER DEFAULT 0;",
                paramsv![],
            )
            .await?;
            sql.execute(
                "ALTER TABLE acpeerstates ADD COLUMN gossip_key;",
                paramsv![],
            )
            .await?;
            dbversion = 18;
            sql.set_raw_config_int(context, "dbversion", 18).await?;
        }
        if dbversion < 27 {
            info!(context, "[migration] v27");
            // chat.id=1 and chat.id=2 are the old deaddrops,
            // the current ones are defined by chats.blocked=2
            sql.execute("DELETE FROM msgs WHERE chat_id=1 OR chat_id=2;", paramsv![])
                .await?;
            sql.execute(
                "CREATE INDEX chats_contacts_index2 ON chats_contacts (contact_id);",
                paramsv![],
            )
            .await?;
            sql.execute(
                "ALTER TABLE msgs ADD COLUMN timestamp_sent INTEGER DEFAULT 0;",
                paramsv![],
            )
            .await?;
            sql.execute(
                "ALTER TABLE msgs ADD COLUMN timestamp_rcvd INTEGER DEFAULT 0;",
                paramsv![],
            )
            .await?;
            dbversion = 27;
            sql.set_raw_config_int(context, "dbversion", 27).await?;
        }
        if dbversion < 34 {
            info!(context, "[migration] v34");
            sql.execute(
                "ALTER TABLE msgs ADD COLUMN hidden INTEGER DEFAULT 0;",
                paramsv![],
            )
            .await?;
            sql.execute(
                "ALTER TABLE msgs_mdns ADD COLUMN timestamp_sent INTEGER DEFAULT 0;",
                paramsv![],
            )
            .await?;
            sql.execute(
                "ALTER TABLE acpeerstates ADD COLUMN public_key_fingerprint TEXT DEFAULT '';",
                paramsv![],
            )
            .await?;
            sql.execute(
                "ALTER TABLE acpeerstates ADD COLUMN gossip_key_fingerprint TEXT DEFAULT '';",
                paramsv![],
            )
            .await?;
            sql.execute(
                "CREATE INDEX acpeerstates_index3 ON acpeerstates (public_key_fingerprint);",
                paramsv![],
            )
            .await?;
            sql.execute(
                "CREATE INDEX acpeerstates_index4 ON acpeerstates (gossip_key_fingerprint);",
                paramsv![],
            )
            .await?;
            recalc_fingerprints = true;
            dbversion = 34;
            sql.set_raw_config_int(context, "dbversion", 34).await?;
        }
        if dbversion < 39 {
            info!(context, "[migration] v39");
            sql.execute(
                "CREATE TABLE tokens ( id INTEGER PRIMARY KEY, namespc INTEGER DEFAULT 0, foreign_id INTEGER DEFAULT 0, token TEXT DEFAULT '', timestamp INTEGER DEFAULT 0);",
                paramsv![]
            ).await?;
            sql.execute(
                "ALTER TABLE acpeerstates ADD COLUMN verified_key;",
                paramsv![],
            )
            .await?;
            sql.execute(
                "ALTER TABLE acpeerstates ADD COLUMN verified_key_fingerprint TEXT DEFAULT '';",
                paramsv![],
            )
            .await?;
            sql.execute(
                "CREATE INDEX acpeerstates_index5 ON acpeerstates (verified_key_fingerprint);",
                paramsv![],
            )
            .await?;
            dbversion = 39;
            sql.set_raw_config_int(context, "dbversion", 39).await?;
        }
        if dbversion < 40 {
            info!(context, "[migration] v40");
            sql.execute(
                "ALTER TABLE jobs ADD COLUMN thread INTEGER DEFAULT 0;",
                paramsv![],
            )
            .await?;
            dbversion = 40;
            sql.set_raw_config_int(context, "dbversion", 40).await?;
        }
        if dbversion < 44 {
            info!(context, "[migration] v44");
            sql.execute("ALTER TABLE msgs ADD COLUMN mime_headers TEXT;", paramsv![])
                .await?;
            dbversion = 44;
            sql.set_raw_config_int(context, "dbversion", 44).await?;
        }
        if dbversion < 46 {
            info!(context, "[migration] v46");
            sql.execute(
                "ALTER TABLE msgs ADD COLUMN mime_in_reply_to TEXT;",
                paramsv![],
            )
            .await?;
            sql.execute(
                "ALTER TABLE msgs ADD COLUMN mime_references TEXT;",
                paramsv![],
            )
            .await?;
            dbversion = 46;
            sql.set_raw_config_int(context, "dbversion", 46).await?;
        }
        if dbversion < 47 {
            info!(context, "[migration] v47");
            sql.execute(
                "ALTER TABLE jobs ADD COLUMN tries INTEGER DEFAULT 0;",
                paramsv![],
            )
            .await?;
            dbversion = 47;
            sql.set_raw_config_int(context, "dbversion", 47).await?;
        }
        if dbversion < 48 {
            info!(context, "[migration] v48");
            // NOTE: move_state is not used anymore
            sql.execute(
                "ALTER TABLE msgs ADD COLUMN move_state INTEGER DEFAULT 1;",
                paramsv![],
            )
            .await?;

            dbversion = 48;
            sql.set_raw_config_int(context, "dbversion", 48).await?;
        }
        if dbversion < 49 {
            info!(context, "[migration] v49");
            sql.execute(
                "ALTER TABLE chats ADD COLUMN gossiped_timestamp INTEGER DEFAULT 0;",
                paramsv![],
            )
            .await?;
            dbversion = 49;
            sql.set_raw_config_int(context, "dbversion", 49).await?;
        }
        if dbversion < 50 {
            info!(context, "[migration] v50");
            // installations <= 0.100.1 used DC_SHOW_EMAILS_ALL implicitly;
            // keep this default and use DC_SHOW_EMAILS_NO
            // only for new installations
            if exists_before_update {
                sql.set_raw_config_int(context, "show_emails", ShowEmails::All as i32)
                    .await?;
            }
            dbversion = 50;
            sql.set_raw_config_int(context, "dbversion", 50).await?;
        }
        if dbversion < 53 {
            info!(context, "[migration] v53");
            // the messages containing _only_ locations
            // are also added to the database as _hidden_.
            sql.execute(
                "CREATE TABLE locations ( id INTEGER PRIMARY KEY AUTOINCREMENT, latitude REAL DEFAULT 0.0, longitude REAL DEFAULT 0.0, accuracy REAL DEFAULT 0.0, timestamp INTEGER DEFAULT 0, chat_id INTEGER DEFAULT 0, from_id INTEGER DEFAULT 0);",
                paramsv![]
            ).await?;
            sql.execute(
                "CREATE INDEX locations_index1 ON locations (from_id);",
                paramsv![],
            )
            .await?;
            sql.execute(
                "CREATE INDEX locations_index2 ON locations (timestamp);",
                paramsv![],
            )
            .await?;
            sql.execute(
                "ALTER TABLE chats ADD COLUMN locations_send_begin INTEGER DEFAULT 0;",
                paramsv![],
            )
            .await?;
            sql.execute(
                "ALTER TABLE chats ADD COLUMN locations_send_until INTEGER DEFAULT 0;",
                paramsv![],
            )
            .await?;
            sql.execute(
                "ALTER TABLE chats ADD COLUMN locations_last_sent INTEGER DEFAULT 0;",
                paramsv![],
            )
            .await?;
            sql.execute(
                "CREATE INDEX chats_index3 ON chats (locations_send_until);",
                paramsv![],
            )
            .await?;
            dbversion = 53;
            sql.set_raw_config_int(context, "dbversion", 53).await?;
        }
        if dbversion < 54 {
            info!(context, "[migration] v54");
            sql.execute(
                "ALTER TABLE msgs ADD COLUMN location_id INTEGER DEFAULT 0;",
                paramsv![],
            )
            .await?;
            sql.execute(
                "CREATE INDEX msgs_index6 ON msgs (location_id);",
                paramsv![],
            )
            .await?;
            dbversion = 54;
            sql.set_raw_config_int(context, "dbversion", 54).await?;
        }
        if dbversion < 55 {
            info!(context, "[migration] v55");
            sql.execute(
                "ALTER TABLE locations ADD COLUMN independent INTEGER DEFAULT 0;",
                paramsv![],
            )
            .await?;
            sql.set_raw_config_int(context, "dbversion", 55).await?;
        }
        if dbversion < 59 {
            info!(context, "[migration] v59");
            // records in the devmsglabels are kept when the message is deleted.
            // so, msg_id may or may not exist.
            sql.execute(
                "CREATE TABLE devmsglabels (id INTEGER PRIMARY KEY AUTOINCREMENT, label TEXT, msg_id INTEGER DEFAULT 0);",
                paramsv![],
            ).await?;
            sql.execute(
                "CREATE INDEX devmsglabels_index1 ON devmsglabels (label);",
                paramsv![],
            )
            .await?;
            if exists_before_update && sql.get_raw_config_int(context, "bcc_self").await.is_none() {
                sql.set_raw_config_int(context, "bcc_self", 1).await?;
            }
            sql.set_raw_config_int(context, "dbversion", 59).await?;
        }
        if dbversion < 60 {
            info!(context, "[migration] v60");
            sql.execute(
                "ALTER TABLE chats ADD COLUMN created_timestamp INTEGER DEFAULT 0;",
                paramsv![],
            )
            .await?;
            sql.set_raw_config_int(context, "dbversion", 60).await?;
        }
        if dbversion < 61 {
            info!(context, "[migration] v61");
            sql.execute(
                "ALTER TABLE contacts ADD COLUMN selfavatar_sent INTEGER DEFAULT 0;",
                paramsv![],
            )
            .await?;
            update_icons = true;
            sql.set_raw_config_int(context, "dbversion", 61).await?;
        }
        if dbversion < 62 {
            info!(context, "[migration] v62");
            sql.execute(
                "ALTER TABLE chats ADD COLUMN muted_until INTEGER DEFAULT 0;",
                paramsv![],
            )
            .await?;
            sql.set_raw_config_int(context, "dbversion", 62).await?;
        }
        if dbversion < 63 {
            info!(context, "[migration] v63");
            sql.execute("UPDATE chats SET grpid='' WHERE type=100", paramsv![])
                .await?;
            sql.set_raw_config_int(context, "dbversion", 63).await?;
        }

        // (2) updates that require high-level objects
        // (the structure is complete now and all objects are usable)
        // --------------------------------------------------------------------

        if recalc_fingerprints {
            info!(context, "[migration] recalc fingerprints");
            let addrs = sql
                .query_map(
                    "SELECT addr FROM acpeerstates;",
                    paramsv![],
                    |row| row.get::<_, String>(0),
                    |addrs| {
                        addrs
                            .collect::<std::result::Result<Vec<_>, _>>()
                            .map_err(Into::into)
                    },
                )
                .await?;
            for addr in &addrs {
                if let Some(ref mut peerstate) = Peerstate::from_addr(context, addr).await {
                    peerstate.recalc_fingerprint();
                    peerstate.save_to_db(sql, false).await?;
                }
            }
        }
        if update_icons {
            update_saved_messages_icon(context).await?;
            update_device_icon(context).await?;
        }
    }

    info!(context, "Opened {:?}.", dbfile.as_ref(),);

    Ok(())
}

<<<<<<< HEAD
=======
pub fn execute<P>(context: &Context, sql: &Sql, querystr: impl AsRef<str>, params: P) -> Result<()>
where
    P: IntoIterator,
    P::Item: rusqlite::ToSql,
{
    match sql.execute(querystr.as_ref(), params) {
        Ok(_) => Ok(()),
        Err(err) => {
            error!(
                context,
                "execute failed: {:?} for {}",
                &err,
                querystr.as_ref()
            );
            Err(err)
        }
    }
}

pub fn try_execute(context: &Context, sql: &Sql, querystr: impl AsRef<str>) -> Result<()> {
    // same as execute() but does not pass error to ui
    match sql.execute(querystr.as_ref(), params![]) {
        Ok(_) => Ok(()),
        Err(err) => {
            warn!(
                context,
                "Try-execute for \"{}\" failed: {}",
                querystr.as_ref(),
                &err,
            );
            Err(err)
        }
    }
}

pub fn get_rowid(
    context: &Context,
    sql: &Sql,
    table: impl AsRef<str>,
    field: impl AsRef<str>,
    value: impl AsRef<str>,
) -> u32 {
    sql.start_stmt("get rowid".to_string());
    sql.with_conn(|conn| Ok(get_rowid_with_conn(context, conn, table, field, value)))
        .unwrap_or_else(|_| 0)
}

pub fn get_rowid_with_conn(
    context: &Context,
    conn: &Connection,
    table: impl AsRef<str>,
    field: impl AsRef<str>,
    value: impl AsRef<str>,
) -> u32 {
    // alternative to sqlite3_last_insert_rowid() which MUST NOT be used due to race conditions, see comment above.
    // the ORDER BY ensures, this function always returns the most recent id,
    // eg. if a Message-ID is split into different messages.
    let query = format!(
        "SELECT id FROM {} WHERE {}=? ORDER BY id DESC",
        table.as_ref(),
        field.as_ref(),
    );

    match conn.query_row(&query, params![value.as_ref()], |row| row.get::<_, u32>(0)) {
        Ok(id) => id,
        Err(err) => {
            error!(
                context,
                "sql: Failed to retrieve rowid: {} in {}", err, query
            );
            0
        }
    }
}
pub fn get_rowid2(
    context: &Context,
    sql: &Sql,
    table: impl AsRef<str>,
    field: impl AsRef<str>,
    value: i64,
    field2: impl AsRef<str>,
    value2: i32,
) -> u32 {
    sql.start_stmt("get rowid2".to_string());
    sql.with_conn(|conn| {
        Ok(get_rowid2_with_conn(
            context, conn, table, field, value, field2, value2,
        ))
    })
    .unwrap_or_else(|_| 0)
}

pub fn get_rowid2_with_conn(
    context: &Context,
    conn: &Connection,
    table: impl AsRef<str>,
    field: impl AsRef<str>,
    value: i64,
    field2: impl AsRef<str>,
    value2: i32,
) -> u32 {
    match conn.query_row(
        &format!(
            "SELECT id FROM {} WHERE {}={} AND {}={} ORDER BY id DESC",
            table.as_ref(),
            field.as_ref(),
            value,
            field2.as_ref(),
            value2,
        ),
        NO_PARAMS,
        |row| row.get::<_, u32>(0),
    ) {
        Ok(id) => id,
        Err(err) => {
            error!(context, "sql: Failed to retrieve rowid2: {}", err);
            0
        }
    }
}

/// Removes from the database locally deleted messages that also don't
/// have a server UID.
fn prune_tombstones(context: &Context) -> Result<()> {
    context.sql.execute(
        "DELETE FROM msgs \
         WHERE (chat_id = ? OR hidden) \
         AND server_uid = 0",
        params![DC_CHAT_ID_TRASH],
    )?;
    Ok(())
}

pub fn housekeeping(context: &Context) {
    let mut files_in_use = HashSet::new();
    let mut unreferenced_count = 0;

    info!(context, "Start housekeeping...");
    maybe_add_from_param(
        context,
        &mut files_in_use,
        "SELECT param FROM msgs  WHERE chat_id!=3   AND type!=10;",
        Param::File,
    );
    maybe_add_from_param(
        context,
        &mut files_in_use,
        "SELECT param FROM jobs;",
        Param::File,
    );
    maybe_add_from_param(
        context,
        &mut files_in_use,
        "SELECT param FROM chats;",
        Param::ProfileImage,
    );
    maybe_add_from_param(
        context,
        &mut files_in_use,
        "SELECT param FROM contacts;",
        Param::ProfileImage,
    );

    context
        .sql
        .query_map(
            "SELECT value FROM config;",
            params![],
            |row| row.get::<_, String>(0),
            |rows| {
                for row in rows {
                    maybe_add_file(&mut files_in_use, row?);
                }
                Ok(())
            },
        )
        .unwrap_or_else(|err| {
            warn!(context, "sql: failed query: {}", err);
        });

    info!(context, "{} files in use.", files_in_use.len(),);
    /* go through directory and delete unused files */
    let p = context.get_blobdir();
    match std::fs::read_dir(p) {
        Ok(dir_handle) => {
            /* avoid deletion of files that are just created to build a message object */
            let diff = std::time::Duration::from_secs(60 * 60);
            let keep_files_newer_than = std::time::SystemTime::now().checked_sub(diff).unwrap();

            for entry in dir_handle {
                if entry.is_err() {
                    break;
                }
                let entry = entry.unwrap();
                let name_f = entry.file_name();
                let name_s = name_f.to_string_lossy();

                if is_file_in_use(&files_in_use, None, &name_s)
                    || is_file_in_use(&files_in_use, Some(".increation"), &name_s)
                    || is_file_in_use(&files_in_use, Some(".waveform"), &name_s)
                    || is_file_in_use(&files_in_use, Some("-preview.jpg"), &name_s)
                {
                    continue;
                }

                unreferenced_count += 1;

                if let Ok(stats) = std::fs::metadata(entry.path()) {
                    let recently_created =
                        stats.created().is_ok() && stats.created().unwrap() > keep_files_newer_than;
                    let recently_modified = stats.modified().is_ok()
                        && stats.modified().unwrap() > keep_files_newer_than;
                    let recently_accessed = stats.accessed().is_ok()
                        && stats.accessed().unwrap() > keep_files_newer_than;

                    if recently_created || recently_modified || recently_accessed {
                        info!(
                            context,
                            "Housekeeping: Keeping new unreferenced file #{}: {:?}",
                            unreferenced_count,
                            entry.file_name(),
                        );
                        continue;
                    }
                }
                info!(
                    context,
                    "Housekeeping: Deleting unreferenced file #{}: {:?}",
                    unreferenced_count,
                    entry.file_name()
                );
                let path = entry.path();
                dc_delete_file(context, path);
            }
        }
        Err(err) => {
            warn!(
                context,
                "Housekeeping: Cannot open {}. ({})",
                context.get_blobdir().display(),
                err
            );
        }
    }

    if let Err(err) = prune_tombstones(context) {
        warn!(
            context,
            "Houskeeping: Cannot prune message tombstones: {}", err
        );
    }

    info!(context, "Housekeeping done.",);
}

fn is_file_in_use(files_in_use: &HashSet<String>, namespc_opt: Option<&str>, name: &str) -> bool {
    let name_to_check = if let Some(namespc) = namespc_opt {
        let name_len = name.len();
        let namespc_len = namespc.len();
        if name_len <= namespc_len || !name.ends_with(namespc) {
            return false;
        }
        &name[..name_len - namespc_len]
    } else {
        name
    };
    files_in_use.contains(name_to_check)
}

fn maybe_add_file(files_in_use: &mut HashSet<String>, file: impl AsRef<str>) {
    if !file.as_ref().starts_with("$BLOBDIR") {
        return;
    }

    files_in_use.insert(file.as_ref()[9..].into());
}

fn maybe_add_from_param(
    context: &Context,
    files_in_use: &mut HashSet<String>,
    query: &str,
    param_id: Param,
) {
    context
        .sql
        .query_map(
            query,
            NO_PARAMS,
            |row| row.get::<_, String>(0),
            |rows| {
                for row in rows {
                    let param: Params = row?.parse().unwrap_or_default();
                    if let Some(file) = param.get(param_id) {
                        maybe_add_file(files_in_use, file);
                    }
                }
                Ok(())
            },
        )
        .unwrap_or_else(|err| {
            warn!(context, "sql: failed to add_from_param: {}", err);
        });
}

>>>>>>> d3126589
#[cfg(test)]
mod test {
    use super::*;

    #[test]
    fn test_maybe_add_file() {
        let mut files = Default::default();
        maybe_add_file(&mut files, "$BLOBDIR/hello");
        maybe_add_file(&mut files, "$BLOBDIR/world.txt");
        maybe_add_file(&mut files, "world2.txt");

        assert!(files.contains("hello"));
        assert!(files.contains("world.txt"));
        assert!(!files.contains("world2.txt"));
    }

    #[test]
    fn test_is_file_in_use() {
        let mut files = Default::default();
        maybe_add_file(&mut files, "$BLOBDIR/hello");
        maybe_add_file(&mut files, "$BLOBDIR/world.txt");
        maybe_add_file(&mut files, "world2.txt");

        assert!(is_file_in_use(&files, None, "hello"));
        assert!(!is_file_in_use(&files, Some(".txt"), "hello"));
        assert!(is_file_in_use(&files, Some("-suffix"), "world.txt-suffix"));
    }
}<|MERGE_RESOLUTION|>--- conflicted
+++ resolved
@@ -629,6 +629,13 @@
         }
     }
 
+    if let Err(err) = prune_tombstones(context).await {
+        warn!(
+            context,
+            "Houskeeping: Cannot prune message tombstones: {}", err
+        );
+    }
+
     info!(context, "Housekeeping done.",);
 }
 
@@ -1325,313 +1332,19 @@
     Ok(())
 }
 
-<<<<<<< HEAD
-=======
-pub fn execute<P>(context: &Context, sql: &Sql, querystr: impl AsRef<str>, params: P) -> Result<()>
-where
-    P: IntoIterator,
-    P::Item: rusqlite::ToSql,
-{
-    match sql.execute(querystr.as_ref(), params) {
-        Ok(_) => Ok(()),
-        Err(err) => {
-            error!(
-                context,
-                "execute failed: {:?} for {}",
-                &err,
-                querystr.as_ref()
-            );
-            Err(err)
-        }
-    }
-}
-
-pub fn try_execute(context: &Context, sql: &Sql, querystr: impl AsRef<str>) -> Result<()> {
-    // same as execute() but does not pass error to ui
-    match sql.execute(querystr.as_ref(), params![]) {
-        Ok(_) => Ok(()),
-        Err(err) => {
-            warn!(
-                context,
-                "Try-execute for \"{}\" failed: {}",
-                querystr.as_ref(),
-                &err,
-            );
-            Err(err)
-        }
-    }
-}
-
-pub fn get_rowid(
-    context: &Context,
-    sql: &Sql,
-    table: impl AsRef<str>,
-    field: impl AsRef<str>,
-    value: impl AsRef<str>,
-) -> u32 {
-    sql.start_stmt("get rowid".to_string());
-    sql.with_conn(|conn| Ok(get_rowid_with_conn(context, conn, table, field, value)))
-        .unwrap_or_else(|_| 0)
-}
-
-pub fn get_rowid_with_conn(
-    context: &Context,
-    conn: &Connection,
-    table: impl AsRef<str>,
-    field: impl AsRef<str>,
-    value: impl AsRef<str>,
-) -> u32 {
-    // alternative to sqlite3_last_insert_rowid() which MUST NOT be used due to race conditions, see comment above.
-    // the ORDER BY ensures, this function always returns the most recent id,
-    // eg. if a Message-ID is split into different messages.
-    let query = format!(
-        "SELECT id FROM {} WHERE {}=? ORDER BY id DESC",
-        table.as_ref(),
-        field.as_ref(),
-    );
-
-    match conn.query_row(&query, params![value.as_ref()], |row| row.get::<_, u32>(0)) {
-        Ok(id) => id,
-        Err(err) => {
-            error!(
-                context,
-                "sql: Failed to retrieve rowid: {} in {}", err, query
-            );
-            0
-        }
-    }
-}
-pub fn get_rowid2(
-    context: &Context,
-    sql: &Sql,
-    table: impl AsRef<str>,
-    field: impl AsRef<str>,
-    value: i64,
-    field2: impl AsRef<str>,
-    value2: i32,
-) -> u32 {
-    sql.start_stmt("get rowid2".to_string());
-    sql.with_conn(|conn| {
-        Ok(get_rowid2_with_conn(
-            context, conn, table, field, value, field2, value2,
-        ))
-    })
-    .unwrap_or_else(|_| 0)
-}
-
-pub fn get_rowid2_with_conn(
-    context: &Context,
-    conn: &Connection,
-    table: impl AsRef<str>,
-    field: impl AsRef<str>,
-    value: i64,
-    field2: impl AsRef<str>,
-    value2: i32,
-) -> u32 {
-    match conn.query_row(
-        &format!(
-            "SELECT id FROM {} WHERE {}={} AND {}={} ORDER BY id DESC",
-            table.as_ref(),
-            field.as_ref(),
-            value,
-            field2.as_ref(),
-            value2,
-        ),
-        NO_PARAMS,
-        |row| row.get::<_, u32>(0),
-    ) {
-        Ok(id) => id,
-        Err(err) => {
-            error!(context, "sql: Failed to retrieve rowid2: {}", err);
-            0
-        }
-    }
-}
-
-/// Removes from the database locally deleted messages that also don't
-/// have a server UID.
-fn prune_tombstones(context: &Context) -> Result<()> {
-    context.sql.execute(
-        "DELETE FROM msgs \
+async fn prune_tombstones(context: &Context) -> Result<()> {
+    context
+        .sql
+        .execute(
+            "DELETE FROM msgs \
          WHERE (chat_id = ? OR hidden) \
          AND server_uid = 0",
-        params![DC_CHAT_ID_TRASH],
-    )?;
+            paramsv![DC_CHAT_ID_TRASH],
+        )
+        .await?;
     Ok(())
 }
 
-pub fn housekeeping(context: &Context) {
-    let mut files_in_use = HashSet::new();
-    let mut unreferenced_count = 0;
-
-    info!(context, "Start housekeeping...");
-    maybe_add_from_param(
-        context,
-        &mut files_in_use,
-        "SELECT param FROM msgs  WHERE chat_id!=3   AND type!=10;",
-        Param::File,
-    );
-    maybe_add_from_param(
-        context,
-        &mut files_in_use,
-        "SELECT param FROM jobs;",
-        Param::File,
-    );
-    maybe_add_from_param(
-        context,
-        &mut files_in_use,
-        "SELECT param FROM chats;",
-        Param::ProfileImage,
-    );
-    maybe_add_from_param(
-        context,
-        &mut files_in_use,
-        "SELECT param FROM contacts;",
-        Param::ProfileImage,
-    );
-
-    context
-        .sql
-        .query_map(
-            "SELECT value FROM config;",
-            params![],
-            |row| row.get::<_, String>(0),
-            |rows| {
-                for row in rows {
-                    maybe_add_file(&mut files_in_use, row?);
-                }
-                Ok(())
-            },
-        )
-        .unwrap_or_else(|err| {
-            warn!(context, "sql: failed query: {}", err);
-        });
-
-    info!(context, "{} files in use.", files_in_use.len(),);
-    /* go through directory and delete unused files */
-    let p = context.get_blobdir();
-    match std::fs::read_dir(p) {
-        Ok(dir_handle) => {
-            /* avoid deletion of files that are just created to build a message object */
-            let diff = std::time::Duration::from_secs(60 * 60);
-            let keep_files_newer_than = std::time::SystemTime::now().checked_sub(diff).unwrap();
-
-            for entry in dir_handle {
-                if entry.is_err() {
-                    break;
-                }
-                let entry = entry.unwrap();
-                let name_f = entry.file_name();
-                let name_s = name_f.to_string_lossy();
-
-                if is_file_in_use(&files_in_use, None, &name_s)
-                    || is_file_in_use(&files_in_use, Some(".increation"), &name_s)
-                    || is_file_in_use(&files_in_use, Some(".waveform"), &name_s)
-                    || is_file_in_use(&files_in_use, Some("-preview.jpg"), &name_s)
-                {
-                    continue;
-                }
-
-                unreferenced_count += 1;
-
-                if let Ok(stats) = std::fs::metadata(entry.path()) {
-                    let recently_created =
-                        stats.created().is_ok() && stats.created().unwrap() > keep_files_newer_than;
-                    let recently_modified = stats.modified().is_ok()
-                        && stats.modified().unwrap() > keep_files_newer_than;
-                    let recently_accessed = stats.accessed().is_ok()
-                        && stats.accessed().unwrap() > keep_files_newer_than;
-
-                    if recently_created || recently_modified || recently_accessed {
-                        info!(
-                            context,
-                            "Housekeeping: Keeping new unreferenced file #{}: {:?}",
-                            unreferenced_count,
-                            entry.file_name(),
-                        );
-                        continue;
-                    }
-                }
-                info!(
-                    context,
-                    "Housekeeping: Deleting unreferenced file #{}: {:?}",
-                    unreferenced_count,
-                    entry.file_name()
-                );
-                let path = entry.path();
-                dc_delete_file(context, path);
-            }
-        }
-        Err(err) => {
-            warn!(
-                context,
-                "Housekeeping: Cannot open {}. ({})",
-                context.get_blobdir().display(),
-                err
-            );
-        }
-    }
-
-    if let Err(err) = prune_tombstones(context) {
-        warn!(
-            context,
-            "Houskeeping: Cannot prune message tombstones: {}", err
-        );
-    }
-
-    info!(context, "Housekeeping done.",);
-}
-
-fn is_file_in_use(files_in_use: &HashSet<String>, namespc_opt: Option<&str>, name: &str) -> bool {
-    let name_to_check = if let Some(namespc) = namespc_opt {
-        let name_len = name.len();
-        let namespc_len = namespc.len();
-        if name_len <= namespc_len || !name.ends_with(namespc) {
-            return false;
-        }
-        &name[..name_len - namespc_len]
-    } else {
-        name
-    };
-    files_in_use.contains(name_to_check)
-}
-
-fn maybe_add_file(files_in_use: &mut HashSet<String>, file: impl AsRef<str>) {
-    if !file.as_ref().starts_with("$BLOBDIR") {
-        return;
-    }
-
-    files_in_use.insert(file.as_ref()[9..].into());
-}
-
-fn maybe_add_from_param(
-    context: &Context,
-    files_in_use: &mut HashSet<String>,
-    query: &str,
-    param_id: Param,
-) {
-    context
-        .sql
-        .query_map(
-            query,
-            NO_PARAMS,
-            |row| row.get::<_, String>(0),
-            |rows| {
-                for row in rows {
-                    let param: Params = row?.parse().unwrap_or_default();
-                    if let Some(file) = param.get(param_id) {
-                        maybe_add_file(files_in_use, file);
-                    }
-                }
-                Ok(())
-            },
-        )
-        .unwrap_or_else(|err| {
-            warn!(context, "sql: failed to add_from_param: {}", err);
-        });
-}
-
->>>>>>> d3126589
 #[cfg(test)]
 mod test {
     use super::*;
