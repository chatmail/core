--- conflicted
+++ resolved
@@ -250,8 +250,7 @@
     let skeys: Vec<&SignedSecretKey> = private_keys_for_decryption.iter().collect();
     let empty_pw = Password::empty();
 
-<<<<<<< HEAD
-    let decrypt_options = DecryptionOptions::new().enable_legacy();
+    let decrypt_options = DecryptionOptions::new();
     let try_symmetric_decryption = should_try_symmetric_decryption(&msg);
     if try_symmetric_decryption.is_err() {
         shared_secrets = &[];
@@ -269,9 +268,6 @@
         .collect();
     let message_password: Vec<&Password> = message_password.iter().collect();
 
-=======
-    let decrypt_options = DecryptionOptions::new();
->>>>>>> 9ec03324
     let ring = TheRing {
         secret_keys: skeys,
         key_passwords: vec![&empty_pw],
