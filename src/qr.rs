//! # QR code module.

mod dclogin_scheme;
use std::collections::BTreeMap;
use std::sync::LazyLock;

use anyhow::{Context as _, Result, anyhow, bail, ensure};
pub use dclogin_scheme::LoginOptions;
use deltachat_contact_tools::{ContactAddress, addr_normalize, may_be_valid_addr};
use percent_encoding::{NON_ALPHANUMERIC, percent_decode_str, percent_encode};
use serde::Deserialize;

pub(crate) use self::dclogin_scheme::configure_from_login_qr;
use crate::config::Config;
use crate::contact::{Contact, ContactId, Origin};
use crate::context::Context;
use crate::events::EventType;
use crate::key::Fingerprint;
use crate::net::http::post_empty;
use crate::net::proxy::{DEFAULT_SOCKS_PORT, ProxyConfig};
use crate::token;
use crate::tools::validate_id;

const OPENPGP4FPR_SCHEME: &str = "OPENPGP4FPR:"; // yes: uppercase
const IDELTACHAT_SCHEME: &str = "https://i.delta.chat/#";
const IDELTACHAT_NOSLASH_SCHEME: &str = "https://i.delta.chat#";
const DCACCOUNT_SCHEME: &str = "DCACCOUNT:";
pub(super) const DCLOGIN_SCHEME: &str = "DCLOGIN:";
const TG_SOCKS_SCHEME: &str = "https://t.me/socks";
const MAILTO_SCHEME: &str = "mailto:";
const MATMSG_SCHEME: &str = "MATMSG:";
const VCARD_SCHEME: &str = "BEGIN:VCARD";
const SMTP_SCHEME: &str = "SMTP:";
const HTTPS_SCHEME: &str = "https://";
const SHADOWSOCKS_SCHEME: &str = "ss://";

/// Backup transfer based on iroh-net.
pub(crate) const DCBACKUP_SCHEME_PREFIX: &str = "DCBACKUP";

/// Version written to Backups and Backup-QR-Codes.
/// Imports will fail when they have a larger version.
pub(crate) const DCBACKUP_VERSION: i32 = 3;

/// Scanned QR code.
#[derive(Debug, Clone, PartialEq, Eq)]
pub enum Qr {
    /// Ask the user whether to verify the contact.
    ///
    /// If the user agrees, pass this QR code to [`crate::securejoin::join_securejoin`].
    AskVerifyContact {
        /// ID of the contact.
        contact_id: ContactId,

        /// Fingerprint of the contact key as scanned from the QR code.
        fingerprint: Fingerprint,

        /// Invite number.
        invitenumber: String,

        /// Authentication code.
        authcode: String,
    },

    /// Ask the user whether to join the group.
    AskVerifyGroup {
        /// Group name.
        grpname: String,

        /// Group ID.
        grpid: String,

        /// ID of the contact.
        contact_id: ContactId,

        /// Fingerprint of the contact key as scanned from the QR code.
        fingerprint: Fingerprint,

        /// Invite number.
        invitenumber: String,

        /// Authentication code.
        authcode: String,
    },

    /// Ask whether to join the broadcast channel.
    AskJoinBroadcast {
        /// The user-visible name of this broadcast channel
        broadcast_name: String,

        /// A string of random characters,
        /// uniquely identifying this broadcast channel in the database.
        /// Called `grpid` for historic reasons:
        /// The id of multi-user chats is always called `grpid` in the database
        /// because groups were once the only multi-user chats.
        grpid: String,

        /// ID of the contact who owns the channel and created the QR code.
        contact_id: ContactId,

        /// Fingerprint of the contact's key as scanned from the QR code.
        fingerprint: Fingerprint,

        /// Invite number.
        invitenumber: String,
        /// Authentication code.
        authcode: String,
    },

    /// Contact fingerprint is verified.
    ///
    /// Ask the user if they want to start chatting.
    FprOk {
        /// Contact ID.
        contact_id: ContactId,
    },

    /// Scanned fingerprint does not match the last seen fingerprint.
    FprMismatch {
        /// Contact ID.
        contact_id: Option<ContactId>,
    },

    /// The scanned QR code contains a fingerprint but no e-mail address.
    FprWithoutAddr {
        /// Key fingerprint.
        fingerprint: String,
    },

    /// Ask the user if they want to create an account on the given domain.
    Account {
        /// Server domain name.
        domain: String,
    },

    /// Provides a backup that can be retrieved using iroh-net based backup transfer protocol.
    Backup2 {
        /// Iroh node address.
        node_addr: iroh::NodeAddr,

        /// Authentication token.
        auth_token: String,
    },

    /// The QR code is a backup, but it is too new. The user has to update its Delta Chat.
    BackupTooNew {},

    /// Ask the user if they want to use the given proxy.
    ///
    /// Note that HTTP(S) URLs without a path
    /// and query parameters are treated as HTTP(S) proxy URL.
    /// UI may want to still offer to open the URL
    /// in the browser if QR code contents
    /// starts with `http://` or `https://`
    /// and the QR code was not scanned from
    /// the proxy configuration screen.
    Proxy {
        /// Proxy URL.
        ///
        /// This is the URL that is going to be added.
        url: String,

        /// Host extracted from the URL to display in the UI.
        host: String,

        /// Port extracted from the URL to display in the UI.
        port: u16,
    },

    /// Contact address is scanned.
    ///
    /// Optionally, a draft message could be provided.
    /// Ask the user if they want to start chatting.
    Addr {
        /// Contact ID.
        contact_id: ContactId,

        /// Draft message.
        draft: Option<String>,
    },

    /// URL scanned.
    ///
    /// Ask the user if they want to open a browser or copy the URL to clipboard.
    Url {
        /// URL.
        url: String,
    },

    /// Text scanned.
    ///
    /// Ask the user if they want to copy the text to clipboard.
    Text {
        /// Scanned text.
        text: String,
    },

    /// Ask the user if they want to withdraw their own QR code.
    WithdrawVerifyContact {
        /// Contact ID.
        contact_id: ContactId,

        /// Fingerprint of the contact key as scanned from the QR code.
        fingerprint: Fingerprint,

        /// Invite number.
        invitenumber: String,

        /// Authentication code.
        authcode: String,
    },

    /// Ask the user if they want to withdraw their own group invite QR code.
    WithdrawVerifyGroup {
        /// Group name.
        grpname: String,

        /// Group ID.
        grpid: String,

        /// Contact ID.
        contact_id: ContactId,

        /// Fingerprint of the contact key as scanned from the QR code.
        fingerprint: Fingerprint,

        /// Invite number.
        invitenumber: String,

        /// Authentication code.
        authcode: String,
    },

    /// Ask the user if they want to revive their own QR code.
    ReviveVerifyContact {
        /// Contact ID.
        contact_id: ContactId,

        /// Fingerprint of the contact key as scanned from the QR code.
        fingerprint: Fingerprint,

        /// Invite number.
        invitenumber: String,

        /// Authentication code.
        authcode: String,
    },

    /// Ask the user if they want to revive their own group invite QR code.
    ReviveVerifyGroup {
        /// Group name.
        grpname: String,

        /// Group ID.
        grpid: String,

        /// Contact ID.
        contact_id: ContactId,

        /// Fingerprint of the contact key as scanned from the QR code.
        fingerprint: Fingerprint,

        /// Invite number.
        invitenumber: String,

        /// Authentication code.
        authcode: String,
    },

    /// `dclogin:` scheme parameters.
    ///
    /// Ask the user if they want to login with the email address.
    Login {
        /// Email address.
        address: String,

        /// Login parameters.
        options: LoginOptions,
    },
}

// hack around the changed JSON accidentally used by an iroh upgrade, see #6518 for more details and for code snippet.
// this hack is mainly needed to give ppl time to upgrade and can be removed after some months (added 2025-02)
fn fix_add_second_device_qr(qr: &str) -> String {
    qr.replacen(r#","info":{"relay_url":"#, r#","relay_url":"#, 1)
        .replacen(r#""]}}"#, r#""]}"#, 1)
}

fn starts_with_ignore_case(string: &str, pattern: &str) -> bool {
    string.to_lowercase().starts_with(&pattern.to_lowercase())
}

/// Checks a scanned QR code.
///
/// The function should be called after a QR code is scanned.
/// The function takes the raw text scanned and checks what can be done with it.
pub async fn check_qr(context: &Context, qr: &str) -> Result<Qr> {
    let qr = qr.trim();
    let qrcode = if starts_with_ignore_case(qr, OPENPGP4FPR_SCHEME) {
        decode_openpgp(context, qr)
            .await
            .context("failed to decode OPENPGP4FPR QR code")?
    } else if qr.starts_with(IDELTACHAT_SCHEME) {
        decode_ideltachat(context, IDELTACHAT_SCHEME, qr).await?
    } else if qr.starts_with(IDELTACHAT_NOSLASH_SCHEME) {
        decode_ideltachat(context, IDELTACHAT_NOSLASH_SCHEME, qr).await?
    } else if starts_with_ignore_case(qr, DCACCOUNT_SCHEME) {
        decode_account(qr)?
    } else if starts_with_ignore_case(qr, DCLOGIN_SCHEME) {
        dclogin_scheme::decode_login(qr)?
    } else if starts_with_ignore_case(qr, TG_SOCKS_SCHEME) {
        decode_tg_socks_proxy(context, qr)?
    } else if qr.starts_with(SHADOWSOCKS_SCHEME) {
        decode_shadowsocks_proxy(qr)?
    } else if starts_with_ignore_case(qr, DCBACKUP_SCHEME_PREFIX) {
        let qr_fixed = fix_add_second_device_qr(qr);
        decode_backup2(&qr_fixed)?
    } else if qr.starts_with(MAILTO_SCHEME) {
        decode_mailto(context, qr).await?
    } else if qr.starts_with(SMTP_SCHEME) {
        decode_smtp(context, qr).await?
    } else if qr.starts_with(MATMSG_SCHEME) {
        decode_matmsg(context, qr).await?
    } else if qr.starts_with(VCARD_SCHEME) {
        decode_vcard(context, qr).await?
    } else if let Ok(url) = url::Url::parse(qr) {
        match url.scheme() {
            "socks5" => Qr::Proxy {
                url: qr.to_string(),
                host: url.host_str().context("URL has no host")?.to_string(),
                port: url.port().unwrap_or(DEFAULT_SOCKS_PORT),
            },
            "http" | "https" => {
                // Parsing with a non-standard scheme
                // is a hack to work around the `url` crate bug
                // <https://github.com/servo/rust-url/issues/957>.
                let url = if let Some(rest) = qr.strip_prefix("http://") {
                    url::Url::parse(&format!("foobarbaz://{rest}"))?
                } else if let Some(rest) = qr.strip_prefix("https://") {
                    url::Url::parse(&format!("foobarbaz://{rest}"))?
                } else {
                    // Should not happen.
                    url
                };

                if url.port().is_none() | (url.path() != "") | url.query().is_some() {
                    // URL without a port, with a path or query cannot be a proxy URL.
                    Qr::Url {
                        url: qr.to_string(),
                    }
                } else {
                    Qr::Proxy {
                        url: qr.to_string(),
                        host: url.host_str().context("URL has no host")?.to_string(),
                        port: url
                            .port_or_known_default()
                            .context("HTTP(S) URLs are guaranteed to return Some port")?,
                    }
                }
            }
            _ => Qr::Url {
                url: qr.to_string(),
            },
        }
    } else {
        Qr::Text {
            text: qr.to_string(),
        }
    };
    Ok(qrcode)
}

/// Formats the text of the [`Qr::Backup2`] variant.
///
/// This is the inverse of [`check_qr`] for that variant only.
///
/// TODO: Refactor this so all variants have a correct [`Display`] and transform `check_qr`
/// into `FromStr`.
pub fn format_backup(qr: &Qr) -> Result<String> {
    match qr {
        Qr::Backup2 {
            node_addr,
            auth_token,
        } => {
            let node_addr = serde_json::to_string(node_addr)?;
            Ok(format!(
                "{DCBACKUP_SCHEME_PREFIX}{DCBACKUP_VERSION}:{auth_token}&{node_addr}"
            ))
        }
        _ => Err(anyhow!("Not a backup QR code")),
    }
}

/// scheme: `OPENPGP4FPR:FINGERPRINT#a=ADDR&n=NAME&i=INVITENUMBER&s=AUTH`
///     or: `OPENPGP4FPR:FINGERPRINT#a=ADDR&g=GROUPNAME&x=GROUPID&i=INVITENUMBER&s=AUTH`
///     or: `OPENPGP4FPR:FINGERPRINT#a=ADDR&b=BROADCAST_NAME&x=BROADCAST_ID&i=INVITENUMBER&s=AUTH`
///     or: `OPENPGP4FPR:FINGERPRINT#a=ADDR`
async fn decode_openpgp(context: &Context, qr: &str) -> Result<Qr> {
    let payload = qr
        .get(OPENPGP4FPR_SCHEME.len()..)
        .context("Invalid OPENPGP4FPR scheme")?;

    // macOS and iOS sometimes replace the # with %23 (uri encode it), we should be able to parse this wrong format too.
    // see issue https://github.com/deltachat/deltachat-core-rust/issues/1969 for more info
    let (fingerprint, fragment) = match payload
        .split_once('#')
        .or_else(|| payload.split_once("%23"))
    {
        Some(pair) => pair,
        None => (payload, ""),
    };
    let fingerprint: Fingerprint = fingerprint
        .parse()
        .context("Failed to parse fingerprint in the QR code")?;

    let param: BTreeMap<&str, &str> = fragment
        .split('&')
        .filter_map(|s| {
            if let [key, value] = s.splitn(2, '=').collect::<Vec<_>>()[..] {
                Some((key, value))
            } else {
                None
            }
        })
        .collect();

    let addr = if let Some(addr) = param.get("a") {
        Some(normalize_address(addr)?)
    } else {
        None
    };

<<<<<<< HEAD
    let name = decode_name(&param, "n")?.unwrap_or_default();
=======
    let name = if let Some(encoded_name) = param.get("n") {
        let encoded_name = encoded_name.replace('+', "%20"); // sometimes spaces are encoded as `+`
        match percent_decode_str(&encoded_name).decode_utf8() {
            Ok(name) => name.to_string(),
            Err(err) => bail!("Invalid name: {err}"),
        }
    } else {
        "".to_string()
    };
>>>>>>> 1e0def87

    let invitenumber = param
        .get("i")
        .filter(|&s| validate_id(s))
        .map(|s| s.to_string());
    let authcode = param
        .get("s")
        .filter(|&s| validate_id(s))
        .map(|s| s.to_string());
    let grpid = param
        .get("x")
        .filter(|&s| validate_id(s))
        .map(|s| s.to_string());

<<<<<<< HEAD
    let grpname = decode_name(&param, "g")?;
    let broadcast_name = decode_name(&param, "b")?;
=======
    let grpname = if grpid.is_some() {
        if let Some(encoded_name) = param.get("g") {
            let encoded_name = encoded_name.replace('+', "%20"); // sometimes spaces are encoded as `+`
            match percent_decode_str(&encoded_name).decode_utf8() {
                Ok(name) => Some(name.to_string()),
                Err(err) => bail!("Invalid group name: {err}"),
            }
        } else {
            None
        }
    } else {
        None
    };
>>>>>>> 1e0def87

    if let (Some(addr), Some(invitenumber), Some(authcode)) = (&addr, invitenumber, authcode) {
        let addr = ContactAddress::new(addr)?;
        let (contact_id, _) = Contact::add_or_lookup_ex(
            context,
            &name,
            &addr,
            &fingerprint.hex(),
            Origin::UnhandledSecurejoinQrScan,
        )
        .await
        .with_context(|| format!("failed to add or lookup contact for address {addr:?}"))?;

        if let (Some(grpid), Some(grpname)) = (grpid.clone(), grpname) {
            if context
                .is_self_addr(&addr)
                .await
                .with_context(|| format!("can't check if address {addr:?} is our address"))?
            {
                if token::exists(context, token::Namespace::InviteNumber, &invitenumber).await? {
                    Ok(Qr::WithdrawVerifyGroup {
                        grpname,
                        grpid,
                        contact_id,
                        fingerprint,
                        invitenumber,
                        authcode,
                    })
                } else {
                    Ok(Qr::ReviveVerifyGroup {
                        grpname,
                        grpid,
                        contact_id,
                        fingerprint,
                        invitenumber,
                        authcode,
                    })
                }
            } else {
                Ok(Qr::AskVerifyGroup {
                    grpname,
                    grpid,
                    contact_id,
                    fingerprint,
                    invitenumber,
                    authcode,
                })
            }
        } else if let (Some(grpid), Some(broadcast_name)) = (grpid, broadcast_name) {
            Ok(Qr::AskJoinBroadcast {
                broadcast_name,
                grpid,
                contact_id,
                fingerprint,
                invitenumber,
                authcode,
            })
        } else if context.is_self_addr(&addr).await? {
            if token::exists(context, token::Namespace::InviteNumber, &invitenumber).await? {
                Ok(Qr::WithdrawVerifyContact {
                    contact_id,
                    fingerprint,
                    invitenumber,
                    authcode,
                })
            } else {
                Ok(Qr::ReviveVerifyContact {
                    contact_id,
                    fingerprint,
                    invitenumber,
                    authcode,
                })
            }
        } else {
            Ok(Qr::AskVerifyContact {
                contact_id,
                fingerprint,
                invitenumber,
                authcode,
            })
        }
    } else if let Some(addr) = addr {
        let fingerprint = fingerprint.hex();
        let (contact_id, _) =
            Contact::add_or_lookup_ex(context, "", &addr, &fingerprint, Origin::UnhandledQrScan)
                .await?;
        let contact = Contact::get_by_id(context, contact_id).await?;

        if contact.public_key(context).await?.is_some() {
            Ok(Qr::FprOk { contact_id })
        } else {
            Ok(Qr::FprMismatch {
                contact_id: Some(contact_id),
            })
        }
    } else {
        Ok(Qr::FprWithoutAddr {
            fingerprint: fingerprint.to_string(),
        })
    }
}

fn decode_name(param: &BTreeMap<&str, &str>, key: &str) -> Result<Option<String>> {
    if let Some(encoded_name) = param.get(key) {
        let encoded_name = encoded_name.replace('+', "%20"); // sometimes spaces are encoded as `+`
        match percent_decode_str(&encoded_name).decode_utf8() {
            Ok(name) => Ok(Some(name.to_string())),
            Err(err) => bail!("Invalid QR param {key}: {err}"),
        }
    } else {
        Ok(None)
    }
}

/// scheme: `https://i.delta.chat[/]#FINGERPRINT&a=ADDR[&OPTIONAL_PARAMS]`
async fn decode_ideltachat(context: &Context, prefix: &str, qr: &str) -> Result<Qr> {
    let qr = qr.replacen(prefix, OPENPGP4FPR_SCHEME, 1);
    let qr = qr.replacen('&', "#", 1);
    decode_openpgp(context, &qr)
        .await
        .with_context(|| format!("failed to decode {prefix} QR code"))
}

/// scheme: `DCACCOUNT:https://example.org/new_email?t=1w_7wDjgjelxeX884x96v3`
fn decode_account(qr: &str) -> Result<Qr> {
    let payload = qr
        .get(DCACCOUNT_SCHEME.len()..)
        .context("Invalid DCACCOUNT payload")?;
    let url = url::Url::parse(payload).context("Invalid account URL")?;
    if url.scheme() == "http" || url.scheme() == "https" {
        Ok(Qr::Account {
            domain: url
                .host_str()
                .context("can't extract account setup domain")?
                .to_string(),
        })
    } else {
        bail!("Bad scheme for account URL: {:?}.", url.scheme());
    }
}

/// scheme: `https://t.me/socks?server=foo&port=123` or `https://t.me/socks?server=1.2.3.4&port=123`
fn decode_tg_socks_proxy(_context: &Context, qr: &str) -> Result<Qr> {
    let url = url::Url::parse(qr).context("Invalid t.me/socks url")?;

    let mut host: Option<String> = None;
    let mut port: u16 = DEFAULT_SOCKS_PORT;
    let mut user: Option<String> = None;
    let mut pass: Option<String> = None;
    for (key, value) in url.query_pairs() {
        if key == "server" {
            host = Some(value.to_string());
        } else if key == "port" {
            port = value.parse().unwrap_or(DEFAULT_SOCKS_PORT);
        } else if key == "user" {
            user = Some(value.to_string());
        } else if key == "pass" {
            pass = Some(value.to_string());
        }
    }

    let Some(host) = host else {
        bail!("Bad t.me/socks url: {url:?}");
    };

    let mut url = "socks5://".to_string();
    if let Some(pass) = pass {
        url += &percent_encode(user.unwrap_or_default().as_bytes(), NON_ALPHANUMERIC).to_string();
        url += ":";
        url += &percent_encode(pass.as_bytes(), NON_ALPHANUMERIC).to_string();
        url += "@";
    };
    url += &host;
    url += ":";
    url += &port.to_string();

    Ok(Qr::Proxy { url, host, port })
}

/// Decodes `ss://` URLs for Shadowsocks proxies.
fn decode_shadowsocks_proxy(qr: &str) -> Result<Qr> {
    let server_config = shadowsocks::config::ServerConfig::from_url(qr)?;
    let addr = server_config.addr();
    let host = addr.host().to_string();
    let port = addr.port();
    Ok(Qr::Proxy {
        url: qr.to_string(),
        host,
        port,
    })
}

/// Decodes a `DCBACKUP` QR code.
fn decode_backup2(qr: &str) -> Result<Qr> {
    let version_and_payload = qr
        .strip_prefix(DCBACKUP_SCHEME_PREFIX)
        .ok_or_else(|| anyhow!("Invalid DCBACKUP scheme"))?;
    let (version, payload) = version_and_payload
        .split_once(':')
        .context("DCBACKUP scheme separator missing")?;
    let version: i32 = version.parse().context("Not a valid number")?;
    if version > DCBACKUP_VERSION {
        return Ok(Qr::BackupTooNew {});
    }

    let (auth_token, node_addr) = payload
        .split_once('&')
        .context("Backup QR code has no separator")?;
    let auth_token = auth_token.to_string();
    let node_addr = serde_json::from_str::<iroh::NodeAddr>(node_addr)
        .context("Invalid node addr in backup QR code")?;

    Ok(Qr::Backup2 {
        node_addr,
        auth_token,
    })
}

#[derive(Debug, Deserialize)]
struct CreateAccountSuccessResponse {
    /// Email address.
    email: String,

    /// Password.
    password: String,
}
#[derive(Debug, Deserialize)]
struct CreateAccountErrorResponse {
    /// Reason for the failure to create account returned by the server.
    reason: String,
}

/// take a qr of the type DC_QR_ACCOUNT, parse it's parameters,
/// download additional information from the contained url and set the parameters.
/// on success, a configure::configure() should be able to log in to the account
pub(crate) async fn set_account_from_qr(context: &Context, qr: &str) -> Result<()> {
    let url_str = qr
        .get(DCACCOUNT_SCHEME.len()..)
        .context("Invalid DCACCOUNT scheme")?;

    if !url_str.starts_with(HTTPS_SCHEME) {
        bail!("DCACCOUNT QR codes must use HTTPS scheme");
    }

    let (response_text, response_success) = post_empty(context, url_str).await?;
    if response_success {
        let CreateAccountSuccessResponse { password, email } = serde_json::from_str(&response_text)
            .with_context(|| {
                format!("Cannot create account, response is malformed:\n{response_text:?}")
            })?;
        context
            .set_config_internal(Config::Addr, Some(&email))
            .await?;
        context
            .set_config_internal(Config::MailPw, Some(&password))
            .await?;

        Ok(())
    } else {
        match serde_json::from_str::<CreateAccountErrorResponse>(&response_text) {
            Ok(error) => Err(anyhow!(error.reason)),
            Err(parse_error) => {
                context.emit_event(EventType::Error(format!(
                    "Cannot create account, server response could not be parsed:\n{parse_error:#}\nraw response:\n{response_text}"
                )));
                bail!("Cannot create account, unexpected server response:\n{response_text:?}")
            }
        }
    }
}

/// Sets configuration values from a QR code.
pub async fn set_config_from_qr(context: &Context, qr: &str) -> Result<()> {
    match check_qr(context, qr).await? {
        Qr::Account { .. } => set_account_from_qr(context, qr).await?,
        Qr::Proxy { url, .. } => {
            let old_proxy_url_value = context
                .get_config(Config::ProxyUrl)
                .await?
                .unwrap_or_default();

            // Normalize the URL.
            let url = ProxyConfig::from_url(&url)?.to_url();

            let proxy_urls: Vec<&str> = std::iter::once(url.as_str())
                .chain(
                    old_proxy_url_value
                        .split('\n')
                        .filter(|s| !s.is_empty() && *s != url),
                )
                .collect();
            context
                .set_config(Config::ProxyUrl, Some(&proxy_urls.join("\n")))
                .await?;
            context.set_config_bool(Config::ProxyEnabled, true).await?;
        }
        Qr::WithdrawVerifyContact {
            invitenumber,
            authcode,
            ..
        } => {
            token::delete(context, "").await?;
            context
                .sync_qr_code_token_deletion(invitenumber, authcode)
                .await?;
        }
        Qr::WithdrawVerifyGroup {
            grpid,
            invitenumber,
            authcode,
            ..
        } => {
            token::delete(context, &grpid).await?;
            context
                .sync_qr_code_token_deletion(invitenumber, authcode)
                .await?;
        }
        Qr::ReviveVerifyContact {
            invitenumber,
            authcode,
            ..
        } => {
            token::save(context, token::Namespace::InviteNumber, None, &invitenumber).await?;
            token::save(context, token::Namespace::Auth, None, &authcode).await?;
            context.sync_qr_code_tokens(None).await?;
            context.scheduler.interrupt_inbox().await;
        }
        Qr::ReviveVerifyGroup {
            invitenumber,
            authcode,
            grpid,
            ..
        } => {
            token::save(
                context,
                token::Namespace::InviteNumber,
                Some(&grpid),
                &invitenumber,
            )
            .await?;
            token::save(context, token::Namespace::Auth, Some(&grpid), &authcode).await?;
            context.sync_qr_code_tokens(Some(&grpid)).await?;
            context.scheduler.interrupt_inbox().await;
        }
        Qr::Login { address, options } => {
            configure_from_login_qr(context, &address, options).await?
        }
        _ => bail!("QR code does not contain config"),
    }

    Ok(())
}

/// Extract address for the mailto scheme.
///
/// Scheme: `mailto:addr...?subject=...&body=..`
async fn decode_mailto(context: &Context, qr: &str) -> Result<Qr> {
    let payload = qr
        .get(MAILTO_SCHEME.len()..)
        .context("Invalid mailto: scheme")?;

    let (addr, query) = payload.split_once('?').unwrap_or((payload, ""));

    let param: BTreeMap<&str, &str> = query
        .split('&')
        .filter_map(|s| {
            if let [key, value] = s.splitn(2, '=').collect::<Vec<_>>()[..] {
                Some((key, value))
            } else {
                None
            }
        })
        .collect();

    let subject = if let Some(subject) = param.get("subject") {
        subject.to_string()
    } else {
        "".to_string()
    };
    let draft = if let Some(body) = param.get("body") {
        if subject.is_empty() {
            body.to_string()
        } else {
            subject + "\n" + body
        }
    } else {
        subject
    };
    let draft = draft.replace('+', "%20"); // sometimes spaces are encoded as `+`
    let draft = match percent_decode_str(&draft).decode_utf8() {
        Ok(decoded_draft) => decoded_draft.to_string(),
        Err(_err) => draft,
    };

    let addr = normalize_address(addr)?;
    let name = "";
    Qr::from_address(
        context,
        name,
        &addr,
        if draft.is_empty() { None } else { Some(draft) },
    )
    .await
}

/// Extract address for the smtp scheme.
///
/// Scheme: `SMTP:addr...:subject...:body...`
async fn decode_smtp(context: &Context, qr: &str) -> Result<Qr> {
    let payload = qr.get(SMTP_SCHEME.len()..).context("Invalid SMTP scheme")?;

    let (addr, _rest) = payload
        .split_once(':')
        .context("Invalid SMTP scheme payload")?;
    let addr = normalize_address(addr)?;
    let name = "";
    Qr::from_address(context, name, &addr, None).await
}

/// Extract address for the matmsg scheme.
///
/// Scheme: `MATMSG:TO:addr...;SUB:subject...;BODY:body...;`
///
/// There may or may not be linebreaks after the fields.
async fn decode_matmsg(context: &Context, qr: &str) -> Result<Qr> {
    // Does not work when the text `TO:` is used in subject/body _and_ TO: is not the first field.
    // we ignore this case.
    let addr = if let Some(to_index) = qr.find("TO:") {
        let addr = qr.get(to_index + 3..).unwrap_or_default().trim();
        if let Some(semi_index) = addr.find(';') {
            addr.get(..semi_index).unwrap_or_default().trim()
        } else {
            addr
        }
    } else {
        bail!("Invalid MATMSG found");
    };

    let addr = normalize_address(addr)?;
    let name = "";
    Qr::from_address(context, name, &addr, None).await
}

static VCARD_NAME_RE: LazyLock<regex::Regex> =
    LazyLock::new(|| regex::Regex::new(r"(?m)^N:([^;]*);([^;\n]*)").unwrap());
static VCARD_EMAIL_RE: LazyLock<regex::Regex> =
    LazyLock::new(|| regex::Regex::new(r"(?m)^EMAIL([^:\n]*):([^;\n]*)").unwrap());

/// Extract address for the vcard scheme.
///
/// Scheme: `VCARD:BEGIN\nN:last name;first name;...;\nEMAIL;<type>:addr...;`
async fn decode_vcard(context: &Context, qr: &str) -> Result<Qr> {
    let name = VCARD_NAME_RE
        .captures(qr)
        .and_then(|caps| {
            let last_name = caps.get(1)?.as_str().trim();
            let first_name = caps.get(2)?.as_str().trim();

            Some(format!("{first_name} {last_name}"))
        })
        .unwrap_or_default();

    let addr = if let Some(cap) = VCARD_EMAIL_RE.captures(qr).and_then(|caps| caps.get(2)) {
        normalize_address(cap.as_str().trim())?
    } else {
        bail!("Bad e-mail address");
    };

    Qr::from_address(context, &name, &addr, None).await
}

impl Qr {
    /// Creates a new scanned QR code of a contact address.
    ///
    /// May contain a message draft.
    pub async fn from_address(
        context: &Context,
        name: &str,
        addr: &str,
        draft: Option<String>,
    ) -> Result<Self> {
        let addr = ContactAddress::new(addr)?;
        let (contact_id, _) =
            Contact::add_or_lookup(context, name, &addr, Origin::UnhandledQrScan).await?;
        Ok(Qr::Addr { contact_id, draft })
    }
}

/// URL decodes a given address, does basic email validation on the result.
fn normalize_address(addr: &str) -> Result<String> {
    // urldecoding is needed at least for OPENPGP4FPR but should not hurt in the other cases
    let new_addr = percent_decode_str(addr).decode_utf8()?;
    let new_addr = addr_normalize(&new_addr);

    ensure!(may_be_valid_addr(&new_addr), "Bad e-mail address");

    Ok(new_addr.to_string())
}

#[cfg(test)]
mod qr_tests;<|MERGE_RESOLUTION|>--- conflicted
+++ resolved
@@ -429,19 +429,7 @@
         None
     };
 
-<<<<<<< HEAD
     let name = decode_name(&param, "n")?.unwrap_or_default();
-=======
-    let name = if let Some(encoded_name) = param.get("n") {
-        let encoded_name = encoded_name.replace('+', "%20"); // sometimes spaces are encoded as `+`
-        match percent_decode_str(&encoded_name).decode_utf8() {
-            Ok(name) => name.to_string(),
-            Err(err) => bail!("Invalid name: {err}"),
-        }
-    } else {
-        "".to_string()
-    };
->>>>>>> 1e0def87
 
     let invitenumber = param
         .get("i")
@@ -456,24 +444,8 @@
         .filter(|&s| validate_id(s))
         .map(|s| s.to_string());
 
-<<<<<<< HEAD
     let grpname = decode_name(&param, "g")?;
     let broadcast_name = decode_name(&param, "b")?;
-=======
-    let grpname = if grpid.is_some() {
-        if let Some(encoded_name) = param.get("g") {
-            let encoded_name = encoded_name.replace('+', "%20"); // sometimes spaces are encoded as `+`
-            match percent_decode_str(&encoded_name).decode_utf8() {
-                Ok(name) => Some(name.to_string()),
-                Err(err) => bail!("Invalid group name: {err}"),
-            }
-        } else {
-            None
-        }
-    } else {
-        None
-    };
->>>>>>> 1e0def87
 
     if let (Some(addr), Some(invitenumber), Some(authcode)) = (&addr, invitenumber, authcode) {
         let addr = ContactAddress::new(addr)?;
