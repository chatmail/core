# Changelog

## Unreleased

### Changes
<<<<<<< HEAD
- Disable Autocrypt & Authres-checking for mailing lists,
  because they don't work well with mailing lists #3765
=======
- Refactor: Remove the remaining AsRef<str> #3669
- Small speedup #3780
>>>>>>> 6c4d9198

### API-Changes
- Add Python API to send reactions #3762

### Fixes
- Make sure malformed messsages will never block receiving further messages anymore #3771
- strip leading/trailing whitespace from "Chat-Group-Name{,-Changed}:" headers content #3650
- Assume all Thunderbird users prefer encryption #3774
- refactor peerstate handling to ensure no duplicate peerstates #3776


## 1.102.0

### Changes

- If an email has multiple From addresses, handle this as if there was
  no From address, to prevent from forgery attacks. Also, improve
  handling of emails with invalid From addresses in general #3667

### API-Changes

### Fixes
- fix detection of "All mail", "Trash", "Junk" etc folders. #3760
- fetch messages sequentially to fix reactions on partially downloaded messages #3688
- Fix a bug where one malformed message blocked receiving any further messages #3769


## 1.101.0

### Changes
- add `configured_inbox_folder` to account info #3748
- `dc_delete_contact()` hides contacts if referenced #3751
- add IMAP UIDs to message info #3755

### Fixes
- improve IMAP logging, in particular fix incorrect "IMAP IDLE protocol
  timed out" message on network error during IDLE #3749
- pop Recently Seen Loop event out of the queue when it is in the past
  to avoid busy looping #3753
- fix build failures by going back to standard `async_zip` #3747


## 1.100.0

### API-Changes
- jsonrpc: add `miscSaveSticker` method

### Changes
- add JSON-RPC stdio server `deltachat-rpc-server` and use it for JSON-RPC tests #3695
- update rPGP from 0.8 to 0.9 #3737
- jsonrpc: typescript client: use npm released deltachat fork of the tiny emitter package #3741
- jsonrpc: show sticker image in quote #3744



## 1.99.0

### API-Changes
- breaking jsonrpc: changed function naming
  - `autocryptInitiateKeyTransfer` -> `initiateAutocryptKeyTransfer`
  - `autocryptContinueKeyTransfer` -> `continueAutocryptKeyTransfer`
  - `chatlistGetFullChatById` -> `getFullChatById`
  - `messageGetMessage` -> `getMessage`
  - `messageGetMessages` -> `getMessages`
  - `messageGetNotificationInfo` -> `getMessageNotificationInfo`
  - `contactsGetContact` -> `getContact`
  - `contactsCreateContact` -> `createContact`
  - `contactsCreateChatByContactId` -> `createChatByContactId`
  - `contactsBlock` -> `blockContact`
  - `contactsUnblock` -> `unblockContact`
  - `contactsGetBlocked` -> `getBlockedContacts`
  - `contactsGetContactIds` -> `getContactIds`
  - `contactsGetContacts` -> `getContacts`
  - `contactsGetContactsByIds` -> `getContactsByIds`
  - `chatGetMedia` -> `getChatMedia`
  - `chatGetNeighboringMedia` -> `getNeighboringChatMedia`
  - `webxdcSendStatusUpdate` -> `sendWebxdcStatusUpdate`
  - `webxdcGetStatusUpdates` -> `getWebxdcStatusUpdates`
  - `messageGetWebxdcInfo` -> `getWebxdcInfo`
- jsonrpc: changed method signature
  - `miscSendTextMessage(accountId, text, chatId)` -> `miscSendTextMessage(accountId, chatId, text)`
- jsonrpc: add `SystemMessageType` to `Message`
- cffi: add missing `DC_INFO_` constants
- Add DC_EVENT_INCOMING_MSG_BUNCH event #3643
- Python bindings: Make get_matching() only match the
  whole event name, e.g. events.get_matching("DC_EVENT_INCOMING_MSG")
  won't match DC_EVENT_INCOMING_MSG_BUNCH anymore #3643


- Rust: Introduce a ContextBuilder #3698

### Changes
- allow sender timestamp to be in the future, but not too much
- Disable the new "Authentication-Results/DKIM checking" security feature
  until we have tested it a bit #3728
- refactorings #3706

### Fixes
- `dc_search_msgs()` returns unaccepted requests #3694
- emit "contacts changed" event when the contact is no longer "seen recently" #3703
- do not allow peerstate reset if DKIM check failed #3731


## 1.98.0

### API-Changes
- jsonrpc: typescript client: export constants under `C` enum, similar to how its exported from `deltachat-node` #3681
- added reactions support #3644
- jsonrpc: reactions: added reactions to `Message` type and the `sendReaction()` method #3686

### Changes
- simplify `UPSERT` queries #3676

### Fixes


## 1.97.0

### API-Changes
- jsonrpc: add function: #3641, #3645, #3653
  - `getChatContacts()`
  - `createGroupChat()`
  - `createBroadcastList()`
  - `setChatName()`
  - `setChatProfileImage()`
  - `downloadFullMessage()`
  - `lookupContactIdByAddr()`
  - `sendVideochatInvitation()`
  - `searchMessages()`
  - `messageIdsToSearchResults()`
  - `setChatVisibility()`
  - `getChatEphemeralTimer()`
  - `setChatEphemeralTimer()`
  - `getLocations()`
  - `getAccountFileSize()`
  - `estimateAutoDeletionCount()`
  - `setStockStrings()`
  - `exportSelfKeys()`
  - `importSelfKeys()`
  - `sendSticker()`
  - `changeContactName()`
  - `deleteContact()`
  - `joinSecurejoin()`
  - `stopIoForAllAccounts()`
  - `startIoForAllAccounts()`
  - `startIo()`
  - `stopIo()`
  - `exportBackup()`
  - `importBackup()`
  - `getMessageHtml()` #3671
  - `miscGetStickerFolder` and `miscGetStickers` #3672
- breaking: jsonrpc: remove function `messageListGetMessageIds()`, it is replaced by `getMessageIds()` and `getMessageListItems()` the latter returns a new `MessageListItem` type, which is the now prefered way of using the message list.
- jsonrpc: add type: #3641, #3645
  - `MessageSearchResult`
  - `Location`
- jsonrpc: add `viewType` to quoted message(`MessageQuote` type) in `Message` object type #3651


### Changes
- Look at Authentication-Results. Don't accept Autocrypt key changes
  if they come with negative authentiation results while this contact
  sent emails with positive authentication results in the past. #3583
- jsonrpc in cffi also sends events now #3662
- jsonrpc: new format for events and better typescript autocompletion
- Join all "[migration] vXX" log messages into one

### Fixes
- share stock string translations across accounts created by the same account manager #3640
- suppress welcome device messages after account import #3642
- fix unix timestamp used for daymarker #3660

## 1.96.0

### Changes
- jsonrpc js client:
  - Change package name from `deltachat-jsonrpc-client` to `@deltachat/jsonrpc-client`
  - remove relative file dependency to it from `deltachat-node` (because it did not work anyway and broke the nix build of desktop)
  - ci: add github ci action to upload it to our download server automaticaly on realease

## 1.95.0

### API-Changes
- jsonrpc: add `mailingListAddress` property to `FullChat` #3607
- jsonrpc: add `MessageNotificationInfo` & `messageGetNotificationInfo()` #3614
- jsonrpc: add `chat_get_neighboring_media` function #3610

### Changes
- added `dclogin:` scheme to allow configuration from a qr code
  (data inside qrcode, contrary to `dcaccount:` which points to an API to create an account) #3541
- truncate incoming messages by lines instead of just length #3480
- emit separate `DC_EVENT_MSGS_CHANGED` for each expired message,
  and `DC_EVENT_WEBXDC_INSTANCE_DELETED` when a message contains a webxdc #3605
- enable `bcc_self` by default #3612


## 1.94.0

### API-Changes
- breaking change: replace `dc_accounts_event_emitter_t` with `dc_event_emitter_t` #3422

  Type `dc_accounts_event_emitter_t` is removed.
  `dc_accounts_get_event_emitter()` returns `dc_event_emitter_t` now, so
  `dc_get_next_event()` should be used instead of `dc_accounts_get_next_event`
  and `dc_event_emitter_unref()` should be used instead of
  `dc_accounts_event_emitter_unref`.
- add `dc_contact_was_seen_recently()` #3560
- Fix `get_connectivity_html` and `get_encrinfo` futures not being Send. See rust-lang/rust#101650 for more information
- jsonrpc: add functions: #3586, #3587, #3590
  - `deleteChat()`
  - `getChatEncryptionInfo()`
  - `getChatSecurejoinQrCodeSvg()`
  - `leaveGroup()`
  - `removeContactFromChat()`
  - `addContactToChat()`
  - `deleteMessages()`
  - `getMessageInfo()`
  - `getBasicChatInfo()`
  - `marknoticedChat()`
  - `getFirstUnreadMessageOfChat()`
  - `markseenMsgs()`
  - `forwardMessages()`
  - `removeDraft()`
  - `getDraft()`
  - `miscSendMsg()`
  - `miscSetDraft()`
  - `maybeNetwork()`
  - `getConnectivity()`
  - `getContactEncryptionInfo()`
  - `getConnectivityHtml()`
- jsonrpc: add `is_broadcast` property to `ChatListItemFetchResult` #3584
- jsonrpc: add `was_seen_recently` property to `ChatListItemFetchResult`, `FullChat` and `Contact` #3584
- jsonrpc: add `webxdc_info` property to `Message` #3588
- python: move `get_dc_event_name()` from `deltachat` to `deltachat.events` #3564
- jsonrpc: add `webxdc_info`, `parent_id` and `download_state` property to `Message` #3588, #3590
- jsonrpc: add `BasicChat` object as a leaner alternative to `FullChat` #3590
- jsonrpc: add `last_seen` property to `Contact` #3590
- breaking! jsonrpc: replace `Message.quoted_text` and `Message.quoted_message_id` with `Message.quote` #3590
- add separate stock strings for actions done by contacts to make them easier to translate #3518
- `dc_initiate_key_transfer()` is non-blocking now. #3553
  UIs don't need to display a button to cancel sending Autocrypt Setup Message with
  `dc_stop_ongoing_process()` anymore.

### Changes
- order contact lists by "last seen";
  this affects `dc_get_chat_contacts()`, `dc_get_contacts()` and `dc_get_blocked_contacts()` #3562
- add `internet_access` flag to `dc_msg_get_webxdc_info()` #3516
- `DC_EVENT_WEBXDC_INSTANCE_DELETED` is emitted when a message containing a webxdc gets deleted #3592

### Fixes
- do not emit notifications for blocked chats #3557
- Show attached .eml files correctly #3561
- Auto accept contact requests if `Config::Bot` is set for a client #3567 
- Don't prepend the subject to chat messages in mailinglists
- fix `set_core_version.py` script to also update version in `deltachat-jsonrpc/typescript/package.json` #3585
- Reject webxcd-updates from contacts who are not group members #3568


## 1.93.0

### API-Changes
- added a JSON RPC API, accessible through a WebSocket server, the CFFI bindings and the Node.js bindings #3463 #3554 #3542
- JSON RPC methods in CFFI #3463:
 - `dc_jsonrpc_instance_t* dc_jsonrpc_init(dc_accounts_t* account_manager);`
 - `void dc_jsonrpc_unref(dc_jsonrpc_instance_t* jsonrpc_instance);`
 - `void dc_jsonrpc_request(dc_jsonrpc_instance_t* jsonrpc_instance, char* request);`
 - `char* dc_jsonrpc_next_response(dc_jsonrpc_instance_t* jsonrpc_instance);`
- node: JSON RPC methods #3463:
 - `AccountManager.prototype.startJsonRpcHandler(callback: ((response: string) => void)): void`
 - `AccountManager.prototype.jsonRpcRequest(message: string): void`

### Changes
- use [pathlib](https://docs.python.org/3/library/pathlib.html) in provider update script #3543
- `dc_get_chat_media()` can return media globally #3528
- node: add `getMailinglistAddr()` #3524
- avoid duplicate encoded-words package and test `cargo vendor` in ci #3549
- python: don't raise an error if addr changes #3530
- improve coverage script #3530

### Fixes
- improved error handling for account setup from qrcode #3474
- python: enable certificate checks in cloned accounts #3443


## 1.92.0

### API-Changes
- add `dc_chat_get_mailinglist_addr()` #3520


## 1.91.0

### Added
- python bindings: extra method to get an account running

### Changes
- refactorings #3437

### Fixes
- mark "group image changed" as system message on receiver side #3517


## 1.90.0

### Changes
- handle drafts from mailto links in scanned QR #3492
- do not overflow ratelimiter leaky bucket #3496
- (AEAP) Add device message after you changed your address #3505
- (AEAP) Revert #3491, instead only replace contacts in verified groups #3510
- improve python bindings and tests #3502 #3503

### Fixes
- don't squash text parts of NDN into attachments #3497
- do not treat non-failed DSNs as NDNs #3506


## 1.89.0

### Changes

- (AEAP) When one of your contacts changed their address, they are
  only replaced in the chat where you got a message from them
  for now #3491

### Fixes
- replace musl libc name resolution errors with a better message #3485
- handle updates for not yet downloaded webxdc instances #3487


## 1.88.0

### Changes
- Implemented "Automatic e-mail address Porting" (AEAP). You can
  configure a new address in DC now, and when receivers get messages
  they will automatically recognize your moving to a new address. #3385
- switch from `async-std` to `tokio` as the async runtime #3449
- upgrade to `pgp@0.8.0` #3467
- add IMAP ID extension support #3468
- configure DeltaChat folder by selecting it, so it is configured even if not LISTed #3371
- build PyPy wheels #6683
- improve default error if NDN does not provide an error #3456
- increase ratelimit from 3 to 6 messages per 60 seconds #3481

### Fixes
- mailing list: remove square-brackets only for first name #3452
- do not use footers from mailinglists as the contact status #3460
- don't ignore KML parsing errors #3473


## 1.87.0

### Changes
- limit the rate of MDN sending #3402
- ignore ratelimits for bots #3439
- remove `msgs_mdns` references to deleted messages during housekeeping #3387
- format message lines starting with `>` as quotes #3434
- node: remove `split2` dependency #3418
- node: add git installation info to readme #3418
- limit the rate of webxdc update sending #3417

### Fixes
- set a default error if NDN does not provide an error #3410
- python: avoid exceptions when messages/contacts/chats are compared with `None`
- node: wait for the event loop to stop before destroying contexts #3431 #3451
- emit configuration errors via event on failure #3433
- report configure and imex success/failure after freeing ongoing process #3442

### API-Changes
- python: added `Message.get_status_updates()`  #3416
- python: added `Message.send_status_update()`  #3416
- python: added `Message.is_webxdc()`  #3416
- python: added `Message.is_videochat_invitation()`  #3416
- python: added support for "videochat" and "webxdc" view types to `Message.new_empty()`  #3416


## 1.86.0

### API-Changes
- python: added optional `closed` parameter to `Account` constructor #3394
- python: added optional `passphrase` parameter to `Account.export_all()` and `Account.import_all()` #3394
- python: added `Account.open()` #3394
- python: added `Chat.is_single()` #3394
- python: added `Chat.is_mailinglist()` #3394
- python: added `Chat.is_broadcast()` #3394
- python: added `Chat.is_multiuser()` #3394
- python: added `Chat.is_self_talk()` #3394
- python: added `Chat.is_device_talk()` #3394
- python: added `Chat.is_pinned()` #3394
- python: added `Chat.pin()` #3394
- python: added `Chat.unpin()` #3394
- python: added `Chat.archive()` #3394
- python: added `Chat.unarchive()` #3394
- python: added `Message.get_summarytext()` #3394
- python: added optional `closed` parameter to `ACFactory.get_unconfigured_account()` (pytest plugin) #3394
- python: added optional `passphrase` parameter to `ACFactory.get_pseudo_configured_account()` (pytest plugin) #3394

### Changes
- clean up series of webxdc info messages;
  `DC_EVENT_MSGS_CHANGED` is emitted on changes of existing info messages #3395
- update provider database #3399
- refactorings #3375 #3403 #3398 #3404

### Fixes
- do not reset our database if imported backup cannot be decrypted #3397
- node: remove `npx` from build script, this broke flathub build #3396


## 1.85.0

### Changes
- refactorings #3373 #3345 #3380 #3382
- node: move split2 to devDependencies
- python: build Python 3.10 wheels #3392
- update Rust dependencies

### Fixes
- delete outgoing MDNs found in the Sent folder on Gmail #3372
- fix searching one-to-one chats #3377
- do not add legacy info-messages on resending webxdc #3389


## 1.84.0

### Changes
- refactorings #3354 #3347 #3353 #3346

### Fixes
- do not unnecessarily SELECT folders if there are no operations planned on
  them #3333
- trim chat encryption info #3350
- fix failure to decrypt first message to self after key synchronization
  via Autocrypt Setup Message #3352
- Keep pgp key when you change your own email address #3351
- Do not ignore Sent and Spam folders on Gmail #3369
- handle decryption errors explicitly and don't get confused by encrypted mail attachments #3374


## 1.83.0

### Fixes
- fix node prebuild & package ci #3337


## 1.82.0

### API-Changes
- re-add removed `DC_MSG_ID_MARKER1` as in use on iOS #3330

### Changes
- refactorings #3328

### Fixes
- fix node package ci #3331
- fix race condition in ongoing process (import/export, configuration) allocation #3322


## 1.81.0

### API-Changes
- deprecate unused `marker1before` argument of `dc_get_chat_msgs`
  and remove `DC_MSG_ID_MARKER1` constant #3274

### Changes
- now the node-bindings are also part of this repository 🎉 #3283
- support `source_code_url` from Webxdc manifests #3314
- support Webxdc document names and add `document` to `dc_msg_get_webxdc_info()` #3317 #3324
- improve chat encryption info, make it easier to find contacts without keys #3318
- improve error reporting when creating a folder fails #3325
- node: remove unmaintained coverage scripts
- send normal messages with higher priority than MDNs #3243
- make Scheduler stateless #3302
- abort instead of unwinding on panic #3259
- improve python bindings #3297 #3298
- improve documentation #3307 #3306 #3309 #3319 #3321
- refactorings #3304 #3303 #3323

### Fixes
- node: throw error when getting context with an invalid account id
- node: throw error when instanciating a wrapper class on `null` (Context, Message, Chat, ChatList and so on)
- use same contact-color if email address differ only in upper-/lowercase #3327
- repair encrypted mails "mixed up" by Google Workspace "Append footer" function #3315


## 1.80.0

### Changes
- update provider database #3284
- improve python bindings, tests and ci #3287 #3286 #3287 #3289 #3290 #3292

### Fixes
- fix escaping in generated QR-code-SVG #3295


## 1.79.0

### Changes
- Send locations in the background regardless of SMTP loop activity #3247
- refactorings #3268
- improve tests and ci #3266 #3271

### Fixes
- simplify `dc_stop_io()` and remove potential panics and race conditions #3273
- fix correct message escaping consisting of a dot in SMTP protocol #3265


## 1.78.0

### API-Changes
- replaced stock string `DC_STR_ONE_MOMENT` by `DC_STR_NOT_CONNECTED` #3222
- add `dc_resend_msgs()` #3238
- `dc_provider_new_from_email()` does no longer do an DNS lookup for checking custom domains,
  this is done by `dc_provider_new_from_email_with_dns()` now #3256

### Changes
- introduce multiple self addresses with the "configured" address always being the primary one #2896
- Further improve finding the correct server after logging in #3208
- `get_connectivity_html()` returns HTML as non-scalable #3213
- add update-serial to `DC_EVENT_WEBXDC_STATUS_UPDATE` #3215
- Speed up message receiving via IMAP a bit #3225
- mark messages as seen on IMAP in batches #3223
- remove Received: based draft detection heuristic #3230
- Use pkgconfig for building Python package #2590
- don't start io on unconfigured context #2664
- do not assign group IDs to ad-hoc groups #2798
- dynamic libraries use dylib extension on Darwin #3226
- refactorings #3217 #3219 #3224 #3235 #3239 #3244 #3254
- improve documentation #3214 #3220 #3237
- improve tests and ci #3212 #3233 #3241 #3242 #3252 #3250 #3255 #3260

### Fixes
- Take `delete_device_after` into account when calculating ephemeral loop timeout #3211 #3221
- Fix a bug where a blocked contact could send a contact request #3218
- Make sure, videochat-room-names are always URL-safe #3231
- Try removing account folder multiple times in case of failure #3229
- Ignore messages from all spam folders if there are many #3246
- Hide location-only messages instead of displaying empty bubbles #3248


## 1.77.0

### API changes
- change semantics of `dc_get_webxdc_status_updates()` second parameter
  and remove update-id from `DC_EVENT_WEBXDC_STATUS_UPDATE` #3081

### Changes
- add more SMTP logging #3093
- place common headers like `From:` before the large `Autocrypt:` header #3079
- keep track of securejoin joiner status in database to survive restarts #2920
- remove never used `SentboxMove` option #3111
- improve speed by caching config values #3131 #3145
- optimize `markseen_msgs` #3141
- automatically accept chats with outgoing messages #3143
- `dc_receive_imf` refactorings #3154 #3156 #3159
- add index to speedup deletion of expired ephemeral messages #3155
- muted chats stay archived on new messages #3184
- support `min_api` from Webxdc manifests #3206
- do not read whole webxdc file into memory #3109
- improve tests, refactorings #3073 #3096 #3102 #3108 #3139 #3128 #3133 #3142 #3153 #3151 #3174 #3170 #3148 #3179 #3185
- improve documentation #2983 #3112 #3103 #3118 #3120

### Fixes
- speed up loading of chat messages by a factor of 20 #3171 #3194 #3173
- fix an issue where the app crashes when trying to export a backup #3195
- hopefully fix a bug where outgoing messages appear twice with Amazon SES #3077
- do not delete messages without Message-IDs as duplicates #3095
- assign replies from a different email address to the correct chat #3119
- assing outgoing private replies to the correct chat #3177
- start ephemeral timer when seen status is synchronized via IMAP #3122
- do not create empty contact requests with "setup changed" messages;
  instead, send a "setup changed" message into all chats we share with the peer #3187
- do not delete duplicate messages on IMAP immediately to accidentally deleting
  the last copy #3138
- clear more columns when message expires due to `delete_device_after` setting #3181
- do not try to use stale SMTP connections #3180
- slightly improve finding the correct server after logging in #3207
- retry message sending automatically if loop is not interrupted #3183
- fix a bug where sometimes the file extension of a long filename containing a dot was cropped #3098


## 1.76.0

### Changes
- move messages in batches #3058
- delete messages in batches #3060
- python: remove arbitrary timeouts from tests #3059
- refactorings #3026

### Fixes
- avoid archived, fresh chats #3053
- Also resync UIDs in folders that are not configured #2289
- treat "NO" IMAP response to MOVE and COPY commands as an error #3058
- Fix a bug where messages in the Spam folder created contact requests #3015
- Fix a bug where drafts disappeared after some days #3067
- Parse MS Exchange read receipts and mark the original message as read #3075
- do not retry message sending infinitely in case of permanent SMTP failure #3070
- set message state to failed when retry limit is exceeded #3072


## 1.75.0

### Changes
- optimize `delete_expired_imap_messages()` #3047


## 1.74.0

### Fixes
- avoid reconnection loop when message without Message-ID is marked as seen #3044


## 1.73.0

### API changes
- added `only_fetch_mvbox` config #3028

### Changes
- don't watch Sent folder by default #3025
- use webxdc app name in chatlist/quotes/replies etc. #3027
- make it possible to cancel message sending by removing the message #3034,
  this was previosuly removed in 1.71.0 #2939
- synchronize Seen flags only on watched folders to speed up
  folder scanning #3041
- remove direct dependency on `byteorder` crate #3031
- refactorings #3023 #3013
- update provider database #3043
- improve documentation #3017 #3018 #3021

### Fixes
- fix splitting off text from webxdc messages #3032
- call slow `delete_expired_imap_messages()` less often #3037
- make synchronization of Seen status more robust in case unsolicited FETCH
  result without UID is returned #3022
- fetch Inbox before scanning folders to ensure iOS does
  not kill the app before it gets to fetch the Inbox in background #3040


## 1.72.0

### Fixes
- run migrations on backup import #3006


## 1.71.0

### API Changes
- added APIs to handle database passwords: `dc_context_new_closed()`, `dc_context_open()`,
  `dc_context_is_open()` and `dc_accounts_add_closed_account()` #2956 #2972
- use second parameter of `dc_imex` to provide backup passphrase #2980
- added `DC_MSG_WEBXDC`, `dc_send_webxdc_status_update()`,
  `dc_get_webxdc_status_updates()`, `dc_msg_get_webxdc_blob()`, `dc_msg_get_webxdc_info()`
  and `DC_EVENT_WEBXDC_STATUS_UPDATE` #2826 #2971 #2975 #2977 #2979 #2993 #2994 #2998 #3001 #3003
- added `dc_msg_get_parent()` #2984
- added `dc_msg_force_plaintext()` API for bots #2847
- allow removing quotes on drafts `dc_msg_set_quote(msg, NULL)` #2950
- removed `mvbox_watch` option; watching is enabled when `mvbox_move` is enabled #2906
- removed `inbox_watch` option #2922
- deprecated `os_name` in `dc_context_new()`, pass `NULL` or an empty string #2956

### Changes
- start making it possible to write to mailing lists #2736
- add `hop_info` to `dc_get_info()` #2751 #2914 #2923
- add information about whether the database is encrypted or not to `dc_get_info()` #3000
- selfstatus now defaults to empty #2951 #2960
- validate detached cryptographic signatures as used eg. by Thunderbird #2865
- do not change the draft's `msg_id` on updates and sending #2887
- add `imap` table to keep track of message UIDs #2909 #2938
- replace `SendMsgToSmtp` jobs which stored outgoing messages in blobdir with `smtp` SQL table #2939 #2996
- sql: enable `auto_vacuum=INCREMENTAL` #2931
- sql: build rusqlite with sqlcipher #2934
- synchronize Seen status across devices #2942
- `dc_preconfigure_keypair` now takes ascii armored keys instead of base64 #2862
- put removed member in Bcc instead of To in the message about removal #2864
- improve group updates #2889
- re-write the blob filename creation loop #2981
- update provider database (11 Jan 2022) #2959
- python: allow timeout for internal configure tracker API #2967
- python: remove API deprecated in Python 3.10 #2907
- refactorings #2932 #2957 #2947
- improve tests #2863 #2866 #2881 #2908 #2918 #2901 #2973
- improve documentation #2880 #2886 #2895
- improve ci #2919 #2926 #2969 #2999

### Fixes
- fix leaving groups #2929
- fix unread count #2861
- make `add_parts()` not early-exit #2879
- recognize MS Exchange read receipts as read receipts #2890
- create parent directory if creating a new file fails #2978
- save "configured" flag later #2974
- improve log #2928
- `dc_receive_imf`: don't fail on invalid address in the To field #2940


## 1.70.0

### Fixes
- fix: do not abort Param parsing on unknown keys #2856
- fix: execute `Chat-Group-Member-Removed:` even when arriving disordered #2857


## 1.69.0

### Fixes
- fix group-related system messages in multi-device setups #2848
- fix "Google Workspace" (former "G Suite") issues related to bad resolvers #2852


## 1.68.0

### Fixes
- fix chat assignment when forwarding #2843
- fix layout issues with the generated QR code svg #2842


## 1.67.0

### API changes
- `dc_get_securejoin_qr_svg(chat_id)` added #2815
- added stock-strings `DC_STR_SETUP_CONTACT_QR_DESC` and `DC_STR_SECURE_JOIN_GROUP_QR_DESC`


## 1.66.0

### API changes
- `dc_contact_get_last_seen()` added #2823
- python: `Contact.last_seen` added #2823
- removed `DC_STR_NEWGROUPDRAFT`, we don't set draft after creating group anymore #2805

### Changes
- python: add cutil.from_optional_dc_charpointer() #2824
- refactorings #2807 #2822 #2825


## 1.65.0

### Changes
- python: add mypy support and some type hints #2809

### Fixes
- do not disable ephemeral timer when downloading a message partially #2811
- apply existing ephemeral timer also to partially downloaded messages;
  after full download, the ephemeral timer starts over #2811
- replace user-visible error on verification failure with warning;
  the error is logged to the corresponding chat anyway #2808


## 1.64.0

### Fixes
- add 'waiting for being added to the group' only for group-joins,
  not for setup-contact #2797
- prioritize In-Reply-To: and References: headers over group IDs when assigning
  messages to chats to fix incorrect assignment of Delta Chat replies to
  classic email threads #2795


## 1.63.0

### API changes
- `dc_get_last_error()` added #2788

### Changes
- Optimize Autocrypt gossip #2743

### Fixes
- fix permanently hiding of one-to-one chats after secure-join #2791


## 1.62.0

### API Changes
- `dc_join_securejoin()` now always returns immediately;
  the returned chat may not allow sending (`dc_chat_can_send()` returns false)
  which may change as usual on `DC_EVENT_CHAT_MODIFIED` #2508 #2767
- introduce multi-device-sync-messages;
  as older cores display them as files in self-chat,
  they are currently only sent if config option `send_sync_msgs` is set #2669
- add `DC_EVENT_SELFAVATAR_CHANGED` #2742

### Changes
- use system DNS instead of google for MX queries #2780
- improve error logging #2758
- improve tests #2764 #2781
- improve ci #2770
- refactorings #2677 #2728 #2740 #2729 #2766 #2778

### Fixes
- add Let's Encrypt certificate to core as it may be missing older devices #2752
- prioritize certificate setting from user over the one from provider-db #2749
- fix "QR process failed" error #2725
- do not update quota in endless loop #2726


## 1.61.0

### API Changes
- download-on-demand added: `dc_msg_get_download_state()`, `dc_download_full_msg()`
  and `download_limit` config option #2631 #2696
- `dc_create_broadcast_list()` and chat type `DC_CHAT_TYPE_BROADCAST` added #2707 #2722
- allow ui-specific configs using `ui.`-prefix in key (`dc_set_config(context, "ui.*", value)`) #2672
- new strings from `DC_STR_PARTIAL_DOWNLOAD_MSG_BODY`
  to `DC_STR_PART_OF_TOTAL_USED` #2631 #2694 #2707 #2723
- emit warnings and errors from account manager with account-id 0 #2712

### Changes
- notify about incoming contact requests #2690
- messages are marked as read on first read receipt #2699
- quota warning reappears after import, rewarning at 95% #2702
- lock strict TLS if certificate checks are automatic #2711
- always check certificates strictly when connecting over SOCKS5 in Automatic mode #2657
- `Accounts` is not cloneable anymore #2654 #2658
- update chat/contact data only when there was no newer update #2642
- better detection of mailing list names #2665 #2685
- log all decisions when applying ephemeral timer to chats #2679
- connectivity view now translatable #2694 #2723
- improve Doxygen documentation #2647 #2668 #2684 #2688 #2705
- refactorings #2656 #2659 #2677 #2673 #2678 #2675 #2663 #2692 #2706
- update provider database #2618

### Fixes
- ephemeral timer rollback protection #2693 #2709
- recreate configured folders if they are deleted #2691
- ignore MDNs sent to self #2674
- recognize NDNs that put headers into "message/global-headers" part #2598
- avoid `dc_get_contacts()` returning duplicate contact ids #2591
- do not leak group names on forwarding messages #2719
- in case of smtp-errors, iterate over all addresses to fix ipv6/v4 problems #2720
- fix pkg-config file #2660
- fix "QR process failed" error #2725


## 1.60.0

### Added
- add device message to warn about QUOTA #2621
- add SOCKS5 support #2474 #2620

### Changes
- don't emit multiple events with the same import/export progress number #2639
- reduce message length limit to 5000 chars #2615

### Fixes
- keep event emitter from closing when there are no accounts #2636


## 1.59.0

### Added
- add quota information to `dc_get_connectivity_html()`

### Changes
- refactorings #2592 #2570 #2581
- add 'device chat about' to now existing status #2613
- update provider database #2608

### Fixes
- provider database supports socket=PLAIN and dotless domains now #2604 #2608
- add migrated accounts to events emitter #2607
- fix forwarding quote-only mails #2600
- do not set WantsMdn param for outgoing messages #2603
- set timestamps for system messages #2593
- do not treat gmail labels as folders #2587
- avoid timing problems in `dc_maybe_network_lost()` #2551
- only set smtp to "connected" if the last message was actually sent #2541


## 1.58.0

### Fixes
- move WAL file together with database
  and avoid using data if the database was not closed correctly before #2583


## 1.57.0

### API Changes

- breaking change: removed deaddrop chat #2514 #2563

  Contact request chats are not merged into a single virtual
  "deaddrop" chat anymore. Instead, they are shown in the chatlist the
  same way as other chats, but sending of messages to them is not
  allowed and MDNs are not sent automatically until the chat is
  "accepted" by the user.

  New API:
  - `dc_chat_is_contact_request()`: returns true if chat is a contact
    request.  In this case an option to accept the chat via
    `dc_accept_chat()` should be shown in the UI.
  - `dc_accept_chat()`: unblock the chat or accept contact request
  - `dc_block_chat()`: block the chat, currently works only for mailing
    lists.

  Removed API:
  - `dc_create_chat_by_msg_id()`: deprecated 2021-02-07 in favor of
    `dc_decide_on_contact_request()`
  - `dc_marknoticed_contact()`: deprecated 2021-02-07 in favor of
    `dc_decide_on_contact_request()`
  - `dc_decide_on_contact_request()`: this call requires a message ID
    from deaddrop chat as input. As deaddrop chat is removed, this
    call can't be used anymore.
  - `dc_msg_get_real_chat_id()`: use `dc_msg_get_chat_id()` instead, the
    only difference between these calls was in handling of deaddrop
    chat
  - removed `DC_CHAT_ID_DEADDROP` and `DC_STR_DEADDROP` constants

- breaking change: removed `DC_EVENT_ERROR_NETWORK` and `DC_STR_SERVER_RESPONSE`
  Instead, there is a new api `dc_get_connectivity()`
  and `dc_get_connectivity_html()`;
  `DC_EVENT_CONNECTIVITY_CHANGED` is emitted on changes

- breaking change: removed `dc_accounts_import_account()`
  Instead you need to add an account and call `dc_imex(DC_IMEX_IMPORT_BACKUP)`
  on its context

- update account api, 2 new methods:
  `int dc_all_work_done (dc_context_t* context);`
  `int dc_accounts_all_work_done (dc_accounts_t* accounts);`

- add api to check if a message was `Auto-Submitted`
  cffi: `int dc_msg_is_bot (const dc_msg_t* msg);`
  python: `Message.is_bot()`

- `dc_context_t* dc_accounts_get_selected_account (dc_accounts_t* accounts);`
  now returns `NULL` if there is no selected account

- added `dc_accounts_maybe_network_lost()` for systems core cannot find out
  connectivity loss on its own (eg. iOS) #2550

### Added
- use Auto-Submitted: auto-generated header to identify bots #2502
- allow sending stickers via repl tool
- chat: make `get_msg_cnt()` and `get_fresh_msg_cnt()` work for deaddrop chat #2493
- withdraw/revive own qr-codes #2512
- add Connectivity view (a better api for getting the connection status) #2319 #2549 #2542

### Changes
- updated spec: new `Chat-User-Avatar` usage, `Chat-Content: sticker`, structure, copyright year #2480
- update documentation #2548 #2561 #2569
- breaking: `Accounts::create` does not also create an default account anymore #2500
- remove "forwarded" from stickers, as the primary way of getting stickers
  is by asking a bot and then forwarding them currently #2526
- mimeparser: use mailparse to parse RFC 2231 filenames #2543
- allow email addresses without dot in the domain part #2112
- allow installing lib and include under different prefixes #2558
- remove counter from name provided by `DC_CHAT_ID_ARCHIVED_LINK` #2566
- improve tests #2487 #2491 #2497
- refactorings #2492 #2503 #2504 #2506 #2515 #2520 #2567 #2575 #2577 #2579
- improve ci #2494
- update provider-database #2565

### Removed
- remove `dc_accounts_import_account()` api #2521
- remove `DC_EVENT_ERROR_NETWORK` and `DC_STR_SERVER_RESPONSE` #2319

### Fixes
- allow stickers with gif-images #2481
- fix database migration #2486
- do not count hidden messages in get_msg_cnt(). #2493
- improve drafts detection #2489
- fix panic when removing last, selected account from account manager #2500
- set_draft's message-changed-event returns now draft's msg id instead of 0 #2304
- avoid hiding outgoing classic emails #2505
- fixes for message timestamps #2517
- do not process names, avatars, location XMLs, message signature etc.
  for duplicate messages #2513
- fix `can_send` for users not in group #2479
- fix receiving events for accounts added by `dc_accounts_add_account()` #2559
- fix which chats messages are assigned to #2465
- fix: don't create chats when MDNs are received #2578


## 1.56.0

- fix downscaling images #2469

- fix outgoing messages popping up in selfchat #2456

- securejoin: display error reason if there is any #2470

- do not allow deleting contacts with ongoing chats #2458

- fix: ignore drafts folder when scanning #2454

- fix: scan folders also when inbox is not watched #2446

- more robust In-Reply-To parsing #2182

- update dependencies #2441 #2438 #2439 #2440 #2447 #2448 #2449 #2452 #2453 #2460 #2464 #2466

- update provider-database #2471

- refactorings #2459 #2457

- improve tests and ci #2445 #2450 #2451


## 1.55.0

- fix panic when receiving some HTML messages #2434

- fix downloading some messages multiple times #2430

- fix formatting of read receipt texts #2431

- simplify SQL error handling #2415

- explicit rust API for creating chats with blocked status #2282

- debloat the binary by using less AsRef arguments #2425


## 1.54.0

- switch back from `sqlx` to `rusqlite` due to performance regressions #2380 #2381 #2385 #2387

- global search performance improvement #2364 #2365 #2366

- improve SQLite performance with `PRAGMA synchronous=normal` #2382

- python: fix building of bindings against system-wide install of `libdeltachat` #2383 #2385

- python: list `requests` as a requirement #2390

- fix creation of many delete jobs when being offline #2372

- synchronize status between devices #2386

- deaddrop (contact requests) chat improvements #2373

- add "Forwarded:" to notification and chatlist summaries #2310

- place user avatar directly into `Chat-User-Avatar` header #2232 #2384

- improve tests #2360 #2362 #2370 #2377 #2387

- cleanup #2359 #2361 #2374 #2376 #2379 #2388


## 1.53.0

- fix sqlx performance regression #2355 2356

- add a `ci_scripts/coverage.sh` #2333 #2334

- refactorings and tests #2348 #2349 #2350

- improve python bindings #2332 #2326


## 1.52.0

- database library changed from rusqlite to sqlx #2089 #2331 #2336 #2340

- add alias support: UIs should check for `dc_msg_get_override_sender_name()`
  also in single-chats now and display divergent names and avatars #2297

- parse blockquote-tags for better quote detection #2313

- ignore unknown classical emails from spam folder #2311

- support "Mixed Up” encryption repairing #2321

- fix single chat search #2344

- fix nightly clippy and rustc errors #2341

- update dependencies #2350

- improve ci #2342

- improve python bindings #2332 #2326


## 1.51.0

- breaking change: You have to call `dc_stop_io()`/`dc_start_io()`
  before/after `dc_imex(DC_IMEX_EXPORT_BACKUP)`:
  fix race condition and db corruption
  when a message was received during backup #2253

- save subject for messages: new api `dc_msg_get_subject()`,
  when quoting, use the subject of the quoted message as the new subject,
  instead of the last subject in the chat #2274 #2283

- new apis to get full or html message,
  `dc_msg_has_html()` and `dc_get_msg_html()` #2125 #2151 #2264 #2279

- new chat type and apis for the new mailing list support,
  `DC_CHAT_TYPE_MAILINGLIST`, `dc_msg_get_real_chat_id()`,
  `dc_msg_get_override_sender_name()` #1964 #2181 #2185 #2195 #2211 #2210 #2240
  #2241 #2243 #2258 #2259 #2261 #2267 #2270 #2272 #2290

- new api `dc_decide_on_contact_request()`,
  deprecated `dc_create_chat_by_msg_id()` and `dc_marknoticed_contact()` #1964

- new flag `DC_GCM_INFO_ONLY` for api `dc_get_chat_msgs()` #2132

- new api `dc_get_chat_encrinfo()` #2186

- new api `dc_contact_get_status()`, returning the recent footer #2218 #2307

- improve contact name update rules,
  add api `dc_contact_get_auth_name()` #2206 #2212 #2225

- new api for bots: `dc_msg_set_html()` #2153

- new api for bots: `dc_msg_set_override_sender_name()` #2231

- api removed: `dc_is_io_running()` #2139

- api removed: `dc_contact_get_first_name()` #2165 #2171

- improve compatibility with providers changing the Message-ID
  (as Outlook.com) #2250 #2265

- correctly show emails that were sent to an alias and then bounced 

- implement Consistent Color Generation (XEP-0392),
  that results in contact colors be be changed #2228 #2229 #2239

- fetch recent existing messages
  and create corresponding chats after configure #2106

- improve e-mail compatibility
  by scanning all folders from time to time #2067 #2152 #2158 #2184 #2215 #2224

- better support videochat-services not supporting random rooms #2191

- export backups as .tar files #2023

- scale avatars based on media_quality, fix avatar rotation #2063

- compare ephemeral timer to parent message to deal with reordering better #2100

- better ephemeral system messages #2183

- read quotes out of html messages #2104

- prepend subject to messages with attachments, if needed #2111

- run housekeeping at least once a day #2114

- resolve MX domain only once per OAuth2 provider #2122

- configure provider based on MX record #2123 #2134

- make transient bad destination address error permanent
  after n tries #2126 #2202

- enable strict TLS for known providers by default #2121

- improve and harden secure join #2154 #2161 #2251

- update `dc_get_info()` to return more information #2156

- prefer In-Reply-To/References
  over group-id stored in Message-ID #2164 #2172 #2173

- apply gossiped encryption preference to new peerstates #2174

- fix: do not return quoted messages from the trash chat #2221

- fix: allow emojis for location markers #2177

- fix encoding of Chat-Group-Name-Changed messages that could even lead to
  messages not being delivered #2141

- fix error when no temporary directory is available #1929

- fix marking read receipts as seen #2117

- fix read-notification for mixed-case addresses #2103

- fix decoding of attachment filenames #2080 #2094 #2102

- fix downloading ranges of message #2061

- fix parsing quoted encoded words in From: header #2193 #2204

- fix import/export race condition #2250

- fix: exclude muted chats from notified-list #2269 #2275

- fix: update uid_next if the server rewind it #2288

- fix: return error on fingerprint mismatch on qr-scan #2295

- fix ci #2217 #2226 #2244 #2245 #2249 #2277 #2286

- try harder on backup opening #2148

- trash messages more thoroughly #2273

- nicer logging #2284

- add CMakeLists.txt #2260

- switch to rust 1.50, update toolchains, deps #2150 #2155 #2165 #2107 #2262 #2271

- improve python bindings #2113 #2115 #2133 #2214

- improve documentation #2143 #2160 #2175 #2146

- refactorings #2110 #2136 #2135 #2168 #2178 #2189 #2190 #2198 #2197 #2201 #2196
  #2200 #2230 #2262 #2203

- update provider-database #2299


## 1.50.0

- do not fetch emails in between inbox_watch disabled and enabled again #2087

- fix: do not fetch from INBOX if inbox_watch is disabled #2085

- fix: do not use STARTTLS when PLAIN connection is requested
  and do not allow downgrade if STARTTLS is not available #2071


## 1.49.0

- add timestamps to image and video filenames #2068

- forbid quoting messages from another context #2069

- fix: preserve quotes in messages with attachments #2070


## 1.48.0

- `fetch_existing` renamed to `fetch_existing_msgs` and disabled by default
  #2035 #2042

- skip fetch existing messages/contacts if config-option `bot` set #2017

- always log why a message is sorted to trash #2045

- display a quote if top posting is detected #2047

- add ephemeral task cancellation to `dc_stop_io()`;
  before, there was no way to quickly terminate pending ephemeral tasks #2051

- when saved-messages chat is deleted,
  a device-message about recreation is added #2050

- use `max_smtp_rcpt_to` from provider-db,
  sending messages to many recipients in configurable chunks #2056

- fix handling of empty autoconfigure files #2027

- fix adding saved messages to wrong chats on multi-device #2034 #2039

- fix hang on android4.4 and other systems
  by adding a workaround to executer-blocking-handling bug #2040

- fix secret key export/import roundtrip #2048

- fix mistakenly unarchived chats #2057

- fix outdated-reminder test that fails only 7 days a year,
  including halloween :) #2059

- improve python bindings #2021 #2036 #2038

- update provider-database #2037


## 1.47.0

- breaking change: `dc_update_device_chats()` removed;
  this is now done automatically during configure
  unless the new config-option `bot` is set #1957

- breaking change: split `DC_EVENT_MSGS_NOTICED` off `DC_EVENT_MSGS_CHANGED`
  and remove `dc_marknoticed_all_chats()` #1942 #1981

- breaking change: remove unused starring options #1965

- breaking change: `DC_CHAT_TYPE_VERIFIED_GROUP` replaced by
  `dc_chat_is_protected()`; also single-chats may be protected now, this may
  happen over the wire even if the UI do not offer an option for that #1968

- breaking change: split quotes off message text,
  UIs should use at least `dc_msg_get_quoted_text()` to show quotes now #1975

- new api for quote handling: `dc_msg_set_quote()`, `dc_msg_get_quoted_text()`,
  `dc_msg_get_quoted_msg()` #1975 #1984 #1985 #1987 #1989 #2004

- require quorum to enable encryption #1946

- speed up and clean up account creation #1912 #1927 #1960 #1961

- configure now collects recent contacts and fetches last messages
  unless disabled by `fetch_existing` config-option #1913 #2003
  EDIT: `fetch_existing` renamed to `fetch_existing_msgs` in 1.48.0 #2042

- emit `DC_EVENT_CHAT_MODIFIED` on contact rename
  and set contact-id on `DC_EVENT_CONTACTS_CHANGED` #1935 #1936 #1937

- add `dc_set_chat_protection()`; the `protect` parameter in
  `dc_create_group_chat()` will be removed in an upcoming release;
  up to then, UIs using the "verified group" paradigm
  should not use `dc_set_chat_protection()` #1968 #2014 #2001 #2012 #2007

- remove unneeded `DC_STR_COUNT` #1991

- mark all failed messages as failed when receiving an NDN #1993

- check some easy cases for bad system clock and outdated app #1901

- fix import temporary directory usage #1929

- fix forcing encryption for reset peers #1998

- fix: do not allow to save drafts in non-writeable chats #1997

- fix: do not show HTML if there is no content and there is an attachment #1988

- fix recovering offline/lost connections, fixes background receive bug #1983

- fix ordering of accounts returned by `dc_accounts_get_all()` #1909

- fix whitespace for summaries #1938

- fix: improve sentbox name guessing #1941

- fix: avoid manual poll impl for accounts events #1944

- fix encoding newlines in param as a preparation for storing quotes #1945

- fix: internal and ffi error handling #1967 #1966 #1959 #1911 #1916 #1917 #1915

- fix ci #1928 #1931 #1932 #1933 #1934 #1943

- update provider-database #1940 #2005 #2006

- update dependencies #1919 #1908 #1950 #1963 #1996 #2010 #2013


## 1.46.0

- breaking change: `dc_configure()` report errors in
  `DC_EVENT_CONFIGURE_PROGRESS`: capturing error events is no longer working
  #1886 #1905

- breaking change: removed `DC_LP_{IMAP|SMTP}_SOCKET*` from `server_flags`;
  added `mail_security` and `send_security` using `DC_SOCKET` enum #1835

- parse multiple servers in Mozilla autoconfig #1860

- try multiple servers for each protocol #1871

- do IMAP and SMTP configuration in parallel #1891

- configuration cleanup and speedup #1858 #1875 #1889 #1904 #1906

- secure-join cleanup, testing, fixing #1876 #1877 #1887 #1888 #1896 #1899 #1900

- do not reset peerstate on encrypted messages,
  ignore reordered autocrypt headers #1885 #1890

- always sort message replies after parent message #1852

- add an index to significantly speed up `get_fresh_msg_cnt()` #1881

- improve mimetype guessing for PDF and many other formats #1857 #1861

- improve accepting invalid html #1851

- improve tests, cleanup and ci #1850 #1856 #1859 #1861 #1884 #1894 #1895

- tweak HELO command #1908

- make `dc_accounts_get_all()` return accounts sorted #1909

- fix KML coordinates precision used for location streaming #1872

- fix cancelling import/export #1855


## 1.45.0

- add `dc_accounts_t` account manager object and related api functions #1784

- add capability to import backups as .tar files,
  which will become the default in a subsequent release #1749

- try various server domains on configuration #1780 #1838

- recognize .tgs files as stickers #1826

- remove X-Mailer debug header #1819

- improve guessing message types from extension #1818

- fix showing unprotected subjects in encrypted messages #1822

- fix threading in interaction with non-delta-clients #1843

- fix handling if encryption degrades #1829

- fix webrtc-servers names set by the user #1831

- update provider database #1828

- update async-imap to fix Oauth2 #1837

- optimize jpeg assets with trimage #1840

- add tests and documentations #1809 #1820


## 1.44.0

- fix peerstate issues #1800 #1805

- fix a crash related to muted chats #1803

- fix incorrect dimensions sometimes reported for images #1806

- fixed `dc_chat_get_remaining_mute_duration` function #1807

- handle empty tags (e.g. `<br/>`) in HTML mails #1810

- always translate the message about disappearing messages timer change #1813

- improve footer detection in plain text email #1812

- update device chat icon to fix warnings in iOS logs #1802

- fix deletion of multiple messages #1795


## 1.43.0

- improve using own jitsi-servers #1785

- fix smtp-timeout tweaks for larger mails #1797

- more bug fixes and updates #1794 #1792 #1789 #1787


## 1.42.0

- new qr-code type `DC_QR_WEBRTC` #1779

- new `dc_chatlist_get_summary2()` api #1771

- tweak smtp-timeout for larger mails #1782

- optimize read-receipts #1765

- Allow http scheme for DCACCOUNT URLs #1770

- improve tests #1769

- bug fixes #1766 #1772 #1773 #1775 #1776 #1777


## 1.41.0

- new apis to initiate video chats #1718 #1735

- new apis `dc_msg_get_ephemeral_timer()`
  and `dc_msg_get_ephemeral_timestamp()`

- new api `dc_chatlist_get_summary2()` #1771

- improve IMAP handling #1703 #1704

- improve ephemeral messages #1696 #1705

- mark location-messages as auto-generated #1715

- multi-device avatar-sync #1716 #1717

- improve python bindings #1732 #1733 #1738 #1769

- Allow http scheme for DCACCOUNT urls #1770

- more fixes #1702 #1706 #1707 #1710 #1719 #1721
  #1723 #1734 #1740 #1744 #1748 #1760 #1766 #1773 #1765

- refactorings #1712 #1714 #1757

- update toolchains and dependencies #1726 #1736 #1737 #1742 #1743 #1746


## 1.40.0

- introduce ephemeral messages #1540 #1680 #1683 #1684 #1691 #1692

- `DC_MSG_ID_DAYMARKER` gets timestamp attached #1677 #1685

- improve idle #1690 #1688

- fix message processing issues by sequential processing #1694

- refactorings #1670 #1673


## 1.39.0

- fix handling of `mvbox_watch`, `sentbox_watch`, `inbox_watch` #1654 #1658

- fix potential panics, update dependencies #1650 #1655


## 1.38.0

- fix sorting, esp. for multi-device


## 1.37.0

- improve ndn heuristics #1630

- get oauth2 authorizer from provider-db #1641

- removed linebreaks and spaces from generated qr-code #1631

- more fixes #1633 #1635 #1636 #1637


## 1.36.0

- parse ndn (network delivery notification) reports
  and report failed messages as such #1552 #1622 #1630

- add oauth2 support for gsuite domains #1626

- read image orientation from exif before recoding #1619

- improve logging #1593 #1598

- improve python and bot bindings #1583 #1609

- improve imap logout #1595

- fix sorting #1600 #1604

- fix qr code generation #1631

- update rustcrypto releases #1603

- refactorings #1617


## 1.35.0

- enable strict-tls from a new provider-db setting #1587

- new subject 'Message from USER' for one-to-one chats #1395

- recode images #1563

- improve reconnect handling #1549 #1580

- improve importing addresses #1544

- improve configure and folder detection #1539 #1548

- improve test suite #1559 #1564 #1580 #1581 #1582 #1584 #1588:

- fix ad-hoc groups #1566

- preventions against being marked as spam #1575

- refactorings #1542 #1569


## 1.34.0

- new api for io, thread and event handling #1356,
  see the example atop of `deltachat.h` to get an overview

- LOTS of speed improvements due to async processing #1356

- enable WAL mode for sqlite #1492

- process incoming messages in bulk #1527

- improve finding out the sent-folder #1488

- several bug fixes


## 1.33.0

- let `dc_set_muted()` also mute one-to-one chats #1470

- fix a bug that led to load and traffic if the server does not use sent-folder
  #1472


## 1.32.0

- fix endless loop when trying to download messages with bad RFC Message-ID,
  also be more reliable on similar errors #1463 #1466 #1462

- fix bug with comma in contact request #1438

- do not refer to hidden messages on replies #1459

- improve error handling #1468 #1465 #1464


## 1.31.0

- always describe the context of the displayed error #1451

- do not emit `DC_EVENT_ERROR` when message sending fails;
  `dc_msg_get_state()` and `dc_get_msg_info()` are sufficient #1451

- new config-option `media_quality` #1449

- try over if writing message to database fails #1447


## 1.30.0

- expunge deleted messages #1440

- do not send `DC_EVENT_MSGS_CHANGED|INCOMING_MSG` on hidden messages #1439


## 1.29.0

- new config options `delete_device_after` and `delete_server_after`,
  each taking an amount of seconds after which messages
  are deleted from the device and/or the server #1310 #1335 #1411 #1417 #1423

- new api `dc_estimate_deletion_cnt()` to estimate the effect
  of `delete_device_after` and `delete_server_after`

- use Ed25519 keys by default, these keys are much shorter
  than RSA keys, which results in saving traffic and speed improvements #1362

- improve message ellipsizing #1397 #1430

- emit `DC_EVENT_ERROR_NETWORK` also on smtp-errors #1378

- do not show badly formatted non-delta-messages as empty #1384

- try over SMTP on potentially recoverable error 5.5.0 #1379

- remove device-chat from forward-to-chat-list #1367

- improve group-handling #1368

- `dc_get_info()` returns uptime (how long the context is in use)

- python improvements and adaptions #1408 #1415

- log to the stdout and stderr in tests #1416

- refactoring, code improvements #1363 #1365 #1366 #1370 #1375 #1389 #1390 #1418 #1419

- removed api: `dc_chat_get_subtitle()`, `dc_get_version_str()`, `dc_array_add_id()`

- removed events: `DC_EVENT_MEMBER_ADDED`, `DC_EVENT_MEMBER_REMOVED`


## 1.28.0

- new flag DC_GCL_FOR_FORWARDING for dc_get_chatlist()
  that will sort the "saved messages" chat to the top of the chatlist #1336
- mark mails as being deleted from server in dc_empty_server() #1333
- fix interaction with servers that do not allow folder creation on root-level;
  use path separator as defined by the email server #1359
- fix group creation if group was created by non-delta clients #1357
- fix showing replies from non-delta clients #1353
- fix member list on rejoining left groups #1343
- fix crash when using empty groups #1354
- fix potential crash on special names #1350


## 1.27.0

- handle keys reliably on armv7 #1327


## 1.26.0

- change generated key type back to RSA as shipped versions
  have problems to encrypt to Ed25519 keys

- update rPGP to encrypt reliably to Ed25519 keys;
  one of the next versions can finally use Ed25519 keys then


## 1.25.0

- save traffic by downloading only messages that are really displayed #1236

- change generated key type to Ed25519, these keys are much shorter
  than RSA keys, which results in saving traffic and speed improvements #1287

- improve key handling #1237 #1240 #1242 #1247

- mute handling, apis are dc_set_chat_mute_duration()
  dc_chat_is_muted() and dc_chat_get_remaining_mute_duration() #1143

- pinning chats, new apis are dc_set_chat_visibility() and
  dc_chat_get_visibility() #1248

- add dc_provider_new_from_email() api that queries the new, integrated
  provider-database #1207

- account creation by scanning a qr code
  in the DCACCOUNT scheme (https://mailadm.readthedocs.io),
  new api is dc_set_config_from_qr() #1249

- if possible, dc_join_securejoin(), returns the new chat-id immediately
  and does the handshake in background #1225

- update imap and smtp dependencies #1115

- check for MOVE capability before using MOVE command #1263

- allow inline attachments from RFC 2183 #1280

- fix updating names from incoming mails #1298

- fix error messages shown on import #1234

- directly attempt to re-connect if the smtp connection is maybe stale #1296

- improve adding group members #1291

- improve rust-api #1261

- cleanup #1302 #1283 #1282 #1276 #1270-#1274 #1267 #1258-#1260
  #1257 #1239 #1231 #1224

- update spec #1286 #1291


## 1.0.0-beta.24

- fix oauth2/gmail bug introduced in beta23 (not used in releases) #1219

- fix panic when receiving eg. cyrillic filenames #1216

- delete all consumed secure-join handshake messagess #1209 #1212

- rust-level cleanups #1218 #1217 #1210 #1205

- python-level cleanups #1204 #1202 #1201


## 1.0.0-beta.23

- #1197 fix imap-deletion of messages 

- #1171 Combine multiple MDNs into a single mail, reducing traffic 

- #1155 fix to not send out gossip always, reducing traffic

- #1160 fix reply-to-encrypted determination 

- #1182 Add "Auto-Submitted: auto-replied" header to MDNs

- #1194 produce python wheels again, fix c/py.delta.chat
  master-deployment 

- rust-level housekeeping and improvements #1161 #1186 #1185 #1190 #1194 #1199 #1191 #1190 #1184 and more

- #1063 clarify licensing 

- #1147 use mailparse 0.10.2 


## 1.0.0-beta.22

- #1095 normalize email lineends to CRLF

- #1095 enable link-time-optimization, saves eg. on android 11 mb

- #1099 fix import regarding devicechats

- #1092 improve logging

- #1096 #1097 #1094 #1090 #1091 internal cleanups

## 1.0.0-beta.21

- #1078 #1082 ensure RFC compliance by producing 78 column lines for
  encoded attachments. 

- #1080 don't recreate and thus break group membership if an unknown 
  sender (or mailer-daemon) sends a message referencing the group chat 

- #1081 #1079 some internal cleanups 

- update imap-proto dependency, to fix yandex/oauth 

## 1.0.0-beta.20

- #1074 fix OAUTH2/gmail
- #1072 fix group members not appearing in contact list
- #1071 never block interrupt_idle (thus hopefully also not on maybe_network())
- #1069 reduce smtp-timeout to 30 seconds
- #1066 #1065 avoid unwrap in dehtml, make literals more readable

## 1.0.0-beta.19

- #1058 timeout smtp-send if it doesn't complete in 15 minutes 

- #1059 trim down logging

## 1.0.0-beta.18

- #1056 avoid panicking when we couldn't read imap-server's greeting
  message 

- #1055 avoid panicking when we don't have a selected folder

- #1052 #1049 #1051 improve logging to add thread-id/name and
  file/lineno to each info/warn message.

- #1050 allow python bindings to initialize Account with "os_name".


## 1.0.0-beta.17

- #1044 implement avatar recoding to 192x192 in core to keep file sizes small. 

- #1024 fix #1021 SQL/injection malformed Chat-Group-Name breakage

- #1036 fix smtp crash by pulling in a fixed async-smtp 

- #1039 fix read-receipts appearing as normal messages when you change
  MDN settings 

- #1040 do not panic on SystemTimeDifference

- #1043 avoid potential crashes in malformed From/Chat-Disposition... headers  

- #1045 #1041 #1038 #1035 #1034 #1029 #1025 various cleanups and doc
  improvments 

## 1.0.0-beta.16

- alleviate login problems with providers which only
  support RSA1024 keys by switching back from Rustls 
  to native-tls, by using the new async-email/async-native-tls 
  crate from @dignifiedquire. thanks @link2xt. 

- introduce per-contact profile images to send out 
  own profile image heuristically, and fix sending
  out of profile images in "in-prepare" groups. 
  this also extends the Chat-spec that is maintained
  in core to specify Chat-Group-Image and Chat-Group-Avatar
  headers. thanks @r10s and @hpk42.

- fix merging of protected headers from the encrypted
  to the unencrypted parts, now not happening recursively
  anymore.  thanks @hpk and @r10s

- fix/optimize autocrypt gossip headers to only get 
  sent when there are more than 2 people in a chat. 
  thanks @link2xt

- fix displayname to use the authenticated name 
  when available (displayname as coming from contacts 
  themselves). thanks @simon-laux

- introduce preliminary support for offline autoconfig 
  for nauta provider. thanks @hpk42 @r10s

## 1.0.0-beta.15

- fix #994 attachment appeared doubled in chats (and where actually
  downloaded after smtp-send). @hpk42

## 1.0.0-beta.14

- fix packaging issue with our rust-email fork, now we are tracking
  master again there. hpk42

## 1.0.0-beta.13

- fix #976 -- unicode-issues in display-name of email addresses. @hpk42

- fix #985 group add/remove member bugs resulting in broken groups.  @hpk42

- fix hanging IMAP connections -- we now detect with a 15second timeout
  if we cannot terminate the IDLE IMAP protocol. @hpk42 @link2xt

- fix incoming multipart/mixed containing html, to show up as
  attachments again.  Fixes usage for simplebot which sends html
  files for users to interact with the bot. @adbenitez @hpk42 

- refinements to internal autocrypt-handling code, do not send
  prefer-encrypt=nopreference as it is the default if no attribute
  is present.  @linkxt 

- simplify, modularize and rustify several parts 
  of dc-core (general WIP). @link2xt @flub @hpk42 @r10s

- use async-email/async-smtp to handle SMTP connections, might
  fix connection/reconnection issues. @link2xt 

- more tests and refinements for dealing with blobstorage @flub @hpk42 

- use a dedicated build-server for CI testing of core PRs


## 1.0.0-beta.12

- fix python bindings to use core for copying attachments to blobdir
  and fix core to actually do it. @hpk42

## 1.0.0-beta.11

- trigger reconnect more often on imap error states.  Should fix an 
  issue observed when trying to empty a folder.  @hpk42

- un-split qr tests: we fixed qr-securejoin protocol flakyness 
  last weeks. @hpk42

## 1.0.0-beta.10

- fix grpid-determination from in-reply-to and references headers. @hpk42

- only send Autocrypt-gossip headers on encrypted messages. @dignifiedquire

- fix reply-to-encrypted message to also be encrypted. @hpk42

- remove last unsafe code from dc_receive_imf :) @hpk42

- add experimental new dc_chat_get_info_json FFI/API so that desktop devs
  can play with using it. @jikstra

- fix encoding of subjects and attachment-filenames @hpk42
  @dignifiedquire . 

## 1.0.0-beta.9

- historic: we now use the mailparse crate and lettre-email to generate mime
  messages.  This got rid of mmime completely, the C2rust generated port of the libetpan 
  mime-parse -- IOW 22KLocs of cumbersome code removed! see 
  https://github.com/deltachat/deltachat-core-rust/pull/904#issuecomment-561163330
  many thanks @dignifiedquire for making everybody's life easier 
  and @jonhoo (from rust-imap fame) for suggesting to use the mailparse crate :) 

- lots of improvements and better error handling in many rust modules 
  thanks @link2xt @flub @r10s, @hpk42 and @dignifiedquire 

- @r10s introduced a new device chat which has an initial
  welcome message.  See 
  https://c.delta.chat/classdc__context__t.html#a1a2aad98bd23c1d21ee42374e241f389
  for the main new FFI-API.

- fix moving self-sent messages, thanks @r10s, @flub, @hpk42

- fix flakyness/sometimes-failing verified/join-protocols, 
  thanks @flub, @r10s, @hpk42

- fix reply-to-encrypted message to keep encryption 

- new DC_EVENT_SECUREJOIN_MEMBER_ADDED event 

- many little fixes and rustifications (@link2xt, @flub, @hpk42)


## 1.0.0-beta.8

- now uses async-email/async-imap as the new base 
  which makes imap-idle interruptible and thus fixes
  several issues around the imap thread being in zombie state . 
  thanks @dignifiedquire, @hpk42 and @link2xt. 

- fixes imap-protocol parsing bugs that lead to infinitely
  repeated crashing while trying to receive messages with
  a subjec that contained non-utf8. thanks @link2xt

- fixed logic to find encryption subkey -- previously 
  delta chat would use the primary key for encryption
  (which works with RSA but not ECC). thanks @link2xt

- introduce a new device chat where core and UIs can 
  add "device" messages.  Android uses it for an initial
  welcome message. thanks @r10s

- fix time smearing (when two message are virtually send
  in the same second, there would be misbehaviour because
  we didn't persist smeared time). thanks @r10s

- fix double-dotted extensions like .html.zip or .tar.gz  
  to not mangle them when creating blobfiles.  thanks @flub

- fix backup/exports where the wrong sql file would be modified,
  leading to problems when exporting twice.  thanks @hpk42

- several other little fixes and improvements 


## 1.0.0-beta.7

- fix location-streaming #782

- fix display of messages that could not be decrypted #785
 
- fix smtp MAILER-DAEMON bug #786 

- fix a logging of durations #783

- add more error logging #779

- do not panic on some bad utf-8 mime #776

## 1.0.0-beta.6

- fix chatlist.get_msg_id to return id, instead of wrongly erroring

## 1.0.0-beta.5

- fix dc_get_msg() to return empty messages when asked for special ones 

## 1.0.0-beta.4

- fix more than one sending of autocrypt setup message

- fix recognition of mailto-address-qr-codes, add tests

- tune down error to warning when adding self to chat

## 1.0.0-beta.3

- add back `dc_empty_server()` #682

- if `show_emails` is set to `DC_SHOW_EMAILS_ALL`,
  email-based contact requests are added to the chatlist directly

- fix IMAP hangs #717 and cleanups

- several rPGP fixes

- code streamlining and rustifications


## 1.0.0-beta.2

- https://c.delta.chat docs are now regenerated again through our CI 

- several rPGP cleanups, security fixes and better multi-platform support 

- reconnect on io errors and broken pipes (imap)

- probe SMTP with real connection not just setup

- various imap/smtp related fixes

- use to_string_lossy in most places instead of relying on valid utf-8
  encodings
 
- rework, rustify and test autoconfig-reading and parsing 

- some rustifications/boolifications of c-ints 


## 1.0.0-beta.1 

- first beta of the Delta Chat Rust core library. many fixes of crashes
  and other issues compared to 1.0.0-alpha.5.

- Most code is now "rustified" and does not do manual memory allocation anymore. 

- The `DC_EVENT_GET_STRING` event is not used anymore, removing the last
  event where the core requested a return value from the event callback. 

  Please now use `dc_set_stock_translation()` API for core messages
  to be properly localized. 

- Deltachat FFI docs are automatically generated and available here: 
  https://c.delta.chat 

- New events ImapMessageMoved and ImapMessageDeleted

For a full list of changes, please see our closed Pull Requests: 

https://github.com/deltachat/deltachat-core-rust/pulls?q=is%3Apr+is%3Aclosed<|MERGE_RESOLUTION|>--- conflicted
+++ resolved
@@ -3,13 +3,10 @@
 ## Unreleased
 
 ### Changes
-<<<<<<< HEAD
 - Disable Autocrypt & Authres-checking for mailing lists,
   because they don't work well with mailing lists #3765
-=======
 - Refactor: Remove the remaining AsRef<str> #3669
 - Small speedup #3780
->>>>>>> 6c4d9198
 
 ### API-Changes
 - Add Python API to send reactions #3762
