--- conflicted
+++ resolved
@@ -3099,14 +3099,10 @@
         .collect();
 
     if let Some(added_id) = added_id {
-<<<<<<< HEAD
-        if !added_ids.remove(&added_id) && !self_added {
-            info!(context, "No-op 'Member added' message (TRASH)");
-=======
         if !added_ids.remove(&added_id) && added_id != ContactId::SELF {
             // No-op "Member added" message. An exception is self-addition messages because they at
             // least must be shown when a chat is created on our side.
->>>>>>> 0bc9fe84
+            info!(context, "No-op 'Member added' message (TRASH)");
             better_msg = Some(String::new());
         }
     }
