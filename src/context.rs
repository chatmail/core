--- conflicted
+++ resolved
@@ -5,25 +5,15 @@
 use std::future::Future;
 use std::ops::Deref;
 use std::path::{Path, PathBuf};
-<<<<<<< HEAD
 use std::pin::Pin;
-use std::sync::atomic::AtomicBool;
-=======
 use std::sync::atomic::{AtomicBool, Ordering};
->>>>>>> 37487940
 use std::sync::Arc;
 use std::task::Poll;
 use std::time::{Duration, Instant, SystemTime};
 
 use anyhow::{bail, ensure, Context as _, Result};
-use async_channel::Sender;
 use ratelimit::Ratelimit;
-<<<<<<< HEAD
 use tokio::sync::{oneshot, Mutex, Notify, RwLock};
-use tokio::task;
-=======
-use tokio::sync::{Mutex, Notify, RwLock};
->>>>>>> 37487940
 
 use crate::chat::{get_chat_cnt, ChatId};
 use crate::config::Config;
@@ -539,50 +529,32 @@
             *s = RunningState::Stopped;
         });
 
-<<<<<<< HEAD
         Ok(OngoingGuard {
             cancel_rx,
             drop_tx: Some(drop_tx),
         })
-=======
-    pub(crate) async fn free_ongoing(&self) {
-        let mut s = self.running_state.write().await;
-        if let RunningState::ShallStop { request } = *s {
-            info!(self, "Ongoing stopped in {:?}", request.elapsed());
-        }
-        *s = RunningState::Stopped;
->>>>>>> 37487940
     }
 
     /// Signal an ongoing process to stop.
     pub async fn stop_ongoing(&self) {
         let mut s = self.running_state.write().await;
-<<<<<<< HEAD
 
         // Take out the state so we can call the oneshot sender (which takes ownership).
-        let current_state = std::mem::replace(&mut *s, RunningState::ShallStop);
+        let current_state = std::mem::replace(
+            &mut *s,
+            RunningState::ShallStop {
+                request: Instant::now(),
+            },
+        );
 
         match current_state {
             RunningState::Running { cancel_sender } => match cancel_sender.send(()) {
                 Ok(()) => info!(self, "Signaling the ongoing process to stop ASAP."),
                 Err(()) => warn!(self, "could not cancel ongoing"),
             },
-            RunningState::ShallStop | RunningState::Stopped => {
+            RunningState::ShallStop { .. } | RunningState::Stopped => {
                 // Put back the current state
                 *s = current_state;
-=======
-        match &*s {
-            RunningState::Running { cancel_sender } => {
-                if let Err(err) = cancel_sender.send(()).await {
-                    warn!(self, "could not cancel ongoing: {:#}", err);
-                }
-                info!(self, "Signaling the ongoing process to stop ASAP.",);
-                *s = RunningState::ShallStop {
-                    request: Instant::now(),
-                };
-            }
-            RunningState::ShallStop { .. } | RunningState::Stopped => {
->>>>>>> 37487940
                 info!(self, "No ongoing process to stop.",);
             }
         }
