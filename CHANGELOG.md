# Changelog

## Unreleased

<<<<<<< HEAD
### API-Changes
- jsonrpc api over websocket server (basically a new api next to the cffi) #3463
- jsonrpc methods in cffi #3463: 
 - `dc_jsonrpc_instance_t* dc_jsonrpc_init(dc_accounts_t* account_manager);`
 - `void dc_jsonrpc_unref(dc_jsonrpc_instance_t* jsonrpc_instance);`
 - `void dc_jsonrpc_request(dc_jsonrpc_instance_t* jsonrpc_instance, char* request);`
 - `char* dc_jsonrpc_next_response(dc_jsonrpc_instance_t* jsonrpc_instance);`
- node: json rpc methods #3463:
 - `AccountManager.prototype.startJsonRpcHandler(callback: ((response: string) => void)): void`
 - `AccountManager.prototype.jsonRpcRequest(message: string): void`
=======
### Added

### Changes

### Fixes
- improved error handling for account setup from qrcode #3474

## 1.92.0

### API-Changes
- add `dc_chat_get_mailinglist_addr()` #3520


## 1.91.0

### Added
- python bindings: extra method to get an account running

### Changes
- refactorings #3437

### Fixes
- mark "group image changed" as system message on receiver side #3517


## 1.90.0

### Changes
- handle drafts from mailto links in scanned QR #3492
- do not overflow ratelimiter leaky bucket #3496
- (AEAP) Add device message after you changed your address #3505
- (AEAP) Revert #3491, instead only replace contacts in verified groups #3510
- improve python bindings and tests #3502 #3503

### Fixes
- don't squash text parts of NDN into attachments #3497
- do not treat non-failed DSNs as NDNs #3506


## 1.89.0

### Changes

- (AEAP) When one of your contacts changed their address, they are
  only replaced in the chat where you got a message from them
  for now #3491

### Fixes
- replace musl libc name resolution errors with a better message #3485
- handle updates for not yet downloaded webxdc instances #3487


## 1.88.0
>>>>>>> 142c02b4

### Changes
- Implemented "Automatic e-mail address Porting" (AEAP). You can
  configure a new address in DC now, and when receivers get messages
  they will automatically recognize your moving to a new address. #3385
- added a JSON RPC API, accessible through a WebSocket server, the CFFI bindings and the Node.js bindings #3463
- switch from `async-std` to `tokio` as the async runtime #3449
- upgrade to `pgp@0.8.0` #3467
- add IMAP ID extension support #3468
- configure DeltaChat folder by selecting it, so it is configured even if not LISTed #3371
- build PyPy wheels #6683
- improve default error if NDN does not provide an error #3456
- increase ratelimit from 3 to 6 messages per 60 seconds #3481

### Fixes
- mailing list: remove square-brackets only for first name #3452
- do not use footers from mailinglists as the contact status #3460
- don't ignore KML parsing errors #3473


## 1.87.0

### Changes
- limit the rate of MDN sending #3402
- ignore ratelimits for bots #3439
- remove `msgs_mdns` references to deleted messages during housekeeping #3387
- format message lines starting with `>` as quotes #3434
- node: remove `split2` dependency #3418
- node: add git installation info to readme #3418
- limit the rate of webxdc update sending #3417

### Fixes
- set a default error if NDN does not provide an error #3410
- python: avoid exceptions when messages/contacts/chats are compared with `None`
- node: wait for the event loop to stop before destroying contexts #3431 #3451
- emit configuration errors via event on failure #3433
- report configure and imex success/failure after freeing ongoing process #3442

### API-Changes
- python: added `Message.get_status_updates()`  #3416
- python: added `Message.send_status_update()`  #3416
- python: added `Message.is_webxdc()`  #3416
- python: added `Message.is_videochat_invitation()`  #3416
- python: added support for "videochat" and "webxdc" view types to `Message.new_empty()`  #3416


## 1.86.0

### API-Changes
- python: added optional `closed` parameter to `Account` constructor #3394
- python: added optional `passphrase` parameter to `Account.export_all()` and `Account.import_all()` #3394
- python: added `Account.open()` #3394
- python: added `Chat.is_single()` #3394
- python: added `Chat.is_mailinglist()` #3394
- python: added `Chat.is_broadcast()` #3394
- python: added `Chat.is_multiuser()` #3394
- python: added `Chat.is_self_talk()` #3394
- python: added `Chat.is_device_talk()` #3394
- python: added `Chat.is_pinned()` #3394
- python: added `Chat.pin()` #3394
- python: added `Chat.unpin()` #3394
- python: added `Chat.archive()` #3394
- python: added `Chat.unarchive()` #3394
- python: added `Message.get_summarytext()` #3394
- python: added optional `closed` parameter to `ACFactory.get_unconfigured_account()` (pytest plugin) #3394
- python: added optional `passphrase` parameter to `ACFactory.get_pseudo_configured_account()` (pytest plugin) #3394

### Changes
- clean up series of webxdc info messages;
  `DC_EVENT_MSGS_CHANGED` is emitted on changes of existing info messages #3395
- update provider database #3399
- refactorings #3375 #3403 #3398 #3404

### Fixes
- do not reset our database if imported backup cannot be decrypted #3397
- node: remove `npx` from build script, this broke flathub build #3396


## 1.85.0

### Changes
- refactorings #3373 #3345 #3380 #3382
- node: move split2 to devDependencies
- python: build Python 3.10 wheels #3392
- update Rust dependencies

### Fixes
- delete outgoing MDNs found in the Sent folder on Gmail #3372
- fix searching one-to-one chats #3377
- do not add legacy info-messages on resending webxdc #3389


## 1.84.0

### Changes
- refactorings #3354 #3347 #3353 #3346

### Fixes
- do not unnecessarily SELECT folders if there are no operations planned on
  them #3333
- trim chat encryption info #3350
- fix failure to decrypt first message to self after key synchronization
  via Autocrypt Setup Message #3352
- Keep pgp key when you change your own email address #3351
- Do not ignore Sent and Spam folders on Gmail #3369
- handle decryption errors explicitly and don't get confused by encrypted mail attachments #3374


## 1.83.0

### Fixes
- fix node prebuild & package ci #3337


## 1.82.0

### API-Changes
- re-add removed `DC_MSG_ID_MARKER1` as in use on iOS #3330

### Changes
- refactorings #3328

### Fixes
- fix node package ci #3331
- fix race condition in ongoing process (import/export, configuration) allocation #3322


## 1.81.0

### API-Changes
- deprecate unused `marker1before` argument of `dc_get_chat_msgs`
  and remove `DC_MSG_ID_MARKER1` constant #3274

### Changes
- now the node-bindings are also part of this repository 🎉 #3283
- support `source_code_url` from Webxdc manifests #3314
- support Webxdc document names and add `document` to `dc_msg_get_webxdc_info()` #3317 #3324
- improve chat encryption info, make it easier to find contacts without keys #3318
- improve error reporting when creating a folder fails #3325
- node: remove unmaintained coverage scripts
- send normal messages with higher priority than MDNs #3243
- make Scheduler stateless #3302
- abort instead of unwinding on panic #3259
- improve python bindings #3297 #3298
- improve documentation #3307 #3306 #3309 #3319 #3321
- refactorings #3304 #3303 #3323

### Fixes
- node: throw error when getting context with an invalid account id
- node: throw error when instanciating a wrapper class on `null` (Context, Message, Chat, ChatList and so on)
- use same contact-color if email address differ only in upper-/lowercase #3327
- repair encrypted mails "mixed up" by Google Workspace "Append footer" function #3315


## 1.80.0

### Changes
- update provider database #3284
- improve python bindings, tests and ci #3287 #3286 #3287 #3289 #3290 #3292

### Fixes
- fix escaping in generated QR-code-SVG #3295


## 1.79.0

### Changes
- Send locations in the background regardless of SMTP loop activity #3247
- refactorings #3268
- improve tests and ci #3266 #3271

### Fixes
- simplify `dc_stop_io()` and remove potential panics and race conditions #3273
- fix correct message escaping consisting of a dot in SMTP protocol #3265


## 1.78.0

### API-Changes
- replaced stock string `DC_STR_ONE_MOMENT` by `DC_STR_NOT_CONNECTED` #3222
- add `dc_resend_msgs()` #3238
- `dc_provider_new_from_email()` does no longer do an DNS lookup for checking custom domains,
  this is done by `dc_provider_new_from_email_with_dns()` now #3256

### Changes
- introduce multiple self addresses with the "configured" address always being the primary one #2896
- Further improve finding the correct server after logging in #3208
- `get_connectivity_html()` returns HTML as non-scalable #3213
- add update-serial to `DC_EVENT_WEBXDC_STATUS_UPDATE` #3215
- Speed up message receiving via IMAP a bit #3225
- mark messages as seen on IMAP in batches #3223
- remove Received: based draft detection heuristic #3230
- Use pkgconfig for building Python package #2590
- don't start io on unconfigured context #2664
- do not assign group IDs to ad-hoc groups #2798
- dynamic libraries use dylib extension on Darwin #3226
- refactorings #3217 #3219 #3224 #3235 #3239 #3244 #3254
- improve documentation #3214 #3220 #3237
- improve tests and ci #3212 #3233 #3241 #3242 #3252 #3250 #3255 #3260

### Fixes
- Take `delete_device_after` into account when calculating ephemeral loop timeout #3211 #3221
- Fix a bug where a blocked contact could send a contact request #3218
- Make sure, videochat-room-names are always URL-safe #3231
- Try removing account folder multiple times in case of failure #3229
- Ignore messages from all spam folders if there are many #3246
- Hide location-only messages instead of displaying empty bubbles #3248


## 1.77.0

### API changes
- change semantics of `dc_get_webxdc_status_updates()` second parameter
  and remove update-id from `DC_EVENT_WEBXDC_STATUS_UPDATE` #3081

### Changes
- add more SMTP logging #3093
- place common headers like `From:` before the large `Autocrypt:` header #3079
- keep track of securejoin joiner status in database to survive restarts #2920
- remove never used `SentboxMove` option #3111
- improve speed by caching config values #3131 #3145
- optimize `markseen_msgs` #3141
- automatically accept chats with outgoing messages #3143
- `dc_receive_imf` refactorings #3154 #3156 #3159
- add index to speedup deletion of expired ephemeral messages #3155
- muted chats stay archived on new messages #3184
- support `min_api` from Webxdc manifests #3206
- do not read whole webxdc file into memory #3109
- improve tests, refactorings #3073 #3096 #3102 #3108 #3139 #3128 #3133 #3142 #3153 #3151 #3174 #3170 #3148 #3179 #3185
- improve documentation #2983 #3112 #3103 #3118 #3120

### Fixes
- speed up loading of chat messages by a factor of 20 #3171 #3194 #3173
- fix an issue where the app crashes when trying to export a backup #3195
- hopefully fix a bug where outgoing messages appear twice with Amazon SES #3077
- do not delete messages without Message-IDs as duplicates #3095
- assign replies from a different email address to the correct chat #3119
- assing outgoing private replies to the correct chat #3177
- start ephemeral timer when seen status is synchronized via IMAP #3122
- do not create empty contact requests with "setup changed" messages;
  instead, send a "setup changed" message into all chats we share with the peer #3187
- do not delete duplicate messages on IMAP immediately to accidentally deleting
  the last copy #3138
- clear more columns when message expires due to `delete_device_after` setting #3181
- do not try to use stale SMTP connections #3180
- slightly improve finding the correct server after logging in #3207
- retry message sending automatically if loop is not interrupted #3183
- fix a bug where sometimes the file extension of a long filename containing a dot was cropped #3098


## 1.76.0

### Changes
- move messages in batches #3058
- delete messages in batches #3060
- python: remove arbitrary timeouts from tests #3059
- refactorings #3026

### Fixes
- avoid archived, fresh chats #3053
- Also resync UIDs in folders that are not configured #2289
- treat "NO" IMAP response to MOVE and COPY commands as an error #3058
- Fix a bug where messages in the Spam folder created contact requests #3015
- Fix a bug where drafts disappeared after some days #3067
- Parse MS Exchange read receipts and mark the original message as read #3075
- do not retry message sending infinitely in case of permanent SMTP failure #3070
- set message state to failed when retry limit is exceeded #3072


## 1.75.0

### Changes
- optimize `delete_expired_imap_messages()` #3047


## 1.74.0

### Fixes
- avoid reconnection loop when message without Message-ID is marked as seen #3044


## 1.73.0

### API changes
- added `only_fetch_mvbox` config #3028

### Changes
- don't watch Sent folder by default #3025
- use webxdc app name in chatlist/quotes/replies etc. #3027
- make it possible to cancel message sending by removing the message #3034,
  this was previosuly removed in 1.71.0 #2939
- synchronize Seen flags only on watched folders to speed up
  folder scanning #3041
- remove direct dependency on `byteorder` crate #3031
- refactorings #3023 #3013
- update provider database #3043
- improve documentation #3017 #3018 #3021

### Fixes
- fix splitting off text from webxdc messages #3032
- call slow `delete_expired_imap_messages()` less often #3037
- make synchronization of Seen status more robust in case unsolicited FETCH
  result without UID is returned #3022
- fetch Inbox before scanning folders to ensure iOS does
  not kill the app before it gets to fetch the Inbox in background #3040


## 1.72.0

### Fixes
- run migrations on backup import #3006


## 1.71.0

### API Changes
- added APIs to handle database passwords: `dc_context_new_closed()`, `dc_context_open()`,
  `dc_context_is_open()` and `dc_accounts_add_closed_account()` #2956 #2972
- use second parameter of `dc_imex` to provide backup passphrase #2980
- added `DC_MSG_WEBXDC`, `dc_send_webxdc_status_update()`,
  `dc_get_webxdc_status_updates()`, `dc_msg_get_webxdc_blob()`, `dc_msg_get_webxdc_info()`
  and `DC_EVENT_WEBXDC_STATUS_UPDATE` #2826 #2971 #2975 #2977 #2979 #2993 #2994 #2998 #3001 #3003
- added `dc_msg_get_parent()` #2984
- added `dc_msg_force_plaintext()` API for bots #2847
- allow removing quotes on drafts `dc_msg_set_quote(msg, NULL)` #2950
- removed `mvbox_watch` option; watching is enabled when `mvbox_move` is enabled #2906
- removed `inbox_watch` option #2922
- deprecated `os_name` in `dc_context_new()`, pass `NULL` or an empty string #2956

### Changes
- start making it possible to write to mailing lists #2736
- add `hop_info` to `dc_get_info()` #2751 #2914 #2923
- add information about whether the database is encrypted or not to `dc_get_info()` #3000
- selfstatus now defaults to empty #2951 #2960
- validate detached cryptographic signatures as used eg. by Thunderbird #2865
- do not change the draft's `msg_id` on updates and sending #2887
- add `imap` table to keep track of message UIDs #2909 #2938
- replace `SendMsgToSmtp` jobs which stored outgoing messages in blobdir with `smtp` SQL table #2939 #2996
- sql: enable `auto_vacuum=INCREMENTAL` #2931
- sql: build rusqlite with sqlcipher #2934
- synchronize Seen status across devices #2942
- `dc_preconfigure_keypair` now takes ascii armored keys instead of base64 #2862
- put removed member in Bcc instead of To in the message about removal #2864
- improve group updates #2889
- re-write the blob filename creation loop #2981
- update provider database (11 Jan 2022) #2959
- python: allow timeout for internal configure tracker API #2967
- python: remove API deprecated in Python 3.10 #2907
- refactorings #2932 #2957 #2947
- improve tests #2863 #2866 #2881 #2908 #2918 #2901 #2973
- improve documentation #2880 #2886 #2895
- improve ci #2919 #2926 #2969 #2999

### Fixes
- fix leaving groups #2929
- fix unread count #2861
- make `add_parts()` not early-exit #2879
- recognize MS Exchange read receipts as read receipts #2890
- create parent directory if creating a new file fails #2978
- save "configured" flag later #2974
- improve log #2928
- `dc_receive_imf`: don't fail on invalid address in the To field #2940


## 1.70.0

### Fixes
- fix: do not abort Param parsing on unknown keys #2856
- fix: execute `Chat-Group-Member-Removed:` even when arriving disordered #2857


## 1.69.0

### Fixes
- fix group-related system messages in multi-device setups #2848
- fix "Google Workspace" (former "G Suite") issues related to bad resolvers #2852


## 1.68.0

### Fixes
- fix chat assignment when forwarding #2843
- fix layout issues with the generated QR code svg #2842


## 1.67.0

### API changes
- `dc_get_securejoin_qr_svg(chat_id)` added #2815
- added stock-strings `DC_STR_SETUP_CONTACT_QR_DESC` and `DC_STR_SECURE_JOIN_GROUP_QR_DESC`


## 1.66.0

### API changes
- `dc_contact_get_last_seen()` added #2823
- python: `Contact.last_seen` added #2823
- removed `DC_STR_NEWGROUPDRAFT`, we don't set draft after creating group anymore #2805

### Changes
- python: add cutil.from_optional_dc_charpointer() #2824
- refactorings #2807 #2822 #2825


## 1.65.0

### Changes
- python: add mypy support and some type hints #2809

### Fixes
- do not disable ephemeral timer when downloading a message partially #2811
- apply existing ephemeral timer also to partially downloaded messages;
  after full download, the ephemeral timer starts over #2811
- replace user-visible error on verification failure with warning;
  the error is logged to the corresponding chat anyway #2808


## 1.64.0

### Fixes
- add 'waiting for being added to the group' only for group-joins,
  not for setup-contact #2797
- prioritize In-Reply-To: and References: headers over group IDs when assigning
  messages to chats to fix incorrect assignment of Delta Chat replies to
  classic email threads #2795


## 1.63.0

### API changes
- `dc_get_last_error()` added #2788

### Changes
- Optimize Autocrypt gossip #2743

### Fixes
- fix permanently hiding of one-to-one chats after secure-join #2791


## 1.62.0

### API Changes
- `dc_join_securejoin()` now always returns immediately;
  the returned chat may not allow sending (`dc_chat_can_send()` returns false)
  which may change as usual on `DC_EVENT_CHAT_MODIFIED` #2508 #2767
- introduce multi-device-sync-messages;
  as older cores display them as files in self-chat,
  they are currently only sent if config option `send_sync_msgs` is set #2669
- add `DC_EVENT_SELFAVATAR_CHANGED` #2742

### Changes
- use system DNS instead of google for MX queries #2780
- improve error logging #2758
- improve tests #2764 #2781
- improve ci #2770
- refactorings #2677 #2728 #2740 #2729 #2766 #2778

### Fixes
- add Let's Encrypt certificate to core as it may be missing older devices #2752
- prioritize certificate setting from user over the one from provider-db #2749
- fix "QR process failed" error #2725
- do not update quota in endless loop #2726


## 1.61.0

### API Changes
- download-on-demand added: `dc_msg_get_download_state()`, `dc_download_full_msg()`
  and `download_limit` config option #2631 #2696
- `dc_create_broadcast_list()` and chat type `DC_CHAT_TYPE_BROADCAST` added #2707 #2722
- allow ui-specific configs using `ui.`-prefix in key (`dc_set_config(context, "ui.*", value)`) #2672
- new strings from `DC_STR_PARTIAL_DOWNLOAD_MSG_BODY`
  to `DC_STR_PART_OF_TOTAL_USED` #2631 #2694 #2707 #2723
- emit warnings and errors from account manager with account-id 0 #2712

### Changes
- notify about incoming contact requests #2690
- messages are marked as read on first read receipt #2699
- quota warning reappears after import, rewarning at 95% #2702
- lock strict TLS if certificate checks are automatic #2711
- always check certificates strictly when connecting over SOCKS5 in Automatic mode #2657
- `Accounts` is not cloneable anymore #2654 #2658
- update chat/contact data only when there was no newer update #2642
- better detection of mailing list names #2665 #2685
- log all decisions when applying ephemeral timer to chats #2679
- connectivity view now translatable #2694 #2723
- improve Doxygen documentation #2647 #2668 #2684 #2688 #2705
- refactorings #2656 #2659 #2677 #2673 #2678 #2675 #2663 #2692 #2706
- update provider database #2618

### Fixes
- ephemeral timer rollback protection #2693 #2709
- recreate configured folders if they are deleted #2691
- ignore MDNs sent to self #2674
- recognize NDNs that put headers into "message/global-headers" part #2598
- avoid `dc_get_contacts()` returning duplicate contact ids #2591
- do not leak group names on forwarding messages #2719
- in case of smtp-errors, iterate over all addresses to fix ipv6/v4 problems #2720
- fix pkg-config file #2660
- fix "QR process failed" error #2725


## 1.60.0

### Added
- add device message to warn about QUOTA #2621
- add SOCKS5 support #2474 #2620

### Changes
- don't emit multiple events with the same import/export progress number #2639
- reduce message length limit to 5000 chars #2615

### Fixes
- keep event emitter from closing when there are no accounts #2636


## 1.59.0

### Added
- add quota information to `dc_get_connectivity_html()`

### Changes
- refactorings #2592 #2570 #2581
- add 'device chat about' to now existing status #2613
- update provider database #2608

### Fixes
- provider database supports socket=PLAIN and dotless domains now #2604 #2608
- add migrated accounts to events emitter #2607
- fix forwarding quote-only mails #2600
- do not set WantsMdn param for outgoing messages #2603
- set timestamps for system messages #2593
- do not treat gmail labels as folders #2587
- avoid timing problems in `dc_maybe_network_lost()` #2551
- only set smtp to "connected" if the last message was actually sent #2541


## 1.58.0

### Fixes
- move WAL file together with database
  and avoid using data if the database was not closed correctly before #2583


## 1.57.0

### API Changes

- breaking change: removed deaddrop chat #2514 #2563

  Contact request chats are not merged into a single virtual
  "deaddrop" chat anymore. Instead, they are shown in the chatlist the
  same way as other chats, but sending of messages to them is not
  allowed and MDNs are not sent automatically until the chat is
  "accepted" by the user.

  New API:
  - `dc_chat_is_contact_request()`: returns true if chat is a contact
    request.  In this case an option to accept the chat via
    `dc_accept_chat()` should be shown in the UI.
  - `dc_accept_chat()`: unblock the chat or accept contact request
  - `dc_block_chat()`: block the chat, currently works only for mailing
    lists.

  Removed API:
  - `dc_create_chat_by_msg_id()`: deprecated 2021-02-07 in favor of
    `dc_decide_on_contact_request()`
  - `dc_marknoticed_contact()`: deprecated 2021-02-07 in favor of
    `dc_decide_on_contact_request()`
  - `dc_decide_on_contact_request()`: this call requires a message ID
    from deaddrop chat as input. As deaddrop chat is removed, this
    call can't be used anymore.
  - `dc_msg_get_real_chat_id()`: use `dc_msg_get_chat_id()` instead, the
    only difference between these calls was in handling of deaddrop
    chat
  - removed `DC_CHAT_ID_DEADDROP` and `DC_STR_DEADDROP` constants

- breaking change: removed `DC_EVENT_ERROR_NETWORK` and `DC_STR_SERVER_RESPONSE`
  Instead, there is a new api `dc_get_connectivity()`
  and `dc_get_connectivity_html()`;
  `DC_EVENT_CONNECTIVITY_CHANGED` is emitted on changes

- breaking change: removed `dc_accounts_import_account()`
  Instead you need to add an account and call `dc_imex(DC_IMEX_IMPORT_BACKUP)`
  on its context

- update account api, 2 new methods:
  `int dc_all_work_done (dc_context_t* context);`
  `int dc_accounts_all_work_done (dc_accounts_t* accounts);`

- add api to check if a message was `Auto-Submitted`
  cffi: `int dc_msg_is_bot (const dc_msg_t* msg);`
  python: `Message.is_bot()`

- `dc_context_t* dc_accounts_get_selected_account (dc_accounts_t* accounts);`
  now returns `NULL` if there is no selected account

- added `dc_accounts_maybe_network_lost()` for systems core cannot find out
  connectivity loss on its own (eg. iOS) #2550

### Added
- use Auto-Submitted: auto-generated header to identify bots #2502
- allow sending stickers via repl tool
- chat: make `get_msg_cnt()` and `get_fresh_msg_cnt()` work for deaddrop chat #2493
- withdraw/revive own qr-codes #2512
- add Connectivity view (a better api for getting the connection status) #2319 #2549 #2542

### Changes
- updated spec: new `Chat-User-Avatar` usage, `Chat-Content: sticker`, structure, copyright year #2480
- update documentation #2548 #2561 #2569
- breaking: `Accounts::create` does not also create an default account anymore #2500
- remove "forwarded" from stickers, as the primary way of getting stickers
  is by asking a bot and then forwarding them currently #2526
- mimeparser: use mailparse to parse RFC 2231 filenames #2543
- allow email addresses without dot in the domain part #2112
- allow installing lib and include under different prefixes #2558
- remove counter from name provided by `DC_CHAT_ID_ARCHIVED_LINK` #2566
- improve tests #2487 #2491 #2497
- refactorings #2492 #2503 #2504 #2506 #2515 #2520 #2567 #2575 #2577 #2579
- improve ci #2494
- update provider-database #2565

### Removed
- remove `dc_accounts_import_account()` api #2521
- remove `DC_EVENT_ERROR_NETWORK` and `DC_STR_SERVER_RESPONSE` #2319

### Fixes
- allow stickers with gif-images #2481
- fix database migration #2486
- do not count hidden messages in get_msg_cnt(). #2493
- improve drafts detection #2489
- fix panic when removing last, selected account from account manager #2500
- set_draft's message-changed-event returns now draft's msg id instead of 0 #2304
- avoid hiding outgoing classic emails #2505
- fixes for message timestamps #2517
- do not process names, avatars, location XMLs, message signature etc.
  for duplicate messages #2513
- fix `can_send` for users not in group #2479
- fix receiving events for accounts added by `dc_accounts_add_account()` #2559
- fix which chats messages are assigned to #2465
- fix: don't create chats when MDNs are received #2578


## 1.56.0

- fix downscaling images #2469

- fix outgoing messages popping up in selfchat #2456

- securejoin: display error reason if there is any #2470

- do not allow deleting contacts with ongoing chats #2458

- fix: ignore drafts folder when scanning #2454

- fix: scan folders also when inbox is not watched #2446

- more robust In-Reply-To parsing #2182

- update dependencies #2441 #2438 #2439 #2440 #2447 #2448 #2449 #2452 #2453 #2460 #2464 #2466

- update provider-database #2471

- refactorings #2459 #2457

- improve tests and ci #2445 #2450 #2451


## 1.55.0

- fix panic when receiving some HTML messages #2434

- fix downloading some messages multiple times #2430

- fix formatting of read receipt texts #2431

- simplify SQL error handling #2415

- explicit rust API for creating chats with blocked status #2282

- debloat the binary by using less AsRef arguments #2425


## 1.54.0

- switch back from `sqlx` to `rusqlite` due to performance regressions #2380 #2381 #2385 #2387

- global search performance improvement #2364 #2365 #2366

- improve SQLite performance with `PRAGMA synchronous=normal` #2382

- python: fix building of bindings against system-wide install of `libdeltachat` #2383 #2385

- python: list `requests` as a requirement #2390

- fix creation of many delete jobs when being offline #2372

- synchronize status between devices #2386

- deaddrop (contact requests) chat improvements #2373

- add "Forwarded:" to notification and chatlist summaries #2310

- place user avatar directly into `Chat-User-Avatar` header #2232 #2384

- improve tests #2360 #2362 #2370 #2377 #2387

- cleanup #2359 #2361 #2374 #2376 #2379 #2388


## 1.53.0

- fix sqlx performance regression #2355 2356

- add a `ci_scripts/coverage.sh` #2333 #2334

- refactorings and tests #2348 #2349 #2350

- improve python bindings #2332 #2326


## 1.52.0

- database library changed from rusqlite to sqlx #2089 #2331 #2336 #2340

- add alias support: UIs should check for `dc_msg_get_override_sender_name()`
  also in single-chats now and display divergent names and avatars #2297

- parse blockquote-tags for better quote detection #2313

- ignore unknown classical emails from spam folder #2311

- support "Mixed Up” encryption repairing #2321

- fix single chat search #2344

- fix nightly clippy and rustc errors #2341

- update dependencies #2350

- improve ci #2342

- improve python bindings #2332 #2326


## 1.51.0

- breaking change: You have to call `dc_stop_io()`/`dc_start_io()`
  before/after `dc_imex(DC_IMEX_EXPORT_BACKUP)`:
  fix race condition and db corruption
  when a message was received during backup #2253

- save subject for messages: new api `dc_msg_get_subject()`,
  when quoting, use the subject of the quoted message as the new subject,
  instead of the last subject in the chat #2274 #2283

- new apis to get full or html message,
  `dc_msg_has_html()` and `dc_get_msg_html()` #2125 #2151 #2264 #2279

- new chat type and apis for the new mailing list support,
  `DC_CHAT_TYPE_MAILINGLIST`, `dc_msg_get_real_chat_id()`,
  `dc_msg_get_override_sender_name()` #1964 #2181 #2185 #2195 #2211 #2210 #2240
  #2241 #2243 #2258 #2259 #2261 #2267 #2270 #2272 #2290

- new api `dc_decide_on_contact_request()`,
  deprecated `dc_create_chat_by_msg_id()` and `dc_marknoticed_contact()` #1964

- new flag `DC_GCM_INFO_ONLY` for api `dc_get_chat_msgs()` #2132

- new api `dc_get_chat_encrinfo()` #2186

- new api `dc_contact_get_status()`, returning the recent footer #2218 #2307

- improve contact name update rules,
  add api `dc_contact_get_auth_name()` #2206 #2212 #2225

- new api for bots: `dc_msg_set_html()` #2153

- new api for bots: `dc_msg_set_override_sender_name()` #2231

- api removed: `dc_is_io_running()` #2139

- api removed: `dc_contact_get_first_name()` #2165 #2171

- improve compatibility with providers changing the Message-ID
  (as Outlook.com) #2250 #2265

- correctly show emails that were sent to an alias and then bounced 

- implement Consistent Color Generation (XEP-0392),
  that results in contact colors be be changed #2228 #2229 #2239

- fetch recent existing messages
  and create corresponding chats after configure #2106

- improve e-mail compatibility
  by scanning all folders from time to time #2067 #2152 #2158 #2184 #2215 #2224

- better support videochat-services not supporting random rooms #2191

- export backups as .tar files #2023

- scale avatars based on media_quality, fix avatar rotation #2063

- compare ephemeral timer to parent message to deal with reordering better #2100

- better ephemeral system messages #2183

- read quotes out of html messages #2104

- prepend subject to messages with attachments, if needed #2111

- run housekeeping at least once a day #2114

- resolve MX domain only once per OAuth2 provider #2122

- configure provider based on MX record #2123 #2134

- make transient bad destination address error permanent
  after n tries #2126 #2202

- enable strict TLS for known providers by default #2121

- improve and harden secure join #2154 #2161 #2251

- update `dc_get_info()` to return more information #2156

- prefer In-Reply-To/References
  over group-id stored in Message-ID #2164 #2172 #2173

- apply gossiped encryption preference to new peerstates #2174

- fix: do not return quoted messages from the trash chat #2221

- fix: allow emojis for location markers #2177

- fix encoding of Chat-Group-Name-Changed messages that could even lead to
  messages not being delivered #2141

- fix error when no temporary directory is available #1929

- fix marking read receipts as seen #2117

- fix read-notification for mixed-case addresses #2103

- fix decoding of attachment filenames #2080 #2094 #2102

- fix downloading ranges of message #2061

- fix parsing quoted encoded words in From: header #2193 #2204

- fix import/export race condition #2250

- fix: exclude muted chats from notified-list #2269 #2275

- fix: update uid_next if the server rewind it #2288

- fix: return error on fingerprint mismatch on qr-scan #2295

- fix ci #2217 #2226 #2244 #2245 #2249 #2277 #2286

- try harder on backup opening #2148

- trash messages more thoroughly #2273

- nicer logging #2284

- add CMakeLists.txt #2260

- switch to rust 1.50, update toolchains, deps #2150 #2155 #2165 #2107 #2262 #2271

- improve python bindings #2113 #2115 #2133 #2214

- improve documentation #2143 #2160 #2175 #2146

- refactorings #2110 #2136 #2135 #2168 #2178 #2189 #2190 #2198 #2197 #2201 #2196
  #2200 #2230 #2262 #2203

- update provider-database #2299


## 1.50.0

- do not fetch emails in between inbox_watch disabled and enabled again #2087

- fix: do not fetch from INBOX if inbox_watch is disabled #2085

- fix: do not use STARTTLS when PLAIN connection is requested
  and do not allow downgrade if STARTTLS is not available #2071


## 1.49.0

- add timestamps to image and video filenames #2068

- forbid quoting messages from another context #2069

- fix: preserve quotes in messages with attachments #2070


## 1.48.0

- `fetch_existing` renamed to `fetch_existing_msgs` and disabled by default
  #2035 #2042

- skip fetch existing messages/contacts if config-option `bot` set #2017

- always log why a message is sorted to trash #2045

- display a quote if top posting is detected #2047

- add ephemeral task cancellation to `dc_stop_io()`;
  before, there was no way to quickly terminate pending ephemeral tasks #2051

- when saved-messages chat is deleted,
  a device-message about recreation is added #2050

- use `max_smtp_rcpt_to` from provider-db,
  sending messages to many recipients in configurable chunks #2056

- fix handling of empty autoconfigure files #2027

- fix adding saved messages to wrong chats on multi-device #2034 #2039

- fix hang on android4.4 and other systems
  by adding a workaround to executer-blocking-handling bug #2040

- fix secret key export/import roundtrip #2048

- fix mistakenly unarchived chats #2057

- fix outdated-reminder test that fails only 7 days a year,
  including halloween :) #2059

- improve python bindings #2021 #2036 #2038

- update provider-database #2037


## 1.47.0

- breaking change: `dc_update_device_chats()` removed;
  this is now done automatically during configure
  unless the new config-option `bot` is set #1957

- breaking change: split `DC_EVENT_MSGS_NOTICED` off `DC_EVENT_MSGS_CHANGED`
  and remove `dc_marknoticed_all_chats()` #1942 #1981

- breaking change: remove unused starring options #1965

- breaking change: `DC_CHAT_TYPE_VERIFIED_GROUP` replaced by
  `dc_chat_is_protected()`; also single-chats may be protected now, this may
  happen over the wire even if the UI do not offer an option for that #1968

- breaking change: split quotes off message text,
  UIs should use at least `dc_msg_get_quoted_text()` to show quotes now #1975

- new api for quote handling: `dc_msg_set_quote()`, `dc_msg_get_quoted_text()`,
  `dc_msg_get_quoted_msg()` #1975 #1984 #1985 #1987 #1989 #2004

- require quorum to enable encryption #1946

- speed up and clean up account creation #1912 #1927 #1960 #1961

- configure now collects recent contacts and fetches last messages
  unless disabled by `fetch_existing` config-option #1913 #2003
  EDIT: `fetch_existing` renamed to `fetch_existing_msgs` in 1.48.0 #2042

- emit `DC_EVENT_CHAT_MODIFIED` on contact rename
  and set contact-id on `DC_EVENT_CONTACTS_CHANGED` #1935 #1936 #1937

- add `dc_set_chat_protection()`; the `protect` parameter in
  `dc_create_group_chat()` will be removed in an upcoming release;
  up to then, UIs using the "verified group" paradigm
  should not use `dc_set_chat_protection()` #1968 #2014 #2001 #2012 #2007

- remove unneeded `DC_STR_COUNT` #1991

- mark all failed messages as failed when receiving an NDN #1993

- check some easy cases for bad system clock and outdated app #1901

- fix import temporary directory usage #1929

- fix forcing encryption for reset peers #1998

- fix: do not allow to save drafts in non-writeable chats #1997

- fix: do not show HTML if there is no content and there is an attachment #1988

- fix recovering offline/lost connections, fixes background receive bug #1983

- fix ordering of accounts returned by `dc_accounts_get_all()` #1909

- fix whitespace for summaries #1938

- fix: improve sentbox name guessing #1941

- fix: avoid manual poll impl for accounts events #1944

- fix encoding newlines in param as a preparation for storing quotes #1945

- fix: internal and ffi error handling #1967 #1966 #1959 #1911 #1916 #1917 #1915

- fix ci #1928 #1931 #1932 #1933 #1934 #1943

- update provider-database #1940 #2005 #2006

- update dependencies #1919 #1908 #1950 #1963 #1996 #2010 #2013


## 1.46.0

- breaking change: `dc_configure()` report errors in
  `DC_EVENT_CONFIGURE_PROGRESS`: capturing error events is no longer working
  #1886 #1905

- breaking change: removed `DC_LP_{IMAP|SMTP}_SOCKET*` from `server_flags`;
  added `mail_security` and `send_security` using `DC_SOCKET` enum #1835

- parse multiple servers in Mozilla autoconfig #1860

- try multiple servers for each protocol #1871

- do IMAP and SMTP configuration in parallel #1891

- configuration cleanup and speedup #1858 #1875 #1889 #1904 #1906

- secure-join cleanup, testing, fixing #1876 #1877 #1887 #1888 #1896 #1899 #1900

- do not reset peerstate on encrypted messages,
  ignore reordered autocrypt headers #1885 #1890

- always sort message replies after parent message #1852

- add an index to significantly speed up `get_fresh_msg_cnt()` #1881

- improve mimetype guessing for PDF and many other formats #1857 #1861

- improve accepting invalid html #1851

- improve tests, cleanup and ci #1850 #1856 #1859 #1861 #1884 #1894 #1895

- tweak HELO command #1908

- make `dc_accounts_get_all()` return accounts sorted #1909

- fix KML coordinates precision used for location streaming #1872

- fix cancelling import/export #1855


## 1.45.0

- add `dc_accounts_t` account manager object and related api functions #1784

- add capability to import backups as .tar files,
  which will become the default in a subsequent release #1749

- try various server domains on configuration #1780 #1838

- recognize .tgs files as stickers #1826

- remove X-Mailer debug header #1819

- improve guessing message types from extension #1818

- fix showing unprotected subjects in encrypted messages #1822

- fix threading in interaction with non-delta-clients #1843

- fix handling if encryption degrades #1829

- fix webrtc-servers names set by the user #1831

- update provider database #1828

- update async-imap to fix Oauth2 #1837

- optimize jpeg assets with trimage #1840

- add tests and documentations #1809 #1820


## 1.44.0

- fix peerstate issues #1800 #1805

- fix a crash related to muted chats #1803

- fix incorrect dimensions sometimes reported for images #1806

- fixed `dc_chat_get_remaining_mute_duration` function #1807

- handle empty tags (e.g. `<br/>`) in HTML mails #1810

- always translate the message about disappearing messages timer change #1813

- improve footer detection in plain text email #1812

- update device chat icon to fix warnings in iOS logs #1802

- fix deletion of multiple messages #1795


## 1.43.0

- improve using own jitsi-servers #1785

- fix smtp-timeout tweaks for larger mails #1797

- more bug fixes and updates #1794 #1792 #1789 #1787


## 1.42.0

- new qr-code type `DC_QR_WEBRTC` #1779

- new `dc_chatlist_get_summary2()` api #1771

- tweak smtp-timeout for larger mails #1782

- optimize read-receipts #1765

- Allow http scheme for DCACCOUNT URLs #1770

- improve tests #1769

- bug fixes #1766 #1772 #1773 #1775 #1776 #1777


## 1.41.0

- new apis to initiate video chats #1718 #1735

- new apis `dc_msg_get_ephemeral_timer()`
  and `dc_msg_get_ephemeral_timestamp()`

- new api `dc_chatlist_get_summary2()` #1771

- improve IMAP handling #1703 #1704

- improve ephemeral messages #1696 #1705

- mark location-messages as auto-generated #1715

- multi-device avatar-sync #1716 #1717

- improve python bindings #1732 #1733 #1738 #1769

- Allow http scheme for DCACCOUNT urls #1770

- more fixes #1702 #1706 #1707 #1710 #1719 #1721
  #1723 #1734 #1740 #1744 #1748 #1760 #1766 #1773 #1765

- refactorings #1712 #1714 #1757

- update toolchains and dependencies #1726 #1736 #1737 #1742 #1743 #1746


## 1.40.0

- introduce ephemeral messages #1540 #1680 #1683 #1684 #1691 #1692

- `DC_MSG_ID_DAYMARKER` gets timestamp attached #1677 #1685

- improve idle #1690 #1688

- fix message processing issues by sequential processing #1694

- refactorings #1670 #1673


## 1.39.0

- fix handling of `mvbox_watch`, `sentbox_watch`, `inbox_watch` #1654 #1658

- fix potential panics, update dependencies #1650 #1655


## 1.38.0

- fix sorting, esp. for multi-device


## 1.37.0

- improve ndn heuristics #1630

- get oauth2 authorizer from provider-db #1641

- removed linebreaks and spaces from generated qr-code #1631

- more fixes #1633 #1635 #1636 #1637


## 1.36.0

- parse ndn (network delivery notification) reports
  and report failed messages as such #1552 #1622 #1630

- add oauth2 support for gsuite domains #1626

- read image orientation from exif before recoding #1619

- improve logging #1593 #1598

- improve python and bot bindings #1583 #1609

- improve imap logout #1595

- fix sorting #1600 #1604

- fix qr code generation #1631

- update rustcrypto releases #1603

- refactorings #1617


## 1.35.0

- enable strict-tls from a new provider-db setting #1587

- new subject 'Message from USER' for one-to-one chats #1395

- recode images #1563

- improve reconnect handling #1549 #1580

- improve importing addresses #1544

- improve configure and folder detection #1539 #1548

- improve test suite #1559 #1564 #1580 #1581 #1582 #1584 #1588:

- fix ad-hoc groups #1566

- preventions against being marked as spam #1575

- refactorings #1542 #1569


## 1.34.0

- new api for io, thread and event handling #1356,
  see the example atop of `deltachat.h` to get an overview

- LOTS of speed improvements due to async processing #1356

- enable WAL mode for sqlite #1492

- process incoming messages in bulk #1527

- improve finding out the sent-folder #1488

- several bug fixes


## 1.33.0

- let `dc_set_muted()` also mute one-to-one chats #1470

- fix a bug that led to load and traffic if the server does not use sent-folder
  #1472


## 1.32.0

- fix endless loop when trying to download messages with bad RFC Message-ID,
  also be more reliable on similar errors #1463 #1466 #1462

- fix bug with comma in contact request #1438

- do not refer to hidden messages on replies #1459

- improve error handling #1468 #1465 #1464


## 1.31.0

- always describe the context of the displayed error #1451

- do not emit `DC_EVENT_ERROR` when message sending fails;
  `dc_msg_get_state()` and `dc_get_msg_info()` are sufficient #1451

- new config-option `media_quality` #1449

- try over if writing message to database fails #1447


## 1.30.0

- expunge deleted messages #1440

- do not send `DC_EVENT_MSGS_CHANGED|INCOMING_MSG` on hidden messages #1439


## 1.29.0

- new config options `delete_device_after` and `delete_server_after`,
  each taking an amount of seconds after which messages
  are deleted from the device and/or the server #1310 #1335 #1411 #1417 #1423

- new api `dc_estimate_deletion_cnt()` to estimate the effect
  of `delete_device_after` and `delete_server_after`

- use Ed25519 keys by default, these keys are much shorter
  than RSA keys, which results in saving traffic and speed improvements #1362

- improve message ellipsizing #1397 #1430

- emit `DC_EVENT_ERROR_NETWORK` also on smtp-errors #1378

- do not show badly formatted non-delta-messages as empty #1384

- try over SMTP on potentially recoverable error 5.5.0 #1379

- remove device-chat from forward-to-chat-list #1367

- improve group-handling #1368

- `dc_get_info()` returns uptime (how long the context is in use)

- python improvements and adaptions #1408 #1415

- log to the stdout and stderr in tests #1416

- refactoring, code improvements #1363 #1365 #1366 #1370 #1375 #1389 #1390 #1418 #1419

- removed api: `dc_chat_get_subtitle()`, `dc_get_version_str()`, `dc_array_add_id()`

- removed events: `DC_EVENT_MEMBER_ADDED`, `DC_EVENT_MEMBER_REMOVED`


## 1.28.0

- new flag DC_GCL_FOR_FORWARDING for dc_get_chatlist()
  that will sort the "saved messages" chat to the top of the chatlist #1336
- mark mails as being deleted from server in dc_empty_server() #1333
- fix interaction with servers that do not allow folder creation on root-level;
  use path separator as defined by the email server #1359
- fix group creation if group was created by non-delta clients #1357
- fix showing replies from non-delta clients #1353
- fix member list on rejoining left groups #1343
- fix crash when using empty groups #1354
- fix potential crash on special names #1350


## 1.27.0

- handle keys reliably on armv7 #1327


## 1.26.0

- change generated key type back to RSA as shipped versions
  have problems to encrypt to Ed25519 keys

- update rPGP to encrypt reliably to Ed25519 keys;
  one of the next versions can finally use Ed25519 keys then


## 1.25.0

- save traffic by downloading only messages that are really displayed #1236

- change generated key type to Ed25519, these keys are much shorter
  than RSA keys, which results in saving traffic and speed improvements #1287

- improve key handling #1237 #1240 #1242 #1247

- mute handling, apis are dc_set_chat_mute_duration()
  dc_chat_is_muted() and dc_chat_get_remaining_mute_duration() #1143

- pinning chats, new apis are dc_set_chat_visibility() and
  dc_chat_get_visibility() #1248

- add dc_provider_new_from_email() api that queries the new, integrated
  provider-database #1207

- account creation by scanning a qr code
  in the DCACCOUNT scheme (https://mailadm.readthedocs.io),
  new api is dc_set_config_from_qr() #1249

- if possible, dc_join_securejoin(), returns the new chat-id immediately
  and does the handshake in background #1225

- update imap and smtp dependencies #1115

- check for MOVE capability before using MOVE command #1263

- allow inline attachments from RFC 2183 #1280

- fix updating names from incoming mails #1298

- fix error messages shown on import #1234

- directly attempt to re-connect if the smtp connection is maybe stale #1296

- improve adding group members #1291

- improve rust-api #1261

- cleanup #1302 #1283 #1282 #1276 #1270-#1274 #1267 #1258-#1260
  #1257 #1239 #1231 #1224

- update spec #1286 #1291


## 1.0.0-beta.24

- fix oauth2/gmail bug introduced in beta23 (not used in releases) #1219

- fix panic when receiving eg. cyrillic filenames #1216

- delete all consumed secure-join handshake messagess #1209 #1212

- rust-level cleanups #1218 #1217 #1210 #1205

- python-level cleanups #1204 #1202 #1201


## 1.0.0-beta.23

- #1197 fix imap-deletion of messages 

- #1171 Combine multiple MDNs into a single mail, reducing traffic 

- #1155 fix to not send out gossip always, reducing traffic

- #1160 fix reply-to-encrypted determination 

- #1182 Add "Auto-Submitted: auto-replied" header to MDNs

- #1194 produce python wheels again, fix c/py.delta.chat
  master-deployment 

- rust-level housekeeping and improvements #1161 #1186 #1185 #1190 #1194 #1199 #1191 #1190 #1184 and more

- #1063 clarify licensing 

- #1147 use mailparse 0.10.2 


## 1.0.0-beta.22

- #1095 normalize email lineends to CRLF

- #1095 enable link-time-optimization, saves eg. on android 11 mb

- #1099 fix import regarding devicechats

- #1092 improve logging

- #1096 #1097 #1094 #1090 #1091 internal cleanups

## 1.0.0-beta.21

- #1078 #1082 ensure RFC compliance by producing 78 column lines for
  encoded attachments. 

- #1080 don't recreate and thus break group membership if an unknown 
  sender (or mailer-daemon) sends a message referencing the group chat 

- #1081 #1079 some internal cleanups 

- update imap-proto dependency, to fix yandex/oauth 

## 1.0.0-beta.20

- #1074 fix OAUTH2/gmail
- #1072 fix group members not appearing in contact list
- #1071 never block interrupt_idle (thus hopefully also not on maybe_network())
- #1069 reduce smtp-timeout to 30 seconds
- #1066 #1065 avoid unwrap in dehtml, make literals more readable

## 1.0.0-beta.19

- #1058 timeout smtp-send if it doesn't complete in 15 minutes 

- #1059 trim down logging

## 1.0.0-beta.18

- #1056 avoid panicking when we couldn't read imap-server's greeting
  message 

- #1055 avoid panicking when we don't have a selected folder

- #1052 #1049 #1051 improve logging to add thread-id/name and
  file/lineno to each info/warn message.

- #1050 allow python bindings to initialize Account with "os_name".


## 1.0.0-beta.17

- #1044 implement avatar recoding to 192x192 in core to keep file sizes small. 

- #1024 fix #1021 SQL/injection malformed Chat-Group-Name breakage

- #1036 fix smtp crash by pulling in a fixed async-smtp 

- #1039 fix read-receipts appearing as normal messages when you change
  MDN settings 

- #1040 do not panic on SystemTimeDifference

- #1043 avoid potential crashes in malformed From/Chat-Disposition... headers  

- #1045 #1041 #1038 #1035 #1034 #1029 #1025 various cleanups and doc
  improvments 

## 1.0.0-beta.16

- alleviate login problems with providers which only
  support RSA1024 keys by switching back from Rustls 
  to native-tls, by using the new async-email/async-native-tls 
  crate from @dignifiedquire. thanks @link2xt. 

- introduce per-contact profile images to send out 
  own profile image heuristically, and fix sending
  out of profile images in "in-prepare" groups. 
  this also extends the Chat-spec that is maintained
  in core to specify Chat-Group-Image and Chat-Group-Avatar
  headers. thanks @r10s and @hpk42.

- fix merging of protected headers from the encrypted
  to the unencrypted parts, now not happening recursively
  anymore.  thanks @hpk and @r10s

- fix/optimize autocrypt gossip headers to only get 
  sent when there are more than 2 people in a chat. 
  thanks @link2xt

- fix displayname to use the authenticated name 
  when available (displayname as coming from contacts 
  themselves). thanks @simon-laux

- introduce preliminary support for offline autoconfig 
  for nauta provider. thanks @hpk42 @r10s

## 1.0.0-beta.15

- fix #994 attachment appeared doubled in chats (and where actually
  downloaded after smtp-send). @hpk42

## 1.0.0-beta.14

- fix packaging issue with our rust-email fork, now we are tracking
  master again there. hpk42

## 1.0.0-beta.13

- fix #976 -- unicode-issues in display-name of email addresses. @hpk42

- fix #985 group add/remove member bugs resulting in broken groups.  @hpk42

- fix hanging IMAP connections -- we now detect with a 15second timeout
  if we cannot terminate the IDLE IMAP protocol. @hpk42 @link2xt

- fix incoming multipart/mixed containing html, to show up as
  attachments again.  Fixes usage for simplebot which sends html
  files for users to interact with the bot. @adbenitez @hpk42 

- refinements to internal autocrypt-handling code, do not send
  prefer-encrypt=nopreference as it is the default if no attribute
  is present.  @linkxt 

- simplify, modularize and rustify several parts 
  of dc-core (general WIP). @link2xt @flub @hpk42 @r10s

- use async-email/async-smtp to handle SMTP connections, might
  fix connection/reconnection issues. @link2xt 

- more tests and refinements for dealing with blobstorage @flub @hpk42 

- use a dedicated build-server for CI testing of core PRs


## 1.0.0-beta.12

- fix python bindings to use core for copying attachments to blobdir
  and fix core to actually do it. @hpk42

## 1.0.0-beta.11

- trigger reconnect more often on imap error states.  Should fix an 
  issue observed when trying to empty a folder.  @hpk42

- un-split qr tests: we fixed qr-securejoin protocol flakyness 
  last weeks. @hpk42

## 1.0.0-beta.10

- fix grpid-determination from in-reply-to and references headers. @hpk42

- only send Autocrypt-gossip headers on encrypted messages. @dignifiedquire

- fix reply-to-encrypted message to also be encrypted. @hpk42

- remove last unsafe code from dc_receive_imf :) @hpk42

- add experimental new dc_chat_get_info_json FFI/API so that desktop devs
  can play with using it. @jikstra

- fix encoding of subjects and attachment-filenames @hpk42
  @dignifiedquire . 

## 1.0.0-beta.9

- historic: we now use the mailparse crate and lettre-email to generate mime
  messages.  This got rid of mmime completely, the C2rust generated port of the libetpan 
  mime-parse -- IOW 22KLocs of cumbersome code removed! see 
  https://github.com/deltachat/deltachat-core-rust/pull/904#issuecomment-561163330
  many thanks @dignifiedquire for making everybody's life easier 
  and @jonhoo (from rust-imap fame) for suggesting to use the mailparse crate :) 

- lots of improvements and better error handling in many rust modules 
  thanks @link2xt @flub @r10s, @hpk42 and @dignifiedquire 

- @r10s introduced a new device chat which has an initial
  welcome message.  See 
  https://c.delta.chat/classdc__context__t.html#a1a2aad98bd23c1d21ee42374e241f389
  for the main new FFI-API.

- fix moving self-sent messages, thanks @r10s, @flub, @hpk42

- fix flakyness/sometimes-failing verified/join-protocols, 
  thanks @flub, @r10s, @hpk42

- fix reply-to-encrypted message to keep encryption 

- new DC_EVENT_SECUREJOIN_MEMBER_ADDED event 

- many little fixes and rustifications (@link2xt, @flub, @hpk42)


## 1.0.0-beta.8

- now uses async-email/async-imap as the new base 
  which makes imap-idle interruptible and thus fixes
  several issues around the imap thread being in zombie state . 
  thanks @dignifiedquire, @hpk42 and @link2xt. 

- fixes imap-protocol parsing bugs that lead to infinitely
  repeated crashing while trying to receive messages with
  a subjec that contained non-utf8. thanks @link2xt

- fixed logic to find encryption subkey -- previously 
  delta chat would use the primary key for encryption
  (which works with RSA but not ECC). thanks @link2xt

- introduce a new device chat where core and UIs can 
  add "device" messages.  Android uses it for an initial
  welcome message. thanks @r10s

- fix time smearing (when two message are virtually send
  in the same second, there would be misbehaviour because
  we didn't persist smeared time). thanks @r10s

- fix double-dotted extensions like .html.zip or .tar.gz  
  to not mangle them when creating blobfiles.  thanks @flub

- fix backup/exports where the wrong sql file would be modified,
  leading to problems when exporting twice.  thanks @hpk42

- several other little fixes and improvements 


## 1.0.0-beta.7

- fix location-streaming #782

- fix display of messages that could not be decrypted #785
 
- fix smtp MAILER-DAEMON bug #786 

- fix a logging of durations #783

- add more error logging #779

- do not panic on some bad utf-8 mime #776

## 1.0.0-beta.6

- fix chatlist.get_msg_id to return id, instead of wrongly erroring

## 1.0.0-beta.5

- fix dc_get_msg() to return empty messages when asked for special ones 

## 1.0.0-beta.4

- fix more than one sending of autocrypt setup message

- fix recognition of mailto-address-qr-codes, add tests

- tune down error to warning when adding self to chat

## 1.0.0-beta.3

- add back `dc_empty_server()` #682

- if `show_emails` is set to `DC_SHOW_EMAILS_ALL`,
  email-based contact requests are added to the chatlist directly

- fix IMAP hangs #717 and cleanups

- several rPGP fixes

- code streamlining and rustifications


## 1.0.0-beta.2

- https://c.delta.chat docs are now regenerated again through our CI 

- several rPGP cleanups, security fixes and better multi-platform support 

- reconnect on io errors and broken pipes (imap)

- probe SMTP with real connection not just setup

- various imap/smtp related fixes

- use to_string_lossy in most places instead of relying on valid utf-8
  encodings
 
- rework, rustify and test autoconfig-reading and parsing 

- some rustifications/boolifications of c-ints 


## 1.0.0-beta.1 

- first beta of the Delta Chat Rust core library. many fixes of crashes
  and other issues compared to 1.0.0-alpha.5.

- Most code is now "rustified" and does not do manual memory allocation anymore. 

- The `DC_EVENT_GET_STRING` event is not used anymore, removing the last
  event where the core requested a return value from the event callback. 

  Please now use `dc_set_stock_translation()` API for core messages
  to be properly localized. 

- Deltachat FFI docs are automatically generated and available here: 
  https://c.delta.chat 

- New events ImapMessageMoved and ImapMessageDeleted

For a full list of changes, please see our closed Pull Requests: 

https://github.com/deltachat/deltachat-core-rust/pulls?q=is%3Apr+is%3Aclosed<|MERGE_RESOLUTION|>--- conflicted
+++ resolved
@@ -2,7 +2,6 @@
 
 ## Unreleased
 
-<<<<<<< HEAD
 ### API-Changes
 - jsonrpc api over websocket server (basically a new api next to the cffi) #3463
 - jsonrpc methods in cffi #3463: 
@@ -13,7 +12,7 @@
 - node: json rpc methods #3463:
  - `AccountManager.prototype.startJsonRpcHandler(callback: ((response: string) => void)): void`
  - `AccountManager.prototype.jsonRpcRequest(message: string): void`
-=======
+
 ### Added
 
 ### Changes
@@ -67,7 +66,6 @@
 
 
 ## 1.88.0
->>>>>>> 142c02b4
 
 ### Changes
 - Implemented "Automatic e-mail address Porting" (AEAP). You can
