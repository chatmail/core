--- conflicted
+++ resolved
@@ -60,13 +60,8 @@
 http-body-util = "0.1.3"
 humansize = "2"
 hyper = "1"
-<<<<<<< HEAD
-hyper-util = "0.1.10"
-image = { version = "0.25.5", default-features = false, features = ["gif", "jpeg", "ico", "png", "pnm", "webp", "bmp"] }
-=======
 hyper-util = "0.1.11"
 image = { version = "0.25.6", default-features=false, features = ["gif", "jpeg", "ico", "png", "pnm", "webp", "bmp"] }
->>>>>>> 1722cb88
 iroh-gossip = { version = "0.33", default-features = false, features = ["net"] }
 iroh = { version = "0.33", default-features = false }
 kamadak-exif = "0.6.1"
