//! OpenPGP helper module using [rPGP facilities](https://github.com/rpgp/rpgp).

use std::collections::{BTreeMap, HashSet};
<<<<<<< HEAD
use std::io::{BufRead, Cursor};
=======
use std::io::Cursor;
>>>>>>> 1722cb88

use anyhow::{Context as _, Result};
use chrono::SubsecRound;
use deltachat_contact_tools::EmailAddress;
use pgp::armor::BlockType;
use pgp::composed::{
    ArmorOptions, Deserializable, KeyType as PgpKeyType, Message, MessageBuilder,
    SecretKeyParamsBuilder, SignedPublicKey, SignedPublicSubKey, SignedSecretKey,
    StandaloneSignature, SubkeyParamsBuilder, TheRing,
};
use pgp::crypto::ecc_curve::ECCCurve;
use pgp::crypto::hash::HashAlgorithm;
use pgp::crypto::sym::SymmetricKeyAlgorithm;
<<<<<<< HEAD
use pgp::packet::{SignatureConfig, SignatureType, Subpacket, SubpacketData};
use pgp::types::{
    CompressionAlgorithm, KeyDetails, KeyVersion, Password, PublicKeyTrait, SecretKeyTrait,
    SignatureBytes, StringToKey,
};
=======
use pgp::types::{CompressionAlgorithm, PublicKeyTrait, StringToKey};
>>>>>>> 1722cb88
use rand::thread_rng;
use tokio::runtime::Handle;

use crate::key::{DcKey, Fingerprint};

#[cfg(test)]
pub(crate) const HEADER_AUTOCRYPT: &str = "autocrypt-prefer-encrypt";

pub const HEADER_SETUPCODE: &str = "passphrase-begin";

/// Preferred symmetric encryption algorithm.
const SYMMETRIC_KEY_ALGORITHM: SymmetricKeyAlgorithm = SymmetricKeyAlgorithm::AES128;

/// Preferred cryptographic hash.
const HASH_ALGORITHM: HashAlgorithm = HashAlgorithm::Sha256;

<<<<<<< HEAD
/// A wrapper for rPGP public key types
#[derive(Debug)]
enum SignedPublicKeyOrSubkey<'a> {
    Key(&'a SignedPublicKey),
    Subkey(&'a SignedPublicSubKey),
}

impl KeyDetails for SignedPublicKeyOrSubkey<'_> {
    fn version(&self) -> pgp::types::KeyVersion {
        match self {
            Self::Key(k) => k.version(),
            Self::Subkey(k) => k.version(),
        }
    }

    fn fingerprint(&self) -> pgp::types::Fingerprint {
        match self {
            Self::Key(k) => k.fingerprint(),
            Self::Subkey(k) => k.fingerprint(),
        }
    }

    fn key_id(&self) -> pgp::types::KeyId {
        match self {
            Self::Key(k) => k.key_id(),
            Self::Subkey(k) => k.key_id(),
        }
    }

    fn algorithm(&self) -> pgp::crypto::public_key::PublicKeyAlgorithm {
        match self {
            Self::Key(k) => k.algorithm(),
            Self::Subkey(k) => k.algorithm(),
        }
    }
}

impl PublicKeyTrait for SignedPublicKeyOrSubkey<'_> {
    fn created_at(&self) -> &chrono::DateTime<chrono::Utc> {
        match self {
            Self::Key(k) => k.created_at(),
            Self::Subkey(k) => k.created_at(),
        }
    }

    fn expiration(&self) -> Option<u16> {
        match self {
            Self::Key(k) => k.expiration(),
            Self::Subkey(k) => k.expiration(),
        }
    }

    fn verify_signature(
        &self,
        hash: HashAlgorithm,
        data: &[u8],
        sig: &SignatureBytes,
    ) -> pgp::errors::Result<()> {
        match self {
            Self::Key(k) => k.verify_signature(hash, data, sig),
            Self::Subkey(k) => k.verify_signature(hash, data, sig),
        }
    }

    fn public_params(&self) -> &pgp::types::PublicParams {
        match self {
            Self::Key(k) => k.public_params(),
            Self::Subkey(k) => k.public_params(),
        }
    }
}

=======
>>>>>>> 1722cb88
/// Split data from PGP Armored Data as defined in <https://tools.ietf.org/html/rfc4880#section-6.2>.
///
/// Returns (type, headers, base64 encoded body).
pub fn split_armored_data(buf: &[u8]) -> Result<(BlockType, BTreeMap<String, String>, Vec<u8>)> {
    use std::io::Read;

    let cursor = Cursor::new(buf);
    let mut dearmor = pgp::armor::Dearmor::new(cursor);

    let mut bytes = Vec::with_capacity(buf.len());

    dearmor.read_to_end(&mut bytes)?;
    let typ = dearmor.typ.context("failed to parse type")?;

    // normalize headers
    let headers = dearmor
        .headers
        .into_iter()
        .map(|(key, values)| {
            (
                key.trim().to_lowercase(),
                values
                    .last()
                    .map_or_else(String::new, |s| s.trim().to_string()),
            )
        })
        .collect();

    Ok((typ, headers, bytes))
}

/// A PGP keypair.
///
/// This has it's own struct to be able to keep the public and secret
/// keys together as they are one unit.
#[derive(Debug, Clone, Eq, PartialEq)]
pub struct KeyPair {
    /// Public key.
    pub public: SignedPublicKey,

    /// Secret key.
    pub secret: SignedSecretKey,
}

impl KeyPair {
    /// Creates new keypair from a secret key.
    ///
    /// Public key is split off the secret key.
    pub fn new(secret: SignedSecretKey) -> Result<Self> {
        use crate::key::DcSecretKey;

        let public = secret.split_public_key()?;
        Ok(Self { public, secret })
    }
}

/// Create a new key pair.
///
/// Both secret and public key consist of signing primary key and encryption subkey
/// as [described in the Autocrypt standard](https://autocrypt.org/level1.html#openpgp-based-key-data).
pub(crate) fn create_keypair(addr: EmailAddress) -> Result<KeyPair> {
    let signing_key_type = PgpKeyType::EdDSALegacy;
    let encryption_key_type = PgpKeyType::ECDH(ECCCurve::Curve25519);

    let user_id = format!("<{addr}>");
    let key_params = SecretKeyParamsBuilder::default()
        .key_type(signing_key_type)
        .can_certify(true)
        .can_sign(true)
        .primary_user_id(user_id)
        .passphrase(None)
        .preferred_symmetric_algorithms(smallvec![
            SymmetricKeyAlgorithm::AES256,
            SymmetricKeyAlgorithm::AES192,
            SymmetricKeyAlgorithm::AES128,
        ])
        .preferred_hash_algorithms(smallvec![
            HashAlgorithm::Sha256,
            HashAlgorithm::Sha384,
            HashAlgorithm::Sha512,
            HashAlgorithm::Sha224,
        ])
        .preferred_compression_algorithms(smallvec![
            CompressionAlgorithm::ZLIB,
            CompressionAlgorithm::ZIP,
        ])
        .subkey(
            SubkeyParamsBuilder::default()
                .key_type(encryption_key_type)
                .can_encrypt(true)
                .passphrase(None)
                .build()
                .context("failed to build subkey parameters")?,
        )
        .build()
        .context("failed to build key parameters")?;

    let mut rng = thread_rng();
    let secret_key = key_params
        .generate(&mut rng)
        .context("failed to generate the key")?
        .sign(&mut rng, &Password::empty())
        .context("failed to sign secret key")?;
    secret_key
        .verify()
        .context("invalid secret key generated")?;

    let key_pair = KeyPair::new(secret_key)?;
    key_pair
        .public
        .verify()
        .context("invalid public key generated")?;
    Ok(key_pair)
}

/// Selects a subkey of the public key to use for encryption.
///
/// Returns `None` if the public key cannot be used for encryption.
///
/// TODO: take key flags and expiration dates into account
fn select_pk_for_encryption(key: &SignedPublicKey) -> Option<&SignedPublicSubKey> {
    key.public_subkeys
        .iter()
        .find(|subkey| subkey.is_encryption_key())
}

/// Encrypts `plain` text using `public_keys_for_encryption`
/// and signs it using `private_key_for_signing`.
pub async fn pk_encrypt(
    plain: Vec<u8>,
    public_keys_for_encryption: Vec<SignedPublicKey>,
    private_key_for_signing: Option<SignedSecretKey>,
    compress: bool,
) -> Result<String> {
    Handle::current()
        .spawn_blocking(move || {
<<<<<<< HEAD
            let mut rng = thread_rng();

            let pkeys = public_keys_for_encryption
                .iter()
                .filter_map(select_pk_for_encryption);
=======
            let pkeys: Vec<&SignedPublicSubKey> = public_keys_for_encryption
                .iter()
                .filter_map(select_pk_for_encryption)
                .collect();
>>>>>>> 1722cb88

            let mut msg =
                MessageBuilder::from_bytes("", plain).seipd_v1(&mut rng, SYMMETRIC_KEY_ALGORITHM);
            for pkey in pkeys {
                msg = msg.encrypt_to_key(&mut rng, &pkey)?;
            }

<<<<<<< HEAD
            if let Some(ref skey) = private_key_for_signing {
                msg = msg.sign(&**skey, Password::empty(), HASH_ALGORITHM);
                if compress {
                    msg = msg.compression(CompressionAlgorithm::ZLIB);
                }
            }

            let encoded_msg = msg.to_armored_string(&mut rng, Default::default())?;
=======
            let encrypted_msg = if let Some(ref skey) = private_key_for_signing {
                let signed_msg = lit_msg.sign(&mut rng, skey, || "".into(), HASH_ALGORITHM)?;
                let compressed_msg = if compress {
                    signed_msg.compress(CompressionAlgorithm::ZLIB)?
                } else {
                    signed_msg
                };
                compressed_msg.encrypt_to_keys_seipdv1(&mut rng, SYMMETRIC_KEY_ALGORITHM, &pkeys)?
            } else {
                lit_msg.encrypt_to_keys_seipdv1(&mut rng, SYMMETRIC_KEY_ALGORITHM, &pkeys)?
            };

            let encoded_msg = encrypted_msg.to_armored_string(Default::default())?;
>>>>>>> 1722cb88

            Ok(encoded_msg)
        })
        .await?
}

/// Produces a detached signature for `plain` text using `private_key_for_signing`.
pub fn pk_calc_signature(
    plain: Vec<u8>,
    private_key_for_signing: &SignedSecretKey,
) -> Result<String> {
    let rng = thread_rng();

    let mut config = match private_key_for_signing.version() {
        KeyVersion::V4 => SignatureConfig::v4(
            SignatureType::Binary,
            private_key_for_signing.algorithm(),
            private_key_for_signing.hash_alg(),
        ),
        KeyVersion::V6 => SignatureConfig::v6(
            rng,
            SignatureType::Binary,
            private_key_for_signing.algorithm(),
            private_key_for_signing.hash_alg(),
        )?,
        v => anyhow::bail!("unsupported key version {:?}", v),
    };

    config.hashed_subpackets = vec![
        Subpacket::regular(SubpacketData::IssuerFingerprint(
            private_key_for_signing.fingerprint(),
        ))?,
        Subpacket::critical(SubpacketData::SignatureCreationTime(
            chrono::Utc::now().trunc_subsecs(0),
        ))?,
    ];
    config.unhashed_subpackets = vec![Subpacket::regular(SubpacketData::Issuer(
        private_key_for_signing.key_id(),
    ))?];

    let signature = config.sign(
        &private_key_for_signing.primary_key,
        &Password::empty(),
        plain.as_slice(),
    )?;

    let sig = StandaloneSignature::new(signature);

    Ok(sig.to_armored_string(ArmorOptions::default())?)
}

/// Decrypts the message with keys from the private key keyring.
///
/// Receiver private keys are provided in
/// `private_keys_for_decryption`.
pub fn pk_decrypt(
    ctext: Vec<u8>,
    private_keys_for_decryption: &[SignedSecretKey],
) -> Result<pgp::composed::Message<'static>> {
    let cursor = Cursor::new(ctext);
    let (msg, _headers) = Message::from_armor(cursor)?;

    let skeys: Vec<&SignedSecretKey> = private_keys_for_decryption.iter().collect();
    let empty_pw = Password::empty();

    let ring = TheRing {
        secret_keys: skeys,
        key_passwords: vec![&empty_pw],
        message_password: vec![],
        session_keys: vec![],
        allow_legacy: false,
    };
    let (msg, ring_result) = msg.decrypt_the_ring(ring, true)?;
    anyhow::ensure!(
        !ring_result.secret_keys.is_empty(),
        "decryption failed, no matching secret keys"
    );

    // remove one layer of compression
    let msg = msg.decompress()?;

    Ok(msg)
}

/// Returns fingerprints
/// of all keys from the `public_keys_for_validation` keyring that
/// have valid signatures there.
///
/// If the message is wrongly signed, HashSet will be empty.
pub fn valid_signature_fingerprints(
    msg: &pgp::composed::Message,
    public_keys_for_validation: &[SignedPublicKey],
) -> Result<HashSet<Fingerprint>> {
    let mut ret_signature_fingerprints: HashSet<Fingerprint> = Default::default();
    if msg.is_signed() {
        for pkey in public_keys_for_validation {
            if msg.verify(&pkey.primary_key).is_ok() {
                let fp = pkey.dc_fingerprint();
                ret_signature_fingerprints.insert(fp);
            }
        }
    }
    Ok(ret_signature_fingerprints)
}

/// Validates detached signature.
pub fn pk_validate(
    content: &[u8],
    signature: &[u8],
    public_keys_for_validation: &[SignedPublicKey],
) -> Result<HashSet<Fingerprint>> {
    let mut ret: HashSet<Fingerprint> = Default::default();

    let standalone_signature = StandaloneSignature::from_armor_single(Cursor::new(signature))?.0;

    for pkey in public_keys_for_validation {
        if standalone_signature.verify(pkey, content).is_ok() {
            let fp = pkey.dc_fingerprint();
            ret.insert(fp);
        }
    }
    Ok(ret)
}

/// Symmetric encryption.
pub async fn symm_encrypt(passphrase: &str, plain: Vec<u8>) -> Result<String> {
    let passphrase = Password::from(passphrase.to_string());

    tokio::task::spawn_blocking(move || {
        let lit_msg = MessageBuilder::from_bytes("", plain);

        let mut rng = thread_rng();
        let s2k = StringToKey::new_default(&mut rng);
        let msg = lit_msg
            .seipd_v1(&mut rng, SYMMETRIC_KEY_ALGORITHM)
            .encrypt_with_password(s2k, &passphrase)?;

        let encoded_msg = msg.to_armored_string(&mut rng, Default::default())?;

        Ok(encoded_msg)
    })
    .await?
}

/// Symmetric decryption.
pub async fn symm_decrypt<T: BufRead + std::fmt::Debug + 'static + Send>(
    passphrase: &str,
    ctext: T,
) -> Result<Vec<u8>> {
    let passphrase = passphrase.to_string();
    tokio::task::spawn_blocking(move || {
        let (enc_msg, _) = Message::from_armor(ctext)?;
        let password = Password::from(passphrase);

        let msg = enc_msg.decrypt_with_password(&password)?;
        let res = msg.decompress()?.as_data_vec()?;
        Ok(res)
    })
    .await?
}

#[cfg(test)]
mod tests {
    use std::sync::LazyLock;
    use tokio::sync::OnceCell;

    use super::*;
    use crate::test_utils::{alice_keypair, bob_keypair};

    fn pk_decrypt_and_validate<'a>(
        ctext: &'a [u8],
        private_keys_for_decryption: &'a [SignedSecretKey],
        public_keys_for_validation: &[SignedPublicKey],
    ) -> Result<(
        pgp::composed::Message<'static>,
        HashSet<Fingerprint>,
        Vec<u8>,
    )> {
        let mut msg = pk_decrypt(ctext.to_vec(), private_keys_for_decryption)?;
        let content = msg.as_data_vec()?;
        let ret_signature_fingerprints =
            valid_signature_fingerprints(&msg, public_keys_for_validation)?;

        Ok((msg, ret_signature_fingerprints, content))
    }

    #[test]
    fn test_split_armored_data_1() {
        let (typ, _headers, base64) = split_armored_data(
            b"-----BEGIN PGP MESSAGE-----\nNoVal:\n\naGVsbG8gd29ybGQ=\n-----END PGP MESSAGE-----",
        )
        .unwrap();

        assert_eq!(typ, BlockType::Message);
        assert!(!base64.is_empty());
        assert_eq!(
            std::string::String::from_utf8(base64).unwrap(),
            "hello world"
        );
    }

    #[test]
    fn test_split_armored_data_2() {
        let (typ, headers, base64) = split_armored_data(
            b"-----BEGIN PGP PRIVATE KEY BLOCK-----\nAutocrypt-Prefer-Encrypt: mutual \n\naGVsbG8gd29ybGQ=\n-----END PGP PRIVATE KEY BLOCK-----"
        )
            .unwrap();

        assert_eq!(typ, BlockType::PrivateKey);
        assert!(!base64.is_empty());
        assert_eq!(headers.get(HEADER_AUTOCRYPT), Some(&"mutual".to_string()));
    }

    #[test]
    fn test_create_keypair() {
        let keypair0 = create_keypair(EmailAddress::new("foo@bar.de").unwrap()).unwrap();
        let keypair1 = create_keypair(EmailAddress::new("two@zwo.de").unwrap()).unwrap();
        assert_ne!(keypair0.public, keypair1.public);
    }

    /// [SignedSecretKey] and [SignedPublicKey] objects
    /// to use in tests.
    struct TestKeys {
        alice_secret: SignedSecretKey,
        alice_public: SignedPublicKey,
        bob_secret: SignedSecretKey,
        bob_public: SignedPublicKey,
    }

    impl TestKeys {
        fn new() -> TestKeys {
            let alice = alice_keypair();
            let bob = bob_keypair();
            TestKeys {
                alice_secret: alice.secret.clone(),
                alice_public: alice.public,
                bob_secret: bob.secret.clone(),
                bob_public: bob.public,
            }
        }
    }

    /// The original text of [CTEXT_SIGNED]
    static CLEARTEXT: &[u8] = b"This is a test";

    /// Initialised [TestKeys] for tests.
    static KEYS: LazyLock<TestKeys> = LazyLock::new(TestKeys::new);

    static CTEXT_SIGNED: OnceCell<String> = OnceCell::const_new();
    static CTEXT_UNSIGNED: OnceCell<String> = OnceCell::const_new();

    /// A ciphertext encrypted to Alice & Bob, signed by Alice.
    async fn ctext_signed() -> &'static String {
        CTEXT_SIGNED
            .get_or_init(|| async {
                let keyring = vec![KEYS.alice_public.clone(), KEYS.bob_public.clone()];
                let compress = true;

                pk_encrypt(
                    CLEARTEXT.to_vec(),
                    keyring,
                    Some(KEYS.alice_secret.clone()),
                    compress,
                )
                .await
                .unwrap()
            })
            .await
    }

    /// A ciphertext encrypted to Alice & Bob, not signed.
    async fn ctext_unsigned() -> &'static String {
        CTEXT_UNSIGNED
            .get_or_init(|| async {
                let keyring = vec![KEYS.alice_public.clone(), KEYS.bob_public.clone()];
                let compress = true;

                pk_encrypt(CLEARTEXT.to_vec(), keyring, None, compress)
                    .await
                    .unwrap()
            })
            .await
    }

    #[tokio::test(flavor = "multi_thread", worker_threads = 2)]
    async fn test_encrypt_signed() {
        assert!(!ctext_signed().await.is_empty());
        assert!(ctext_signed()
            .await
            .starts_with("-----BEGIN PGP MESSAGE-----"));
    }

    #[tokio::test(flavor = "multi_thread", worker_threads = 2)]
    async fn test_encrypt_unsigned() {
        assert!(!ctext_unsigned().await.is_empty());
        assert!(ctext_unsigned()
            .await
            .starts_with("-----BEGIN PGP MESSAGE-----"));
    }

    #[tokio::test(flavor = "multi_thread", worker_threads = 2)]
    async fn test_decrypt_singed() {
        // Check decrypting as Alice
        let decrypt_keyring = vec![KEYS.alice_secret.clone()];
        let sig_check_keyring = vec![KEYS.alice_public.clone()];
        let (_msg, valid_signatures, content) = pk_decrypt_and_validate(
            ctext_signed().await.as_bytes(),
            &decrypt_keyring,
            &sig_check_keyring,
        )
        .unwrap();
        assert_eq!(content, CLEARTEXT);
        assert_eq!(valid_signatures.len(), 1);

        // Check decrypting as Bob
        let decrypt_keyring = vec![KEYS.bob_secret.clone()];
        let sig_check_keyring = vec![KEYS.alice_public.clone()];
        let (_msg, valid_signatures, content) = pk_decrypt_and_validate(
            ctext_signed().await.as_bytes(),
            &decrypt_keyring,
            &sig_check_keyring,
        )
        .unwrap();
        assert_eq!(content, CLEARTEXT);
        assert_eq!(valid_signatures.len(), 1);
    }

    #[tokio::test(flavor = "multi_thread", worker_threads = 2)]
    async fn test_decrypt_no_sig_check() {
        let keyring = vec![KEYS.alice_secret.clone()];
        let (_msg, valid_signatures, content) =
            pk_decrypt_and_validate(ctext_signed().await.as_bytes(), &keyring, &[]).unwrap();
        assert_eq!(content, CLEARTEXT);
        assert_eq!(valid_signatures.len(), 0);
    }

    #[tokio::test(flavor = "multi_thread", worker_threads = 2)]
    async fn test_decrypt_signed_no_key() {
        // The validation does not have the public key of the signer.
        let decrypt_keyring = vec![KEYS.bob_secret.clone()];
        let sig_check_keyring = vec![KEYS.bob_public.clone()];
        let (_msg, valid_signatures, content) = pk_decrypt_and_validate(
            ctext_signed().await.as_bytes(),
            &decrypt_keyring,
            &sig_check_keyring,
        )
        .unwrap();
        assert_eq!(content, CLEARTEXT);
        assert_eq!(valid_signatures.len(), 0);
    }

    #[tokio::test(flavor = "multi_thread", worker_threads = 2)]
    async fn test_decrypt_unsigned() {
        let decrypt_keyring = vec![KEYS.bob_secret.clone()];
        let (_msg, valid_signatures, content) =
            pk_decrypt_and_validate(ctext_unsigned().await.as_bytes(), &decrypt_keyring, &[])
                .unwrap();
        assert_eq!(content, CLEARTEXT);
        assert_eq!(valid_signatures.len(), 0);
    }
}<|MERGE_RESOLUTION|>--- conflicted
+++ resolved
@@ -1,11 +1,7 @@
 //! OpenPGP helper module using [rPGP facilities](https://github.com/rpgp/rpgp).
 
 use std::collections::{BTreeMap, HashSet};
-<<<<<<< HEAD
 use std::io::{BufRead, Cursor};
-=======
-use std::io::Cursor;
->>>>>>> 1722cb88
 
 use anyhow::{Context as _, Result};
 use chrono::SubsecRound;
@@ -19,15 +15,11 @@
 use pgp::crypto::ecc_curve::ECCCurve;
 use pgp::crypto::hash::HashAlgorithm;
 use pgp::crypto::sym::SymmetricKeyAlgorithm;
-<<<<<<< HEAD
 use pgp::packet::{SignatureConfig, SignatureType, Subpacket, SubpacketData};
 use pgp::types::{
     CompressionAlgorithm, KeyDetails, KeyVersion, Password, PublicKeyTrait, SecretKeyTrait,
-    SignatureBytes, StringToKey,
+    StringToKey,
 };
-=======
-use pgp::types::{CompressionAlgorithm, PublicKeyTrait, StringToKey};
->>>>>>> 1722cb88
 use rand::thread_rng;
 use tokio::runtime::Handle;
 
@@ -44,81 +36,6 @@
 /// Preferred cryptographic hash.
 const HASH_ALGORITHM: HashAlgorithm = HashAlgorithm::Sha256;
 
-<<<<<<< HEAD
-/// A wrapper for rPGP public key types
-#[derive(Debug)]
-enum SignedPublicKeyOrSubkey<'a> {
-    Key(&'a SignedPublicKey),
-    Subkey(&'a SignedPublicSubKey),
-}
-
-impl KeyDetails for SignedPublicKeyOrSubkey<'_> {
-    fn version(&self) -> pgp::types::KeyVersion {
-        match self {
-            Self::Key(k) => k.version(),
-            Self::Subkey(k) => k.version(),
-        }
-    }
-
-    fn fingerprint(&self) -> pgp::types::Fingerprint {
-        match self {
-            Self::Key(k) => k.fingerprint(),
-            Self::Subkey(k) => k.fingerprint(),
-        }
-    }
-
-    fn key_id(&self) -> pgp::types::KeyId {
-        match self {
-            Self::Key(k) => k.key_id(),
-            Self::Subkey(k) => k.key_id(),
-        }
-    }
-
-    fn algorithm(&self) -> pgp::crypto::public_key::PublicKeyAlgorithm {
-        match self {
-            Self::Key(k) => k.algorithm(),
-            Self::Subkey(k) => k.algorithm(),
-        }
-    }
-}
-
-impl PublicKeyTrait for SignedPublicKeyOrSubkey<'_> {
-    fn created_at(&self) -> &chrono::DateTime<chrono::Utc> {
-        match self {
-            Self::Key(k) => k.created_at(),
-            Self::Subkey(k) => k.created_at(),
-        }
-    }
-
-    fn expiration(&self) -> Option<u16> {
-        match self {
-            Self::Key(k) => k.expiration(),
-            Self::Subkey(k) => k.expiration(),
-        }
-    }
-
-    fn verify_signature(
-        &self,
-        hash: HashAlgorithm,
-        data: &[u8],
-        sig: &SignatureBytes,
-    ) -> pgp::errors::Result<()> {
-        match self {
-            Self::Key(k) => k.verify_signature(hash, data, sig),
-            Self::Subkey(k) => k.verify_signature(hash, data, sig),
-        }
-    }
-
-    fn public_params(&self) -> &pgp::types::PublicParams {
-        match self {
-            Self::Key(k) => k.public_params(),
-            Self::Subkey(k) => k.public_params(),
-        }
-    }
-}
-
-=======
->>>>>>> 1722cb88
 /// Split data from PGP Armored Data as defined in <https://tools.ietf.org/html/rfc4880#section-6.2>.
 ///
 /// Returns (type, headers, base64 encoded body).
@@ -180,7 +97,7 @@
 /// Both secret and public key consist of signing primary key and encryption subkey
 /// as [described in the Autocrypt standard](https://autocrypt.org/level1.html#openpgp-based-key-data).
 pub(crate) fn create_keypair(addr: EmailAddress) -> Result<KeyPair> {
-    let signing_key_type = PgpKeyType::EdDSALegacy;
+    let signing_key_type = PgpKeyType::Ed25519Legacy;
     let encryption_key_type = PgpKeyType::ECDH(ECCCurve::Curve25519);
 
     let user_id = format!("<{addr}>");
@@ -255,49 +172,26 @@
 ) -> Result<String> {
     Handle::current()
         .spawn_blocking(move || {
-<<<<<<< HEAD
             let mut rng = thread_rng();
 
             let pkeys = public_keys_for_encryption
                 .iter()
                 .filter_map(select_pk_for_encryption);
-=======
-            let pkeys: Vec<&SignedPublicSubKey> = public_keys_for_encryption
-                .iter()
-                .filter_map(select_pk_for_encryption)
-                .collect();
->>>>>>> 1722cb88
-
-            let mut msg =
-                MessageBuilder::from_bytes("", plain).seipd_v1(&mut rng, SYMMETRIC_KEY_ALGORITHM);
+
+            let msg = MessageBuilder::from_bytes("", plain);
+            let mut msg = msg.seipd_v1(&mut rng, SYMMETRIC_KEY_ALGORITHM);
             for pkey in pkeys {
-                msg = msg.encrypt_to_key(&mut rng, &pkey)?;
+                msg.encrypt_to_key(&mut rng, &pkey)?;
             }
 
-<<<<<<< HEAD
             if let Some(ref skey) = private_key_for_signing {
-                msg = msg.sign(&**skey, Password::empty(), HASH_ALGORITHM);
+                msg.sign(&**skey, Password::empty(), HASH_ALGORITHM);
                 if compress {
-                    msg = msg.compression(CompressionAlgorithm::ZLIB);
+                    msg.compression(CompressionAlgorithm::ZLIB);
                 }
             }
 
             let encoded_msg = msg.to_armored_string(&mut rng, Default::default())?;
-=======
-            let encrypted_msg = if let Some(ref skey) = private_key_for_signing {
-                let signed_msg = lit_msg.sign(&mut rng, skey, || "".into(), HASH_ALGORITHM)?;
-                let compressed_msg = if compress {
-                    signed_msg.compress(CompressionAlgorithm::ZLIB)?
-                } else {
-                    signed_msg
-                };
-                compressed_msg.encrypt_to_keys_seipdv1(&mut rng, SYMMETRIC_KEY_ALGORITHM, &pkeys)?
-            } else {
-                lit_msg.encrypt_to_keys_seipdv1(&mut rng, SYMMETRIC_KEY_ALGORITHM, &pkeys)?
-            };
-
-            let encoded_msg = encrypted_msg.to_armored_string(Default::default())?;
->>>>>>> 1722cb88
 
             Ok(encoded_msg)
         })
@@ -427,15 +321,13 @@
     let passphrase = Password::from(passphrase.to_string());
 
     tokio::task::spawn_blocking(move || {
-        let lit_msg = MessageBuilder::from_bytes("", plain);
-
         let mut rng = thread_rng();
         let s2k = StringToKey::new_default(&mut rng);
-        let msg = lit_msg
-            .seipd_v1(&mut rng, SYMMETRIC_KEY_ALGORITHM)
-            .encrypt_with_password(s2k, &passphrase)?;
-
-        let encoded_msg = msg.to_armored_string(&mut rng, Default::default())?;
+        let builder = MessageBuilder::from_bytes("", plain);
+        let mut builder = builder.seipd_v1(&mut rng, SYMMETRIC_KEY_ALGORITHM);
+        builder.encrypt_with_password(s2k, &passphrase)?;
+
+        let encoded_msg = builder.to_armored_string(&mut rng, Default::default())?;
 
         Ok(encoded_msg)
     })
