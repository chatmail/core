--- conflicted
+++ resolved
@@ -10,13 +10,8 @@
     alice_chat_bob.send_message(text="Let's play chess!", file="../test-data/webxdc/chess.xdc")
 
     while True:
-<<<<<<< HEAD
-        event = await bob.wait_for_event()
+        event = bob.wait_for_event()
         if event.kind == EventType.INCOMING_MSG:
-=======
-        event = bob.wait_for_event()
-        if event.type == EventType.INCOMING_MSG:
->>>>>>> 09798df7
             bob_chat_alice = bob.get_chat_by_id(event.chat_id)
             message = bob.get_message_by_id(event.msg_id)
             break
