//! Transfer a backup to an other device.
//!
//! This module provides support for using n0's iroh tool to initiate transfer of a backup
//! to another device using a QR code.
//!
//! Using the iroh terminology there are two parties to this:
//!
//! - The *Provider*, which starts a server and listens for connections.
//! - The *Getter*, which connects to the server and retrieves the data.
//!
//! Iroh is designed around the idea of verifying hashes, the downloads are verified as
//! they are retrieved.  The entire transfer is initiated by requesting the data of a single
//! root hash.
//!
//! Both the provider and the getter are authenticated:
//!
//! - The provider is known by its *peer ID*.
//! - The provider needs an *authentication token* from the getter before it accepts a
//!   connection.
//!
//! Both these are transferred in the QR code offered to the getter.  This ensures that the
//! getter can not connect to an impersonated provider and the provider does not offer the
//! download to an impersonated getter.

use std::future::Future;
use std::net::Ipv4Addr;
use std::ops::Deref;
use std::path::{Path, PathBuf};
use std::pin::Pin;
use std::task::Poll;

use anyhow::{anyhow, bail, ensure, format_err, Context as _, Result};
use futures_lite::StreamExt;
use iroh::blobs::Collection;
use iroh::get::DataStream;
use iroh::progress::ProgressEmitter;
use iroh::protocol::AuthToken;
use iroh::provider::{DataSource, Event, Provider, Ticket};
use iroh::Hash;
use tokio::fs::{self, File};
use tokio::io::{self, AsyncWriteExt, BufWriter};
use tokio::sync::broadcast::error::RecvError;
use tokio::sync::{broadcast, Mutex};
use tokio::task::{JoinHandle, JoinSet};
use tokio_stream::wrappers::ReadDirStream;
use tokio_util::sync::CancellationToken;

use crate::blob::BlobDirContents;
use crate::chat::delete_and_reset_all_device_msgs;
use crate::context::{Context, OngoingGuard};
use crate::qr::Qr;
use crate::{e2ee, EventType};

use super::{export_database, DBFILE_BACKUP_NAME};

const MAX_CONCURRENT_DIALS: u8 = 16;

/// Provide or send a backup of this device.
///
/// This creates a backup of the current device and starts a service which offers another
/// device to download this backup.
///
/// This does not make a full backup on disk, only the SQLite database is created on disk,
/// the blobs in the blob directory are not copied.
///
/// This starts a task which acquires the global "ongoing" mutex.  If you need to stop the
/// task use the [`Context::stop_ongoing`] mechanism.
///
/// The task implements [`Future`] and awaiting it will complete once a transfer has been
/// either completed or aborted.
#[derive(Debug)]
pub struct BackupProvider {
    /// The supervisor task, run by [`BackupProvider::watch_provider`].
    handle: JoinHandle<Result<()>>,
    /// The ticket to retrieve the backup collection.
    ticket: Ticket,
    /// Guard to cancel the provider on drop.
    _drop_guard: tokio_util::sync::DropGuard,
}

impl BackupProvider {
    /// Prepares for sending a backup to a second device.
    ///
    /// Before calling this function all I/O must be stopped so that no changes to the blobs
    /// or database are happening, this is done by calling the [`Accounts::stop_io`] or
    /// [`Context::stop_io`] APIs first.
    ///
    /// This will acquire the global "ongoing process" mutex, which can be used to cancel
    /// the process.
    ///
    /// [`Accounts::stop_io`]: crate::accounts::Accounts::stop_io
    pub async fn prepare(context: &Context) -> Result<Self> {
        e2ee::ensure_secret_key_exists(context)
            .await
            .context("Private key not available, aborting backup export")?;

        // Acquire global "ongoing" mutex.
<<<<<<< HEAD
        let mut ongoing_guard = context.alloc_ongoing().await?;
        let paused_guard = context.scheduler.pause(context.clone()).await;
=======
        let cancel_token = context.alloc_ongoing().await?;
        let paused_guard = context.scheduler.pause(context.clone()).await?;
>>>>>>> 2ab7a37d
        let context_dir = context
            .get_blobdir()
            .parent()
            .ok_or(anyhow!("Context dir not found"))?;
        let dbfile = context_dir.join(DBFILE_BACKUP_NAME);
        if fs::metadata(&dbfile).await.is_ok() {
            fs::remove_file(&dbfile).await?;
            warn!(context, "Previous database export deleted");
        }
        let dbfile = TempPathGuard::new(dbfile);
        let (provider, ticket) = tokio::select! {
            biased;
            res = Self::prepare_inner(context, &dbfile) => {
                match res {
                    Ok(slf) => Ok(slf),
                    Err(err) => {
                        error!(context, "Failed to set up second device setup: {:#}", err);
                        Err(err)
                    },
                }
            },
<<<<<<< HEAD
            _ = &mut ongoing_guard => Err(format_err!("cancelled")),
        }?;
=======
            _ = cancel_token.recv() => Err(format_err!("cancelled")),
        };
        let (provider, ticket) = match res {
            Ok((provider, ticket)) => (provider, ticket),
            Err(err) => {
                context.free_ongoing().await;
                return Err(err);
            }
        };
        let drop_token = CancellationToken::new();
>>>>>>> 2ab7a37d
        let handle = {
            let context = context.clone();
            let drop_token = drop_token.clone();
            tokio::spawn(async move {
<<<<<<< HEAD
                let res = Self::watch_provider(&context, provider, ongoing_guard).await;
=======
                let res = Self::watch_provider(&context, provider, cancel_token, drop_token).await;
                context.free_ongoing().await;
>>>>>>> 2ab7a37d

                // Explicit drop to move the guards into this future
                drop(paused_guard);
                drop(dbfile);
                res
            })
        };
        Ok(Self {
            handle,
            ticket,
            _drop_guard: drop_token.drop_guard(),
        })
    }

    /// Creates the provider task.
    ///
    /// Having this as a function makes it easier to cancel it when needed.
    async fn prepare_inner(context: &Context, dbfile: &Path) -> Result<(Provider, Ticket)> {
        // Generate the token up front: we also use it to encrypt the database.
        let token = AuthToken::generate();
        context.emit_event(SendProgress::Started.into());
        export_database(context, dbfile, token.to_string())
            .await
            .context("Database export failed")?;
        context.emit_event(SendProgress::DatabaseExported.into());

        // Now we can be sure IO is not running.
        let mut files = vec![DataSource::with_name(
            dbfile.to_owned(),
            format!("db/{DBFILE_BACKUP_NAME}"),
        )];
        let blobdir = BlobDirContents::new(context).await?;
        for blob in blobdir.iter() {
            let path = blob.to_abs_path();
            let name = format!("blob/{}", blob.as_file_name());
            files.push(DataSource::with_name(path, name));
        }

        // Start listening.
        let (db, hash) = iroh::provider::create_collection(files).await?;
        context.emit_event(SendProgress::CollectionCreated.into());
        let provider = Provider::builder(db)
            .bind_addr((Ipv4Addr::UNSPECIFIED, 0).into())
            .auth_token(token)
            .spawn()?;
        context.emit_event(SendProgress::ProviderListening.into());
        info!(context, "Waiting for remote to connect");
        let ticket = provider.ticket(hash)?;
        Ok((provider, ticket))
    }

    /// Supervises the iroh [`Provider`], terminating it when needed.
    ///
    /// This will watch the provider and terminate it when:
    ///
    /// - A transfer is completed, successful or unsuccessful.
    /// - An event could not be observed to protect against not knowing of a completed event.
    /// - The ongoing process is cancelled.
    ///
    /// The *cancel_token* is the handle for the ongoing process mutex, when this completes
    /// we must cancel this operation.
    async fn watch_provider(
        context: &Context,
        mut provider: Provider,
<<<<<<< HEAD
        mut cancel_token: OngoingGuard,
=======
        cancel_token: Receiver<()>,
        drop_token: CancellationToken,
>>>>>>> 2ab7a37d
    ) -> Result<()> {
        let mut events = provider.subscribe();
        let mut total_size = 0;
        let mut current_size = 0;
        let res = loop {
            tokio::select! {
                biased;
                res = &mut provider => {
                    break res.context("BackupProvider failed");
                },
                maybe_event = events.recv() => {
                    match maybe_event {
                        Ok(event) => {
                            match event {
                                Event::ClientConnected { ..} => {
                                    context.emit_event(SendProgress::ClientConnected.into());
                                }
                                Event::RequestReceived { .. } => {
                                }
                                Event::TransferCollectionStarted { total_blobs_size, .. } => {
                                    total_size = total_blobs_size;
                                    context.emit_event(SendProgress::TransferInProgress {
                                        current_size,
                                        total_size,
                                    }.into());
                                }
                                Event::TransferBlobCompleted { size, .. } => {
                                    current_size += size;
                                    context.emit_event(SendProgress::TransferInProgress {
                                        current_size,
                                        total_size,
                                    }.into());
                                }
                                Event::TransferCollectionCompleted { .. } => {
                                    context.emit_event(SendProgress::TransferInProgress {
                                        current_size: total_size,
                                        total_size
                                    }.into());
                                    provider.shutdown();
                                }
                                Event::TransferAborted { .. } => {
                                    provider.shutdown();
                                    break Err(anyhow!("BackupProvider transfer aborted"));
                                }
                            }
                        }
                        Err(broadcast::error::RecvError::Closed) => {
                            // We should never see this, provider.join() should complete
                            // first.
                        }
                        Err(broadcast::error::RecvError::Lagged(_)) => {
                            // We really shouldn't be lagging, if we did we may have missed
                            // a completion event.
                            provider.shutdown();
                            break Err(anyhow!("Missed events from BackupProvider"));
                        }
                    }
                },
                _ = &mut cancel_token => {
                    provider.shutdown();
                    break Err(anyhow!("BackupProvider cancelled"));
                },
                _ = drop_token.cancelled() => {
                    provider.shutdown();
                    break Err(anyhow!("BackupProvider dropped"));
                }
            }
        };
        match &res {
            Ok(_) => context.emit_event(SendProgress::Completed.into()),
            Err(err) => {
                error!(context, "Backup transfer failure: {err:#}");
                context.emit_event(SendProgress::Failed.into())
            }
        }
        res
    }

    /// Returns a QR code that allows fetching this backup.
    ///
    /// This QR code can be passed to [`get_backup`] on a (different) device.
    pub fn qr(&self) -> Qr {
        Qr::Backup {
            ticket: self.ticket.clone(),
        }
    }
}

impl Future for BackupProvider {
    type Output = Result<()>;

    fn poll(mut self: Pin<&mut Self>, cx: &mut std::task::Context<'_>) -> Poll<Self::Output> {
        Pin::new(&mut self.handle).poll(cx)?
    }
}

/// A guard which will remove the path when dropped.
///
/// It implements [`Deref`] it it can be used as a `&Path`.
#[derive(Debug)]
struct TempPathGuard {
    path: PathBuf,
}

impl TempPathGuard {
    fn new(path: PathBuf) -> Self {
        Self { path }
    }
}

impl Drop for TempPathGuard {
    fn drop(&mut self) {
        let path = self.path.clone();
        tokio::spawn(async move {
            fs::remove_file(&path).await.ok();
        });
    }
}

impl Deref for TempPathGuard {
    type Target = Path;

    fn deref(&self) -> &Self::Target {
        &self.path
    }
}

/// Create [`EventType::ImexProgress`] events using readable names.
///
/// Plus you get warnings if you don't use all variants.
#[derive(Debug)]
enum SendProgress {
    Failed,
    Started,
    DatabaseExported,
    CollectionCreated,
    ProviderListening,
    ClientConnected,
    TransferInProgress { current_size: u64, total_size: u64 },
    Completed,
}

impl From<SendProgress> for EventType {
    fn from(source: SendProgress) -> Self {
        use SendProgress::*;
        let num: u16 = match source {
            Failed => 0,
            Started => 100,
            DatabaseExported => 300,
            CollectionCreated => 350,
            ProviderListening => 400,
            ClientConnected => 450,
            TransferInProgress {
                current_size,
                total_size,
            } => {
                // the range is 450..=950
                450 + ((current_size as f64 / total_size as f64) * 500.).floor() as u16
            }
            Completed => 1000,
        };
        Self::ImexProgress(num.into())
    }
}

/// Contacts a backup provider and receives the backup from it.
///
/// This uses a QR code to contact another instance of deltachat which is providing a backup
/// using the [`BackupProvider`].  Once connected it will authenticate using the secrets in
/// the QR code and retrieve the backup.
///
/// This is a long running operation which will only when completed.
///
/// Using [`Qr`] as argument is a bit odd as it only accepts one specific variant of it.  It
/// does avoid having [`iroh::provider::Ticket`] in the primary API however, without
/// having to revert to untyped bytes.
pub async fn get_backup(context: &Context, qr: Qr) -> Result<()> {
    ensure!(
        matches!(qr, Qr::Backup { .. }),
        "QR code for backup must be of type DCBACKUP"
    );
    ensure!(
        !context.is_configured().await?,
        "Cannot import backups to accounts in use."
    );
    let _guard = context.scheduler.pause(context.clone()).await?;

    // Acquire global "ongoing" mutex.
    let mut cancel_token = context.alloc_ongoing().await?;
    tokio::select! {
        biased;
        res = get_backup_inner(context, qr) => res,
<<<<<<< HEAD
        _ = &mut cancel_token => Err(format_err!("cancelled")),
    }
=======
        _ = cancel_token.recv() => Err(format_err!("cancelled")),
    };
    context.free_ongoing().await;
    res
>>>>>>> 2ab7a37d
}

async fn get_backup_inner(context: &Context, qr: Qr) -> Result<()> {
    let ticket = match qr {
        Qr::Backup { ticket } => ticket,
        _ => bail!("QR code for backup must be of type DCBACKUP"),
    };

    match transfer_from_provider(context, &ticket).await {
        Ok(()) => {
            context.sql.run_migrations(context).await?;
            delete_and_reset_all_device_msgs(context).await?;
            context.emit_event(ReceiveProgress::Completed.into());
            Ok(())
        }
        Err(err) => {
            // Clean up any blobs we already wrote.
            let readdir = fs::read_dir(context.get_blobdir()).await?;
            let mut readdir = ReadDirStream::new(readdir);
            while let Some(dirent) = readdir.next().await {
                if let Ok(dirent) = dirent {
                    fs::remove_file(dirent.path()).await.ok();
                }
            }
            context.emit_event(ReceiveProgress::Failed.into());
            Err(err)
        }
    }
}

async fn transfer_from_provider(context: &Context, ticket: &Ticket) -> Result<()> {
    let progress = ProgressEmitter::new(0, ReceiveProgress::max_blob_progress());
    spawn_progress_proxy(context.clone(), progress.subscribe());
    let on_connected = || {
        context.emit_event(ReceiveProgress::Connected.into());
        async { Ok(()) }
    };
    let on_collection = |collection: &Collection| {
        context.emit_event(ReceiveProgress::CollectionReceived.into());
        progress.set_total(collection.total_blobs_size());
        async { Ok(()) }
    };
    let jobs = Mutex::new(JoinSet::default());
    let on_blob =
        |hash, reader, name| on_blob(context, &progress, &jobs, ticket, hash, reader, name);

    // Perform the transfer.
    let keylog = false; // Do not enable rustls SSLKEYLOGFILE env var functionality
    let stats = iroh::get::run_ticket(
        ticket,
        keylog,
        MAX_CONCURRENT_DIALS,
        on_connected,
        on_collection,
        on_blob,
    )
    .await?;

    let mut jobs = jobs.lock().await;
    while let Some(job) = jobs.join_next().await {
        job.context("job failed")?;
    }
    drop(progress);
    info!(
        context,
        "Backup transfer finished, transfer rate was {} Mbps.",
        stats.mbits()
    );
    Ok(())
}

/// Get callback when a blob is received from the provider.
///
/// This writes the blobs to the blobdir.  If the blob is the database it will import it to
/// the database of the current [`Context`].
async fn on_blob(
    context: &Context,
    progress: &ProgressEmitter,
    jobs: &Mutex<JoinSet<()>>,
    ticket: &Ticket,
    _hash: Hash,
    mut reader: DataStream,
    name: String,
) -> Result<DataStream> {
    ensure!(!name.is_empty(), "Received a nameless blob");
    let path = if name.starts_with("db/") {
        let context_dir = context
            .get_blobdir()
            .parent()
            .ok_or(anyhow!("Context dir not found"))?;
        let dbfile = context_dir.join(DBFILE_BACKUP_NAME);
        if fs::metadata(&dbfile).await.is_ok() {
            fs::remove_file(&dbfile).await?;
            warn!(context, "Previous database export deleted");
        }
        dbfile
    } else {
        ensure!(name.starts_with("blob/"), "malformatted blob name");
        let blobname = name.rsplit('/').next().context("malformatted blob name")?;
        context.get_blobdir().join(blobname)
    };

    let mut wrapped_reader = progress.wrap_async_read(&mut reader);
    let file = File::create(&path).await?;
    let mut file = BufWriter::with_capacity(128 * 1024, file);
    io::copy(&mut wrapped_reader, &mut file).await?;
    file.flush().await?;

    if name.starts_with("db/") {
        let context = context.clone();
        let token = ticket.token().to_string();
        jobs.lock().await.spawn(async move {
            if let Err(err) = context.sql.import(&path, token).await {
                error!(context, "cannot import database: {:#?}", err);
            }
            if let Err(err) = fs::remove_file(&path).await {
                error!(
                    context,
                    "failed to delete database import file '{}': {:#?}",
                    path.display(),
                    err,
                );
            }
        });
    }
    Ok(reader)
}

/// Spawns a task proxying progress events.
///
/// This spawns a tokio task which receives events from the [`ProgressEmitter`] and sends
/// them to the context.  The task finishes when the emitter is dropped.
///
/// This could be done directly in the emitter by making it less generic.
fn spawn_progress_proxy(context: Context, mut rx: broadcast::Receiver<u16>) {
    tokio::spawn(async move {
        loop {
            match rx.recv().await {
                Ok(step) => context.emit_event(ReceiveProgress::BlobProgress(step).into()),
                Err(RecvError::Closed) => break,
                Err(RecvError::Lagged(_)) => continue,
            }
        }
    });
}

/// Create [`EventType::ImexProgress`] events using readable names.
///
/// Plus you get warnings if you don't use all variants.
#[derive(Debug)]
enum ReceiveProgress {
    Connected,
    CollectionReceived,
    /// A value between 0 and 85 interpreted as a percentage.
    ///
    /// Other values are already used by the other variants of this enum.
    BlobProgress(u16),
    Completed,
    Failed,
}

impl ReceiveProgress {
    /// The maximum value for [`ReceiveProgress::BlobProgress`].
    ///
    /// This only exists to keep this magic value local in this type.
    fn max_blob_progress() -> u16 {
        85
    }
}

impl From<ReceiveProgress> for EventType {
    fn from(source: ReceiveProgress) -> Self {
        let val = match source {
            ReceiveProgress::Connected => 50,
            ReceiveProgress::CollectionReceived => 100,
            ReceiveProgress::BlobProgress(val) => 100 + 10 * val,
            ReceiveProgress::Completed => 1000,
            ReceiveProgress::Failed => 0,
        };
        EventType::ImexProgress(val.into())
    }
}

#[cfg(test)]
mod tests {
    use std::time::Duration;

    use crate::chat::{get_chat_msgs, send_msg, ChatItem};
    use crate::message::{Message, Viewtype};
    use crate::test_utils::TestContextManager;

    use super::*;

    #[tokio::test(flavor = "multi_thread", worker_threads = 2)]
    async fn test_send_receive() {
        let mut tcm = TestContextManager::new();

        // Create first device.
        let ctx0 = tcm.alice().await;

        // Write a message in the self chat
        let self_chat = ctx0.get_self_chat().await;
        let mut msg = Message::new(Viewtype::Text);
        msg.set_text(Some("hi there".to_string()));
        send_msg(&ctx0, self_chat.id, &mut msg).await.unwrap();

        // Send an attachment in the self chat
        let file = ctx0.get_blobdir().join("hello.txt");
        fs::write(&file, "i am attachment").await.unwrap();
        let mut msg = Message::new(Viewtype::File);
        msg.set_file(file.to_str().unwrap(), Some("text/plain"));
        send_msg(&ctx0, self_chat.id, &mut msg).await.unwrap();

        // Prepare to transfer backup.
        let provider = BackupProvider::prepare(&ctx0).await.unwrap();

        // Set up second device.
        let ctx1 = tcm.unconfigured().await;
        get_backup(&ctx1, provider.qr()).await.unwrap();

        // Make sure the provider finishes without an error.
        tokio::time::timeout(Duration::from_secs(30), provider)
            .await
            .expect("timed out")
            .expect("error in provider");

        // Check that we have the self message.
        let self_chat = ctx1.get_self_chat().await;
        let msgs = get_chat_msgs(&ctx1, self_chat.id).await.unwrap();
        assert_eq!(msgs.len(), 2);
        let msgid = match msgs.get(0).unwrap() {
            ChatItem::Message { msg_id } => msg_id,
            _ => panic!("wrong chat item"),
        };
        let msg = Message::load_from_db(&ctx1, *msgid).await.unwrap();
        let text = msg.get_text().unwrap();
        assert_eq!(text, "hi there");
        let msgid = match msgs.get(1).unwrap() {
            ChatItem::Message { msg_id } => msg_id,
            _ => panic!("wrong chat item"),
        };
        let msg = Message::load_from_db(&ctx1, *msgid).await.unwrap();
        let path = msg.get_file(&ctx1).unwrap();
        let text = fs::read_to_string(&path).await.unwrap();
        assert_eq!(text, "i am attachment");

        // Check that both received the ImexProgress events.
        ctx0.evtracker
            .get_matching(|ev| matches!(ev, EventType::ImexProgress(1000)))
            .await;
        ctx1.evtracker
            .get_matching(|ev| matches!(ev, EventType::ImexProgress(1000)))
            .await;
    }

    #[test]
    fn test_send_progress() {
        let cases = [
            ((0, 100), 450),
            ((10, 100), 500),
            ((50, 100), 700),
            ((100, 100), 950),
        ];

        for ((current_size, total_size), progress) in cases {
            let out = EventType::from(SendProgress::TransferInProgress {
                current_size,
                total_size,
            });
            assert_eq!(out, EventType::ImexProgress(progress));
        }
    }

    #[tokio::test(flavor = "multi_thread", worker_threads = 2)]
    async fn test_drop_provider() {
        let mut tcm = TestContextManager::new();
        let ctx = tcm.alice().await;

        let provider = BackupProvider::prepare(&ctx).await.unwrap();
        drop(provider);
        ctx.evtracker
            .get_matching(|ev| matches!(ev, EventType::ImexProgress(0)))
            .await;
    }
}<|MERGE_RESOLUTION|>--- conflicted
+++ resolved
@@ -95,13 +95,8 @@
             .context("Private key not available, aborting backup export")?;
 
         // Acquire global "ongoing" mutex.
-<<<<<<< HEAD
         let mut ongoing_guard = context.alloc_ongoing().await?;
         let paused_guard = context.scheduler.pause(context.clone()).await;
-=======
-        let cancel_token = context.alloc_ongoing().await?;
-        let paused_guard = context.scheduler.pause(context.clone()).await?;
->>>>>>> 2ab7a37d
         let context_dir = context
             .get_blobdir()
             .parent()
@@ -123,31 +118,14 @@
                     },
                 }
             },
-<<<<<<< HEAD
             _ = &mut ongoing_guard => Err(format_err!("cancelled")),
         }?;
-=======
-            _ = cancel_token.recv() => Err(format_err!("cancelled")),
-        };
-        let (provider, ticket) = match res {
-            Ok((provider, ticket)) => (provider, ticket),
-            Err(err) => {
-                context.free_ongoing().await;
-                return Err(err);
-            }
-        };
         let drop_token = CancellationToken::new();
->>>>>>> 2ab7a37d
         let handle = {
             let context = context.clone();
             let drop_token = drop_token.clone();
             tokio::spawn(async move {
-<<<<<<< HEAD
-                let res = Self::watch_provider(&context, provider, ongoing_guard).await;
-=======
-                let res = Self::watch_provider(&context, provider, cancel_token, drop_token).await;
-                context.free_ongoing().await;
->>>>>>> 2ab7a37d
+                let res = Self::watch_provider(&context, provider, ongoing_guard, drop_token).await;
 
                 // Explicit drop to move the guards into this future
                 drop(paused_guard);
@@ -212,12 +190,8 @@
     async fn watch_provider(
         context: &Context,
         mut provider: Provider,
-<<<<<<< HEAD
         mut cancel_token: OngoingGuard,
-=======
-        cancel_token: Receiver<()>,
         drop_token: CancellationToken,
->>>>>>> 2ab7a37d
     ) -> Result<()> {
         let mut events = provider.subscribe();
         let mut total_size = 0;
@@ -410,15 +384,8 @@
     tokio::select! {
         biased;
         res = get_backup_inner(context, qr) => res,
-<<<<<<< HEAD
         _ = &mut cancel_token => Err(format_err!("cancelled")),
     }
-=======
-        _ = cancel_token.recv() => Err(format_err!("cancelled")),
-    };
-    context.free_ongoing().await;
-    res
->>>>>>> 2ab7a37d
 }
 
 async fn get_backup_inner(context: &Context, qr: Qr) -> Result<()> {
