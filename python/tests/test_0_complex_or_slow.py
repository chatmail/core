--- conflicted
+++ resolved
@@ -398,11 +398,7 @@
     ac2_offl.start_io()
     msg_in = ac2_offl._evtracker.wait_next_incoming_message()
     assert not msg_in.is_system_message()
-<<<<<<< HEAD
-    assert msg_in.text.startswith("[The message was sent by non-verified contact")
-=======
     assert msg_in.text == "hi"
->>>>>>> 806b4372
     ac2_offl_ac1_contact = msg_in.get_sender_contact()
     assert ac2_offl_ac1_contact.addr == ac1.get_config("addr")
     assert not ac2_offl_ac1_contact.is_verified()
